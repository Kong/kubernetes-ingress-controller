package sendconfig

import (
	"bytes"
	"context"
	"encoding/json"
	"fmt"
	"io"

	"github.com/blang/semver/v4"
	"github.com/go-logr/logr"
	"github.com/kong/deck/file"

	"github.com/kong/kubernetes-ingress-controller/v2/internal/metrics"
)

type ConfigService interface {
	ReloadDeclarativeRawConfig(
		ctx context.Context,
		config io.Reader,
		checkHash bool,
		flattenErrors bool,
	) ([]byte, error)
}

type ContentToDBLessConfigConverter interface {
	// Convert converts a decK's file.Content to a DBLessConfig.
	// Implementations are allowed to modify the input *file.Content. Make sure it's copied beforehand if needed.
	Convert(content *file.Content) DBLessConfig
}

// UpdateStrategyInMemory implements the UpdateStrategy interface. It updates Kong's data-plane
// configuration using its `POST /config` endpoint that is used by ConfigService.ReloadDeclarativeRawConfig.
type UpdateStrategyInMemory struct {
	configService   ConfigService
	configConverter ContentToDBLessConfigConverter
	logger          logr.Logger
	version         semver.Version
}

func NewUpdateStrategyInMemory(
	configService ConfigService,
	configConverter ContentToDBLessConfigConverter,
	logger logr.Logger,
	version semver.Version,
) UpdateStrategyInMemory {
	return UpdateStrategyInMemory{
		configService:   configService,
		configConverter: configConverter,
		logger:          logger,
		version:         version,
	}
}

func (s UpdateStrategyInMemory) Update(ctx context.Context, targetState ContentWithHash) (
	err error,
	resourceErrors []ResourceError,
	resourceErrorsParseErr error,
) {
	dblessConfig := s.configConverter.Convert(targetState.Content)
	config, err := json.Marshal(dblessConfig)
	if err != nil {
		return fmt.Errorf("constructing kong configuration: %w", err), nil, nil
	}

<<<<<<< HEAD
	flattenErrors := shouldUseFlattenedErrors(s.version)
	if errBody, err := s.configService.ReloadDeclarativeRawConfig(ctx, bytes.NewReader(config), true, flattenErrors); err != nil {
		resourceErrors, parseErr := parseFlatEntityErrors(errBody, s.logger)
=======
	if errBody, err := s.configService.ReloadDeclarativeRawConfig(ctx, bytes.NewReader(config), true, true); err != nil {
		resourceErrors, parseErr := parseFlatEntityErrors(errBody, s.log)
>>>>>>> 3839922f
		return err, resourceErrors, parseErr
	}

	return nil, nil, nil
}

func (s UpdateStrategyInMemory) MetricsProtocol() metrics.Protocol {
	return metrics.ProtocolDBLess
}

func (s UpdateStrategyInMemory) Type() string {
	return "InMemory"
}

type InMemoryClient interface {
	BaseRootURL() string
	ReloadDeclarativeRawConfig(ctx context.Context, config io.Reader, checkHash bool, flattenErrors bool) ([]byte, error)
}<|MERGE_RESOLUTION|>--- conflicted
+++ resolved
@@ -63,14 +63,8 @@
 		return fmt.Errorf("constructing kong configuration: %w", err), nil, nil
 	}
 
-<<<<<<< HEAD
-	flattenErrors := shouldUseFlattenedErrors(s.version)
-	if errBody, err := s.configService.ReloadDeclarativeRawConfig(ctx, bytes.NewReader(config), true, flattenErrors); err != nil {
+	if errBody, err := s.configService.ReloadDeclarativeRawConfig(ctx, bytes.NewReader(config), true, true); err != nil {
 		resourceErrors, parseErr := parseFlatEntityErrors(errBody, s.logger)
-=======
-	if errBody, err := s.configService.ReloadDeclarativeRawConfig(ctx, bytes.NewReader(config), true, true); err != nil {
-		resourceErrors, parseErr := parseFlatEntityErrors(errBody, s.log)
->>>>>>> 3839922f
 		return err, resourceErrors, parseErr
 	}
 
