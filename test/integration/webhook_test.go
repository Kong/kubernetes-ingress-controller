--- conflicted
+++ resolved
@@ -3,16 +3,14 @@
 package integration
 
 import (
-<<<<<<< HEAD
 	"context"
 	"fmt"
-=======
->>>>>>> e327b219
 	"net"
 	"strings"
 	"testing"
 	"time"
 
+	"github.com/kong/kubernetes-testing-framework/pkg/clusters/types/kind"
 	"github.com/stretchr/testify/assert"
 	"github.com/stretchr/testify/require"
 	admregv1beta1 "k8s.io/api/admissionregistration/v1beta1"
@@ -23,9 +21,7 @@
 )
 
 func TestValidationWebhook(t *testing.T) {
-<<<<<<< HEAD
 	ctx := context.Background()
-=======
 	t.Parallel()
 	ns, cleanup := namespace(t)
 	defer cleanup()
@@ -33,7 +29,6 @@
 	if env.Cluster().Type() != kind.KindClusterType {
 		t.Skip("TODO: webhook tests are only supported on KIND based environments right now")
 	}
->>>>>>> e327b219
 
 	const webhookSvcName = "validations"
 	_, err := env.Cluster().Client().CoreV1().Services(controllerNamespace).Create(ctx, &corev1.Service{
