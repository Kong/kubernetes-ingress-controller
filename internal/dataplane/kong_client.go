--- conflicted
+++ resolved
@@ -254,7 +254,7 @@
 		errg.Go(func() error {
 			listeners, streamListeners, err := cl.AdminAPIClient().Listeners(ctx)
 			if err != nil {
-				return fmt.Errorf("failed to get listeners from %s: %w", cl.AdminAPIClient().BaseRootURL(), err)
+				return fmt.Errorf("failed to get listeners from %s: %w", cl.BaseRootURL(), err)
 			}
 			listenersCh <- listeners
 			streamListenersCh <- streamListeners
@@ -460,29 +460,7 @@
 	formatVersion string,
 	filterTags []string,
 ) (string, error) {
-<<<<<<< HEAD
-	var (
-		logger         = c.logger.WithField("kong_url", client.AdminAPIClient().BaseRootURL())
-		sendDiagnostic = func(
-			log logrus.FieldLogger, failed bool, ch chan<- util.ConfigDump, diagnosticConfig *file.Content,
-		) {
-			// Given that we can send multiple configs to this channel and
-			// the fact that the API that exposes that can only expose 1 config
-			// at a time it means that users utilizing the diagnostics API
-			// might not see exactly what they indend to see i.e. come failures
-			// or successfully send configs might be covered by those send
-			// later on but we're OK with this limitation of said API.
-			select {
-			case ch <- util.ConfigDump{Failed: failed, Config: *diagnosticConfig}:
-				log.Debug("shipping config to diagnostic server")
-			default:
-				log.Error("config diagnostic buffer full, dropping diagnostic config")
-			}
-		}
-	)
-=======
-	logger := c.logger.WithField("kong_url", client.BaseRootURL())
->>>>>>> f7f87fba
+	logger := c.logger.WithField("kong_url", client.AdminAPIClient().BaseRootURL())
 
 	// generate the deck configuration to be applied to the admin API
 	logger.Debug("converting configuration to deck config")
@@ -494,27 +472,7 @@
 		formatVersion,
 	)
 
-<<<<<<< HEAD
-	// generate diagnostic configuration if enabled
-	// "diagnostic" will be empty if --dump-config is not set
-	var diagnosticConfig *file.Content
-	if c.diagnostic != (util.ConfigDumpDiagnostic{}) {
-		if !c.diagnostic.DumpsIncludeSensitive {
-			redactedConfig := deckgen.ToDeckContent(ctx,
-				logger,
-				s.SanitizedCopy(),
-				client.PluginSchemaStore(),
-				filterTags,
-				formatVersion,
-			)
-			diagnosticConfig = redactedConfig
-		} else {
-			diagnosticConfig = targetConfig
-		}
-	}
-=======
-	sendDiagnostic := prepareSendDiagnosticFn(ctx, logger, c.diagnostic, s, targetConfig, client, filterTags, formatVersion)
->>>>>>> f7f87fba
+	sendDiagnostic := prepareSendDiagnosticFn(ctx, logger, c.diagnostic, s, targetConfig, client.PluginSchemaStore(), filterTags, formatVersion)
 
 	// apply the configuration update in Kong
 	timedCtx, cancel := context.WithTimeout(ctx, c.requestTimeout)
@@ -530,7 +488,6 @@
 		c.skipCACertificates,
 		targetConfig,
 		filterTags,
-		client.LastConfigSHA(),
 		c.prometheusMetrics,
 	)
 	sendDiagnostic(err != nil)
@@ -538,14 +495,7 @@
 		if expired, ok := timedCtx.Deadline(); ok && time.Now().After(expired) {
 			logger.Warn("exceeded Kong API timeout, consider increasing --proxy-timeout-seconds")
 		}
-<<<<<<< HEAD
-		if c.diagnostic != (util.ConfigDumpDiagnostic{}) {
-			sendDiagnostic(logger, true, c.diagnostic.Configs, diagnosticConfig)
-		}
 		return "", fmt.Errorf("performing update for %s failed: %w", client.AdminAPIClient().BaseRootURL(), err)
-=======
-		return "", fmt.Errorf("performing update for %s failed: %w", client.BaseRootURL(), err)
->>>>>>> f7f87fba
 	}
 
 	// update the lastConfigSHA with the new updated checksum
@@ -568,7 +518,7 @@
 	diagnosticConfig util.ConfigDumpDiagnostic,
 	targetState *kongstate.KongState,
 	targetContent *file.Content,
-	client *sendconfig.ClientWithPluginStore,
+	pluginSchemaStore deckgen.PluginSchemaStore,
 	filterTags []string,
 	formatVersion string,
 ) sendDiagnosticFn {
@@ -582,7 +532,7 @@
 		redactedConfig := deckgen.ToDeckContent(ctx,
 			log,
 			targetState.SanitizedCopy(),
-			client.PluginSchemaStore,
+			pluginSchemaStore,
 			filterTags,
 			formatVersion,
 		)
