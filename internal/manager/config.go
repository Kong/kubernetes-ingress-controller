package manager

import (
	"context"
	"fmt"
	"regexp"
	"time"

	"github.com/kong/go-kong/kong"
	"github.com/spf13/pflag"
	"k8s.io/apimachinery/pkg/types"
	"k8s.io/client-go/rest"
	"k8s.io/client-go/tools/clientcmd"
	cliflag "k8s.io/component-base/cli/flag"
	"sigs.k8s.io/controller-runtime/pkg/client"

	"github.com/kong/kubernetes-ingress-controller/v2/internal/adminapi"
	"github.com/kong/kubernetes-ingress-controller/v2/internal/admission"
	"github.com/kong/kubernetes-ingress-controller/v2/internal/annotations"
	"github.com/kong/kubernetes-ingress-controller/v2/internal/controllers/gateway"
	"github.com/kong/kubernetes-ingress-controller/v2/internal/dataplane"
)

// -----------------------------------------------------------------------------
// Controller Manager - Config
// -----------------------------------------------------------------------------

// Config collects all configuration that the controller manager takes from the environment.
type Config struct {
	// See flag definitions in FlagSet(...) for documentation of the fields defined here.

	// Logging configurations
	LogLevel            string
	LogFormat           string
	LogReduceRedundancy bool

	// Kong high-level controller manager configurations
	KongAdminAPIConfig                adminapi.HTTPClientOpts
	KongAdminInitializationRetries    uint
	KongAdminInitializationRetryDelay time.Duration
	KongAdminToken                    string
	KongWorkspace                     string
	AnonymousReports                  bool
	EnableReverseSync                 bool
	SyncPeriod                        time.Duration
	SkipCACertificates                bool
	CacheSyncTimeout                  time.Duration

	// Kong Proxy configurations
	APIServerHost       string
	APIServerQPS        int
	APIServerBurst      int
	MetricsAddr         string
	ProbeAddr           string
	KongAdminURL        []string
	ProxySyncSeconds    float32
	ProxyTimeoutSeconds float32

	// Kubernetes configurations
	KubeconfigPath           string
	IngressClassName         string
	LeaderElectionNamespace  string
	LeaderElectionID         string
	Concurrency              int
	FilterTags               []string
	WatchNamespaces          []string
	GatewayAPIControllerName string

	// Ingress status
<<<<<<< HEAD
	PublishServiceUDP       FlagNamespacedName
	PublishService          FlagNamespacedName
	PublishStatusAddress    []string
	PublishStatusAddressUDP []string
	UpdateStatus            bool
=======
	PublishService       types.NamespacedName
	PublishStatusAddress []string
	UpdateStatus         bool
>>>>>>> 95c97ce2

	// Kubernetes API toggling
	IngressExtV1beta1Enabled      bool
	IngressNetV1beta1Enabled      bool
	IngressNetV1Enabled           bool
	IngressClassNetV1Enabled      bool
	IngressClassParametersEnabled bool
	UDPIngressEnabled             bool
	TCPIngressEnabled             bool
	KongIngressEnabled            bool
	KnativeIngressEnabled         bool
	KongClusterPluginEnabled      bool
	KongPluginEnabled             bool
	KongConsumerEnabled           bool
	ServiceEnabled                bool

	// Admission Webhook server config
	AdmissionServer admission.ServerConfig

	// Diagnostics and performance
	EnableProfiling     bool
	EnableConfigDumps   bool
	DumpSensitiveConfig bool

	// Feature Gates
	FeatureGates map[string]bool

	// TermDelay is the time.Duration which the controller manager will wait
	// after receiving SIGTERM or SIGINT before shutting down. This can be
	// helpful for advanced cases with load-balancers so that the ingress
	// controller can be gracefully removed/drained from their rotation.
	TermDelay time.Duration

	flagSet *pflag.FlagSet
}

// -----------------------------------------------------------------------------
// Controller Manager - Config - Methods
// -----------------------------------------------------------------------------

// Validate validates the config. It should be used to validate the config variables' interdependencies.
// When a single variable is to be validated, NewValidatedValue should be used.
func (c *Config) Validate() error {
	return nil
}

// FlagSet binds the provided Config to commandline flags.
func (c *Config) FlagSet() *pflag.FlagSet {
	flagSet := pflag.NewFlagSet("", pflag.ContinueOnError)

	// Logging configurations
	flagSet.StringVar(&c.LogLevel, "log-level", "info", `Level of logging for the controller. Allowed values are trace, debug, info, warn, error, fatal and panic.`)
	flagSet.StringVar(&c.LogFormat, "log-format", "text", `Format of logs of the controller. Allowed values are text and json.`)
	flagSet.BoolVar(&c.LogReduceRedundancy, "debug-log-reduce-redundancy", false, `If enabled, repetitive log entries are suppressed. Built for testing environments - production use not recommended.`)
	flagSet.MarkHidden("debug-log-reduce-redundancy") //nolint:errcheck

	// Kong high-level controller manager configurations
	flagSet.BoolVar(&c.KongAdminAPIConfig.TLSSkipVerify, "kong-admin-tls-skip-verify", false, "Disable verification of TLS certificate of Kong's Admin endpoint.")
	flagSet.StringVar(&c.KongAdminAPIConfig.TLSServerName, "kong-admin-tls-server-name", "", "SNI name to use to verify the certificate presented by Kong in TLS.")
	flagSet.StringVar(&c.KongAdminAPIConfig.CACertPath, "kong-admin-ca-cert-file", "", `Path to PEM-encoded CA certificate file to verify Kong's Admin SSL certificate.`)
	flagSet.StringVar(&c.KongAdminAPIConfig.CACert, "kong-admin-ca-cert", "", `PEM-encoded CA certificate to verify Kong's Admin SSL certificate.`)

	flagSet.StringSliceVar(&c.KongAdminAPIConfig.Headers, "kong-admin-header", nil, `add a header (key:value) to every Admin API call, this flag can be used multiple times to specify multiple headers`)
	flagSet.UintVar(&c.KongAdminInitializationRetries, "kong-admin-init-retries", 60, "Number of attempts that will be made initially on controller startup to connect to the Kong Admin API")
	flagSet.DurationVar(&c.KongAdminInitializationRetryDelay, "kong-admin-init-retry-delay", time.Second*1, "The time delay between every attempt (on controller startup) to connect to the Kong Admin API")
	flagSet.StringVar(&c.KongAdminToken, "kong-admin-token", "", `The Kong Enterprise RBAC token used by the controller.`)
	flagSet.StringVar(&c.KongWorkspace, "kong-workspace", "", "Kong Enterprise workspace to configure. Leave this empty if not using Kong workspaces.")
	flagSet.BoolVar(&c.AnonymousReports, "anonymous-reports", true, `Send anonymized usage data to help improve Kong`)
	flagSet.BoolVar(&c.EnableReverseSync, "enable-reverse-sync", false, `Send configuration to Kong even if the configuration checksum has not changed since previous update.`)
	flagSet.DurationVar(&c.SyncPeriod, "sync-period", time.Hour*48, `Relist and confirm cloud resources this often`) // 48 hours derived from controller-runtime defaults
	flagSet.BoolVar(&c.SkipCACertificates, "skip-ca-certificates", false, `disable syncing CA certificate syncing (for use with multi-workspace environments)`)
	flagSet.DurationVar(&c.CacheSyncTimeout, "cache-sync-timeout", 0, `The time limit set to wait for syncing controllers' caches. Leave this empty to use default from controller-runtime.`)
	flagSet.StringVar(&c.KongAdminAPIConfig.TLSClientCertPath, "kong-admin-tls-client-cert-file", "", "mTLS client certificate file for authentication.")
	flagSet.StringVar(&c.KongAdminAPIConfig.TLSClientKeyPath, "kong-admin-tls-client-key-file", "", "mTLS client key file for authentication.")
	flagSet.StringVar(&c.KongAdminAPIConfig.TLSClientCert, "kong-admin-tls-client-cert", "", "mTLS client certificate for authentication.")
	flagSet.StringVar(&c.KongAdminAPIConfig.TLSClientKey, "kong-admin-tls-client-key", "", "mTLS client key for authentication.")

	// Kong Proxy and Proxy Cache configurations
	flagSet.StringVar(&c.APIServerHost, "apiserver-host", "", `The Kubernetes API server URL. If not set, the controller will use cluster config discovery.`)
	flagSet.IntVar(&c.APIServerQPS, "apiserver-qps", 100, "The Kubernetes API RateLimiter maximum queries per second")
	flagSet.IntVar(&c.APIServerBurst, "apiserver-burst", 300, "The Kubernetes API RateLimiter maximum burst queries per second")
	flagSet.StringVar(&c.MetricsAddr, "metrics-bind-address", fmt.Sprintf(":%v", MetricsPort), "The address the metric endpoint binds to.")
	flagSet.StringVar(&c.ProbeAddr, "health-probe-bind-address", fmt.Sprintf(":%v", HealthzPort), "The address the probe endpoint binds to.")
	flagSet.StringSliceVar(&c.KongAdminURL, "kong-admin-url", []string{"http://localhost:8001"},
		`Kong Admin URL(s) to connect to in the format "protocol://address:port". `+
			`More than 1 URL can be provided, in such case the flag should be used multiple times or a corresponding env variable should use comma delimited addresses.`)
	flagSet.Float32Var(&c.ProxySyncSeconds, "proxy-sync-seconds", dataplane.DefaultSyncSeconds,
		"Define the rate (in seconds) in which configuration updates will be applied to the Kong Admin API.",
	)
	flagSet.Float32Var(&c.ProxyTimeoutSeconds, "proxy-timeout-seconds", dataplane.DefaultTimeoutSeconds,
		"Sets the timeout (in seconds) for all requests to Kong's Admin API.",
	)

	// Kubernetes configurations
	flagSet.Var(NewValidatedValueWithDefault(&c.GatewayAPIControllerName, gatewayAPIControllerNameFromFlagValue, string(gateway.ControllerName)), "gateway-api-controller-name", "The controller name to match on Gateway API resources.")
	flagSet.StringVar(&c.KubeconfigPath, "kubeconfig", "", "Path to the kubeconfig file.")
	flagSet.StringVar(&c.IngressClassName, "ingress-class", annotations.DefaultIngressClass, `Name of the ingress class to route through this controller.`)
	flagSet.StringVar(&c.LeaderElectionID, "election-id", "5b374a9e.konghq.com", `Election id to use for status update.`)
	flagSet.StringVar(&c.LeaderElectionNamespace, "election-namespace", "", `Leader election namespace to use when running outside a cluster`)
	flagSet.StringSliceVar(&c.FilterTags, "kong-admin-filter-tag", []string{"managed-by-ingress-controller"}, "The tag used to manage and filter entities in Kong. This flag can be specified multiple times to specify multiple tags. This setting will be silently ignored if the Kong instance has no tags support.")
	flagSet.IntVar(&c.Concurrency, "kong-admin-concurrency", 10, "Max number of concurrent requests sent to Kong's Admin API.")
	flagSet.StringSliceVar(&c.WatchNamespaces, "watch-namespace", nil,
		`Namespace(s) to watch for Kubernetes resources. Defaults to all namespaces. To watch multiple namespaces, use a comma-separated list of namespaces.`)

	// Ingress status
	flagSet.Var(NewValidatedValue(&c.PublishService, namespacedNameFromFlagValue), "publish-service",
		`Service fronting Ingress resources in "namespace/name" format. The controller will update Ingress status information with this Service's endpoints.`)
	flagSet.StringSliceVar(&c.PublishStatusAddress, "publish-status-address", []string{},
		`User-provided addresses in comma-separated string format, for use in lieu of "publish-service" `+
			`when that Service lacks useful address information (for example, in bare-metal environments).`)
	flagSet.Var(&c.PublishServiceUDP, "publish-service-udp", `Service fronting UDP routing resources in
			"namespace/name" format. The controller will update UDP route status information with this Service's
			endpoints. If omitted, the same Service will be used for both TCP and UDP routes.`)
	flagSet.StringSliceVar(&c.PublishStatusAddressUDP, "publish-status-address-udp", []string{}, `User-provided
			address CSV, for use in lieu of "publish-service-udp" when that Service lacks useful address information.`)
	flagSet.BoolVar(&c.UpdateStatus, "update-status", true,
		`Indicates if the ingress controller should update the status of resources (e.g. IP/Hostname for v1.Ingress, e.t.c.)`)

	// Kubernetes API toggling
	flagSet.BoolVar(&c.IngressNetV1Enabled, "enable-controller-ingress-networkingv1", true, "Enable the networking.k8s.io/v1 Ingress controller.")
	flagSet.BoolVar(&c.IngressClassNetV1Enabled, "enable-controller-ingress-class-networkingv1", true, "Enable the networking.k8s.io/v1 IngressClass controller.")
	flagSet.BoolVar(&c.IngressClassParametersEnabled, "enable-controller-ingress-class-parameters", true, "Enable the IngressClassParameters controller.")
	flagSet.BoolVar(&c.IngressNetV1beta1Enabled, "enable-controller-ingress-networkingv1beta1", true, "Enable the networking.k8s.io/v1beta1 Ingress controller.")
	flagSet.BoolVar(&c.IngressExtV1beta1Enabled, "enable-controller-ingress-extensionsv1beta1", true, "Enable the extensions/v1beta1 Ingress controller.")
	flagSet.BoolVar(&c.UDPIngressEnabled, "enable-controller-udpingress", true, "Enable the UDPIngress controller.")
	flagSet.BoolVar(&c.TCPIngressEnabled, "enable-controller-tcpingress", true, "Enable the TCPIngress controller.")
	flagSet.BoolVar(&c.KnativeIngressEnabled, "enable-controller-knativeingress", true, "Enable the KnativeIngress controller.")
	flagSet.BoolVar(&c.KongIngressEnabled, "enable-controller-kongingress", true, "Enable the KongIngress controller.")
	flagSet.BoolVar(&c.KongClusterPluginEnabled, "enable-controller-kongclusterplugin", true, "Enable the KongClusterPlugin controller.")
	flagSet.BoolVar(&c.KongPluginEnabled, "enable-controller-kongplugin", true, "Enable the KongPlugin controller.")
	flagSet.BoolVar(&c.KongConsumerEnabled, "enable-controller-kongconsumer", true, "Enable the KongConsumer controller. ")
	flagSet.BoolVar(&c.ServiceEnabled, "enable-controller-service", true, "Enable the Service controller.")

	// Admission Webhook server config
	flagSet.StringVar(&c.AdmissionServer.ListenAddr, "admission-webhook-listen", "off",
		`The address to start admission controller on (ip:port).  Setting it to 'off' disables the admission controller.`)
	flagSet.StringVar(&c.AdmissionServer.CertPath, "admission-webhook-cert-file", "",
		`admission server PEM certificate file path; `+
			`if both this and the cert value is unset, defaults to `+admission.DefaultAdmissionWebhookCertPath)
	flagSet.StringVar(&c.AdmissionServer.KeyPath, "admission-webhook-key-file", "",
		`admission server PEM private key file path; `+
			`if both this and the key value is unset, defaults to `+admission.DefaultAdmissionWebhookKeyPath)
	flagSet.StringVar(&c.AdmissionServer.Cert, "admission-webhook-cert", "",
		`admission server PEM certificate value`)
	flagSet.StringVar(&c.AdmissionServer.Key, "admission-webhook-key", "",
		`admission server PEM private key value`)

	// Diagnostics
	flagSet.BoolVar(&c.EnableProfiling, "profiling", false, fmt.Sprintf("Enable profiling via web interface host:%v/debug/pprof/", DiagnosticsPort))
	flagSet.BoolVar(&c.EnableConfigDumps, "dump-config", false, fmt.Sprintf("Enable config dumps via web interface host:%v/debug/config", DiagnosticsPort))
	flagSet.BoolVar(&c.DumpSensitiveConfig, "dump-sensitive-config", false, "Include credentials and TLS secrets in configs exposed with --dump-config")

	// Feature Gates (see FEATURE_GATES.md)
	flagSet.Var(cliflag.NewMapStringBool(&c.FeatureGates), "feature-gates", "A set of key=value pairs that describe feature gates for alpha/beta/experimental features. "+
		fmt.Sprintf("See the Feature Gates documentation for information and available options: %s", featureGatesDocsURL))

	// SIGTERM or SIGINT signal delay
	flagSet.DurationVar(&c.TermDelay, "term-delay", time.Second*0, "The time delay to sleep before SIGTERM or SIGINT will shut down the Ingress Controller")

	// Deprecated flags

	_ = flagSet.Float32("sync-rate-limit", dataplane.DefaultSyncSeconds, "Use --proxy-sync-seconds instead")
	_ = flagSet.MarkDeprecated("sync-rate-limit", "Use --proxy-sync-seconds instead")

	_ = flagSet.Int("stderrthreshold", 0, "Has no effect and will be removed in future releases (see github issue #1297)")
	_ = flagSet.MarkDeprecated("stderrthreshold", "Has no effect and will be removed in future releases (see github issue #1297)")

	_ = flagSet.Bool("update-status-on-shutdown", false, "No longer has any effect and will be removed in a later release (see github issue #1304)")
	_ = flagSet.MarkDeprecated("update-status-on-shutdown", "No longer has any effect and will be removed in a later release (see github issue #1304)")

	_ = flagSet.String("kong-custom-entities-secret", "", "Will be removed in next major release.")
	_ = flagSet.MarkDeprecated("kong-custom-entities-secret", "Will be removed in next major release.")

	_ = flagSet.Bool("leader-elect", false, "DEPRECATED as of 2.1.0: leader election behavior is determined automatically based on the Kong database setting and this flag has no effect")
	_ = flagSet.MarkDeprecated("leader-elect", "DEPRECATED as of 2.1.0: leader election behavior is determined automatically based on the Kong database setting and this flag has no effect")

	c.flagSet = flagSet
	return flagSet
}

// getKongClients returns the kong clients given the provided urls, workspace name
// and adminAPIConfig.
func getKongClients(
	ctx context.Context, urls []string, workspace string, adminAPIConfig adminapi.HTTPClientOpts,
) ([]*kong.Client, error) {
	httpclient, err := adminapi.MakeHTTPClient(&adminAPIConfig)
	if err != nil {
		return nil, err
	}

	clients := make([]*kong.Client, 0, len(urls))
	for _, url := range urls {
		client, err := adminapi.GetKongClientForWorkspace(ctx, url, workspace, httpclient)
		if err != nil {
			return nil, err
		}
		clients = append(clients, client)
	}
	return clients, nil
}

func (c *Config) GetKubeconfig() (*rest.Config, error) {
	config, err := clientcmd.BuildConfigFromFlags(c.APIServerHost, c.KubeconfigPath)
	if err != nil {
		return nil, err
	}

	// Configure k8s client rate-limiting
	config.QPS = float32(c.APIServerQPS)
	config.Burst = c.APIServerBurst

	return config, err
}

func (c *Config) GetKubeClient() (client.Client, error) {
	conf, err := c.GetKubeconfig()
	if err != nil {
		return nil, err
	}
	return client.New(conf, client.Options{})
}

func isControllerNameValid(controllerName string) bool {
	// https://github.com/kubernetes-sigs/gateway-api/blob/547122f7f55ac0464685552898c560658fb40073/apis/v1beta1/shared_types.go#L448-L463
	re := regexp.MustCompile(`^[a-z0-9]([-a-z0-9]*[a-z0-9])?(\.[a-z0-9]([-a-z0-9]*[a-z0-9])?)*\/[A-Za-z0-9\/\-._~%!$&'()*+,;=:]+$`)
	return re.Match([]byte(controllerName))
}<|MERGE_RESOLUTION|>--- conflicted
+++ resolved
@@ -67,17 +67,11 @@
 	GatewayAPIControllerName string
 
 	// Ingress status
-<<<<<<< HEAD
-	PublishServiceUDP       FlagNamespacedName
-	PublishService          FlagNamespacedName
+	PublishServiceUDP       types.NamespacedName
+	PublishService          types.NamespacedName
 	PublishStatusAddress    []string
 	PublishStatusAddressUDP []string
 	UpdateStatus            bool
-=======
-	PublishService       types.NamespacedName
-	PublishStatusAddress []string
-	UpdateStatus         bool
->>>>>>> 95c97ce2
 
 	// Kubernetes API toggling
 	IngressExtV1beta1Enabled      bool
@@ -188,7 +182,7 @@
 	flagSet.StringSliceVar(&c.PublishStatusAddress, "publish-status-address", []string{},
 		`User-provided addresses in comma-separated string format, for use in lieu of "publish-service" `+
 			`when that Service lacks useful address information (for example, in bare-metal environments).`)
-	flagSet.Var(&c.PublishServiceUDP, "publish-service-udp", `Service fronting UDP routing resources in
+	flagSet.Var(NewValidatedValue(&c.PublishServiceUDP, namespacedNameFromFlagValue), "publish-service-udp", `Service fronting UDP routing resources in
 			"namespace/name" format. The controller will update UDP route status information with this Service's
 			endpoints. If omitted, the same Service will be used for both TCP and UDP routes.`)
 	flagSet.StringSliceVar(&c.PublishStatusAddressUDP, "publish-status-address-udp", []string{}, `User-provided
