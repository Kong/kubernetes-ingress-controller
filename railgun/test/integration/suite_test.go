//+build integration_tests

package integration

import (
	"bytes"
	"context"
	"fmt"
	"io"
	"io/ioutil"
	"net/http"
	"net/url"
	"os"
	"os/exec"
	"strings"
	"testing"
	"time"

	corev1 "k8s.io/api/core/v1"
	"k8s.io/apimachinery/pkg/api/errors"
	metav1 "k8s.io/apimachinery/pkg/apis/meta/v1"
	"k8s.io/client-go/kubernetes"

	"github.com/kong/kubernetes-testing-framework/pkg/kind"
	ktfkind "github.com/kong/kubernetes-testing-framework/pkg/kind"

	"github.com/kong/kubernetes-ingress-controller/railgun/manager"
)

// -----------------------------------------------------------------------------
// Testing Timeouts
// -----------------------------------------------------------------------------

const (
	// clusterDeployWait is the timeout duration for deploying the kind cluster for testing
	clusterDeployWait = time.Minute * 5

	// waitTick is the default timeout tick interval for checking on ingress resources.
	waitTick = time.Second * 1

	// ingressWait is the default amount of time to wait for any particular ingress resource to be provisioned.
	ingressWait = time.Minute * 10

	// httpcTimeout is the default client timeout for HTTP clients used in tests.
	httpcTimeout = time.Second * 3

	// httpBinImage is the container image name we use for deploying the "httpbin" HTTP testing tool.
	// if you need a simple HTTP server for tests you're writing, use this and check the documentation.
	// See: https://github.com/postmanlabs/httpbin
	httpBinImage = "kennethreitz/httpbin"

	// ingressClass indicates the ingress class name which the tests will use for supported object reconcilation
	ingressClass = "kongtests"

<<<<<<< HEAD
	// elsewhere is the name of an alternative namespace
	elsewhere = "elsewhere"
=======
	// controllerNamespace is the Kubernetes namespace where the controller is deployed
	controllerNamespace = "kong-system"
>>>>>>> 1118f04a
)

// -----------------------------------------------------------------------------
// Testing Variables
// -----------------------------------------------------------------------------

var (
	// LegacyControllerEnvVar indicates the environment variable which can be used to trigger tests against the legacy KIC controller-manager
	LegacyControllerEnvVar = "KONG_LEGACY_CONTROLLER"

	// httpc is the default HTTP client to use for tests
	httpc = http.Client{Timeout: httpcTimeout}

	// cluster is the object which contains a Kubernetes client for the testing cluster
	cluster ktfkind.Cluster

<<<<<<< HEAD
	// watchNamespaces is a list of namespaces the controller watches
	watchNamespaces = strings.Join([]string{elsewhere, corev1.NamespaceDefault}, ",")
=======
	// dbmode indicates the database backend of the test cluster ("off" and "postgres" are supported)
	dbmode = os.Getenv("TEST_DATABASE_MODE")
>>>>>>> 1118f04a
)

// -----------------------------------------------------------------------------
// Testing Main
// -----------------------------------------------------------------------------

func TestMain(m *testing.M) {
	ctx, cancel := context.WithDeadline(context.Background(), time.Now().Add(clusterDeployWait))
	defer cancel()

	var err error
	var existingClusterInUse bool
	ready := make(chan ktfkind.ProxyReadinessEvent)
	if existingClusterName := os.Getenv("KIND_CLUSTER"); existingClusterName != "" {
		existingClusterInUse = true
		cluster, err = ktfkind.GetExistingCluster(existingClusterName)
		if err != nil {
			fmt.Fprintf(os.Stderr, err.Error())
			os.Exit(10)
		}
		go waitForExistingClusterReadiness(ctx, cluster, existingClusterName, ready)
	} else {
		// configure and deploy a new cluster for tests
		config := ktfkind.ClusterConfigurationWithKongProxy{
			EnableMetalLB: true,
			DBMode:        dbmode,
		}
		if name := os.Getenv("KIND_CLUSTER_NAME"); name != "" {
			cluster, ready, err = config.DeployWithName(ctx, name)
		} else {
			cluster, ready, err = config.Deploy(ctx)
		}
		if err != nil {
			fmt.Fprintf(os.Stderr, err.Error())
			os.Exit(12)
		}
		defer cluster.Cleanup()
	}

	// deploy the Kong Kubernetes Ingress Controller (KIC) to the cluster
	if err := deployControllers(ctx, ready, cluster, os.Getenv("KONG_CONTROLLER_TEST_IMAGE"), controllerNamespace); err != nil {
		cluster.Cleanup()
		fmt.Fprintf(os.Stderr, err.Error())
		os.Exit(13)
	}

	code := m.Run()
	if !existingClusterInUse {
		cluster.Cleanup()
	}
	os.Exit(code)
}

// -----------------------------------------------------------------------------
// Testing Main - Controller Deployment
// -----------------------------------------------------------------------------

var crds = []string{
	"../../config/crd/bases/configuration.konghq.com_udpingresses.yaml",
	"../../config/crd/bases/configuration.konghq.com_tcpingresses.yaml",
	"../../config/crd/bases/configuration.konghq.com_kongplugins.yaml",
	"../../config/crd/bases/configuration.konghq.com_kongingresses.yaml",
	"../../config/crd/bases/configuration.konghq.com_kongconsumers.yaml",
	"../../config/crd/bases/configuration.konghq.com_kongclusterplugins.yaml",
}

// deployControllers ensures that relevant CRDs and controllers are deployed to the test cluster and supports legacy (KIC 1.x) clusters as well.
func deployControllers(ctx context.Context, ready chan ktfkind.ProxyReadinessEvent, cluster kind.Cluster, containerImage, namespace string) error {
	// ensure the controller namespace is created
	ns := &corev1.Namespace{ObjectMeta: metav1.ObjectMeta{Name: namespace}}
	if _, err := cluster.Client().CoreV1().Namespaces().Create(context.Background(), ns, metav1.CreateOptions{}); err != nil {
		if !errors.IsAlreadyExists(err) {
			return err
		}
	}

	// run the controller in the background
	go func() {
		// pull the readiness event for the proxy
		event := <-ready

		// if there's an error, all tests fail here
		if event.Err != nil {
			panic(event.Err)
		}

		// grab the admin hostname and pass the readiness event on to the tests
		u := event.ProxyAdminURL
		adminHost := u.Hostname()
		proxyReadyCh <- event

		// create a tempfile to hold the cluster kubeconfig that will be used for the controller
		kubeconfig, err := ioutil.TempFile(os.TempDir(), "kubeconfig-")
		if err != nil {
			panic(err)
		}
		defer os.Remove(kubeconfig.Name())

		// dump the kubeconfig from kind into the tempfile
		generateKubeconfig := exec.CommandContext(ctx, "kind", "get", "kubeconfig", "--name", cluster.Name())
		generateKubeconfig.Stdout = kubeconfig
		generateKubeconfig.Stderr = os.Stderr
		if err := generateKubeconfig.Run(); err != nil {
			panic(err)
		}
		kubeconfig.Close()

		// deploy our CRDs to the cluster
		for _, crd := range crds {
			cmd := exec.CommandContext(ctx, "kubectl", "--kubeconfig", kubeconfig.Name(), "apply", "-f", crd)
			stdout, stderr := new(bytes.Buffer), new(bytes.Buffer)
			cmd.Stdout = stdout
			cmd.Stderr = stderr
			if err := cmd.Run(); err != nil {
				fmt.Fprintln(os.Stdout, stdout.String())
				panic(fmt.Errorf("%s: %w", stderr.String(), err))
			}
		}

		// if set, allow running the legacy controller for the tests instead of the current controller
		var cmd *exec.Cmd
		if useLegacyKIC() {
			cmd = buildLegacyCommand(ctx, kubeconfig.Name(), adminHost, cluster.Client())
			stdout, stderr := new(bytes.Buffer), new(bytes.Buffer)
			cmd.Stdout = io.MultiWriter(stdout, os.Stdout)
			cmd.Stderr = io.MultiWriter(stderr, os.Stderr)
			if err := cmd.Run(); err != nil {
				fmt.Fprintln(os.Stdout, stdout.String())
				panic(fmt.Errorf("%s: %w", stderr.String(), err))
			}
		} else {
			config := manager.Config{}
			flags := config.FlagSet()
			flags.Parse([]string{
				fmt.Sprintf("--kong-admin-url=http://%s:8001", adminHost),
				fmt.Sprintf("--kubeconfig=%s", kubeconfig.Name()),
				"--controller-kongstate=enabled",
				"--controller-ingress-networkingv1=enabled",
				"--controller-ingress-networkingv1beta1=disabled",
				"--controller-ingress-extensionsv1beta1=disabled",
				"--controller-udpingress=enabled",
				"--controller-tcpingress=enabled",
				"--controller-kongingress=enabled",
				"--controller-kongclusterplugin=disabled",
				"--controller-kongplugin=disabled",
				"--controller-kongconsumer=disabled",
				"--election-id=integrationtests.konghq.com",
				fmt.Sprintf("--watch-namespace=%s", watchNamespaces),
				fmt.Sprintf("--ingress-class=%s", ingressClass),
				"--log-level=trace",
				"--log-format=text",
			})
			fmt.Printf("config: %+v\n", config)

			if err := manager.Run(ctx, &config); err != nil {
				panic(fmt.Errorf("controller manager exited with error: %w", err))
			}
		}
	}()

	return nil
}

func useLegacyKIC() bool {
	return os.Getenv(LegacyControllerEnvVar) != ""
}

// TODO: this will be removed as part of KIC 2.0, where the legacy controller will be replaced.
//       for more details see the relevant milestone: https://github.com/Kong/kubernetes-ingress-controller/milestone/12
func buildLegacyCommand(ctx context.Context, kubeconfigPath, adminHost string, kc *kubernetes.Clientset) *exec.Cmd {
	fmt.Fprintln(os.Stdout, "WARNING: deploying legacy Kong Kubernetes Ingress Controller (KIC)")

	// get the proxy pod
	podList, err := kc.CoreV1().Pods("kong-system").List(ctx, metav1.ListOptions{
		LabelSelector: "app.kubernetes.io/component=app,app.kubernetes.io/instance=ingress-controller,app.kubernetes.io/name=kong",
	})
	if err != nil {
		panic(err)
	}
	if len(podList.Items) != 1 {
		panic(fmt.Errorf("expected 1 result, found %d", len(podList.Items)))
	}
	proxyPod := podList.Items[0].Name

	// custom command for the legacy controller as there are several differences in flags.
	cmd := exec.CommandContext(ctx, "go", "run", "../../../cli/ingress-controller/",
		"--publish-service", "kong-system/ingress-controller-kong-proxy",
		"--kubeconfig", kubeconfigPath,
		"--kong-admin-url", fmt.Sprintf("http://%s:8001", adminHost),
		"--ingress-class", ingressClass)

	// set the environment according to the legacy controller's needs
	cmd.Env = append(os.Environ(),
		"POD_NAMESPACE=kong-system",
		fmt.Sprintf("POD_NAME=%s", proxyPod),
	)

	return cmd
}

func waitForExistingClusterReadiness(ctx context.Context, cluster ktfkind.Cluster, name string, ready chan ktfkind.ProxyReadinessEvent) {
	var proxyAdminURL *url.URL
	var proxyURL *url.URL
	var proxyUDPUrl *url.URL

	for {
		select {
		case <-ctx.Done():
			fmt.Fprintf(os.Stderr, "ERROR: timed out waiting for readiness from existing cluster %s", name)
			os.Exit(11)
		default:
			svcs, err := cluster.Client().CoreV1().Services(controllerNamespace).List(ctx, metav1.ListOptions{})
			if err != nil {
				ready <- ktfkind.ProxyReadinessEvent{Err: err}
				break
			}
			for _, svc := range svcs.Items {
				if svc.Name == "ingress-controller-kong-admin" && len(svc.Status.LoadBalancer.Ingress) == 1 {
					proxyAdminURL, err = url.Parse(fmt.Sprintf("http://%s:%d", svc.Status.LoadBalancer.Ingress[0].IP, 8001))
					if err != nil {
						ready <- ktfkind.ProxyReadinessEvent{Err: err}
						break
					}
				} else if svc.Name == "ingress-controller-kong-proxy" && len(svc.Status.LoadBalancer.Ingress) == 1 {
					proxyURL, err = url.Parse(fmt.Sprintf("http://%s:%d", svc.Status.LoadBalancer.Ingress[0].IP, 80))
					if err != nil {
						ready <- ktfkind.ProxyReadinessEvent{Err: err}
						break
					}
				} else if svc.Name == "ingress-controller-kong-udp" && len(svc.Status.LoadBalancer.Ingress) == 1 {
					proxyUDPUrl, err = url.Parse(fmt.Sprintf("udp://%s:9999", svc.Status.LoadBalancer.Ingress[0].IP))
					if err != nil {
						ready <- ktfkind.ProxyReadinessEvent{Err: err}
						break
					}
				}
			}
		}
		if proxyAdminURL != nil && proxyURL != nil {
			ready <- ktfkind.ProxyReadinessEvent{
				ProxyAdminURL: proxyAdminURL,
				ProxyURL:      proxyURL,
				ProxyUDPUrl:   proxyUDPUrl,
			}
			break
		}
		time.Sleep(time.Millisecond * 200)
	}
}<|MERGE_RESOLUTION|>--- conflicted
+++ resolved
@@ -52,13 +52,11 @@
 	// ingressClass indicates the ingress class name which the tests will use for supported object reconcilation
 	ingressClass = "kongtests"
 
-<<<<<<< HEAD
 	// elsewhere is the name of an alternative namespace
 	elsewhere = "elsewhere"
-=======
+
 	// controllerNamespace is the Kubernetes namespace where the controller is deployed
 	controllerNamespace = "kong-system"
->>>>>>> 1118f04a
 )
 
 // -----------------------------------------------------------------------------
@@ -75,13 +73,11 @@
 	// cluster is the object which contains a Kubernetes client for the testing cluster
 	cluster ktfkind.Cluster
 
-<<<<<<< HEAD
 	// watchNamespaces is a list of namespaces the controller watches
 	watchNamespaces = strings.Join([]string{elsewhere, corev1.NamespaceDefault}, ",")
-=======
+
 	// dbmode indicates the database backend of the test cluster ("off" and "postgres" are supported)
 	dbmode = os.Getenv("TEST_DATABASE_MODE")
->>>>>>> 1118f04a
 )
 
 // -----------------------------------------------------------------------------
