--- conflicted
+++ resolved
@@ -161,12 +161,7 @@
 
 func TestNewAdminAPIClientsManager_NoInitialClientsDisallowed(t *testing.T) {
 	_, err := clients.NewAdminAPIClientsManager(
-<<<<<<< HEAD
-		context.Background(),
-=======
 		t.Context(),
-		zapr.NewLogger(zap.NewNop()),
->>>>>>> b19e548b
 		nil,
 		&mockReadinessChecker{},
 	)
@@ -179,12 +174,7 @@
 	testClient, err := adminapi.NewTestClient("localhost:8080")
 	require.NoError(t, err)
 	m, err := clients.NewAdminAPIClientsManager(
-<<<<<<< HEAD
-		context.Background(),
-=======
 		t.Context(),
-		zapr.NewLogger(zap.NewNop()),
->>>>>>> b19e548b
 		[]*adminapi.Client{testClient},
 		&mockReadinessChecker{},
 	)
@@ -203,12 +193,7 @@
 	testClient, err := adminapi.NewTestClient("localhost:8080")
 	require.NoError(t, err)
 	m, err := clients.NewAdminAPIClientsManager(
-<<<<<<< HEAD
-		context.Background(),
-=======
 		t.Context(),
-		zapr.NewLogger(zap.NewNop()),
->>>>>>> b19e548b
 		[]*adminapi.Client{testClient},
 		&mockReadinessChecker{},
 	)
@@ -227,12 +212,7 @@
 	require.NoError(t, err)
 
 	m, err := clients.NewAdminAPIClientsManager(
-<<<<<<< HEAD
-		context.Background(),
-=======
 		t.Context(),
-		zapr.NewLogger(zap.NewNop()),
->>>>>>> b19e548b
 		initialClients,
 		&mockReadinessChecker{},
 	)
