package store

import (
	"bytes"
	"fmt"
	"reflect"

	"github.com/go-logr/zapr"
	"github.com/samber/lo"
	"go.uber.org/zap"
	corev1 "k8s.io/api/core/v1"
	discoveryv1 "k8s.io/api/discovery/v1"
	netv1 "k8s.io/api/networking/v1"
	"k8s.io/apimachinery/pkg/runtime"
	"k8s.io/apimachinery/pkg/runtime/schema"
	"k8s.io/cli-runtime/pkg/printers"
	"k8s.io/client-go/tools/cache"
	gatewayv1 "sigs.k8s.io/gateway-api/apis/v1"
	gatewayv1alpha2 "sigs.k8s.io/gateway-api/apis/v1alpha2"
	gatewayv1alpha3 "sigs.k8s.io/gateway-api/apis/v1alpha3"
	gatewayv1beta1 "sigs.k8s.io/gateway-api/apis/v1beta1"
	"sigs.k8s.io/yaml"

	kongv1 "github.com/kong/kubernetes-configuration/api/configuration/v1"
	kongv1alpha1 "github.com/kong/kubernetes-configuration/api/configuration/v1alpha1"
	kongv1beta1 "github.com/kong/kubernetes-configuration/api/configuration/v1beta1"
	incubatorv1alpha1 "github.com/kong/kubernetes-configuration/api/incubator/v1alpha1"

	"github.com/kong/kubernetes-ingress-controller/v3/internal/annotations"
	"github.com/kong/kubernetes-ingress-controller/v3/internal/gatewayapi"
)

// FakeObjects can be used to populate a fake Store.
type FakeObjects struct {
	IngressesV1                    []*netv1.Ingress
	IngressClassesV1               []*netv1.IngressClass
	HTTPRoutes                     []*gatewayapi.HTTPRoute
	UDPRoutes                      []*gatewayapi.UDPRoute
	TCPRoutes                      []*gatewayapi.TCPRoute
	TLSRoutes                      []*gatewayapi.TLSRoute
	GRPCRoutes                     []*gatewayapi.GRPCRoute
	ReferenceGrants                []*gatewayapi.ReferenceGrant
	Gateways                       []*gatewayapi.Gateway
	BackendTLSPolicies             []*gatewayapi.BackendTLSPolicy
	TCPIngresses                   []*kongv1beta1.TCPIngress
	UDPIngresses                   []*kongv1beta1.UDPIngress
	IngressClassParametersV1alpha1 []*kongv1alpha1.IngressClassParameters
	Services                       []*corev1.Service
	EndpointSlices                 []*discoveryv1.EndpointSlice
	Secrets                        []*corev1.Secret
	ConfigMaps                     []*corev1.ConfigMap
	KongPlugins                    []*kongv1.KongPlugin
	KongClusterPlugins             []*kongv1.KongClusterPlugin
	KongIngresses                  []*kongv1.KongIngress
	KongConsumers                  []*kongv1.KongConsumer
	KongConsumerGroups             []*kongv1beta1.KongConsumerGroup
	KongUpstreamPolicies           []*kongv1beta1.KongUpstreamPolicy
	KongServiceFacades             []*incubatorv1alpha1.KongServiceFacade
	KongVaults                     []*kongv1alpha1.KongVault
	KongCustomEntities             []*kongv1alpha1.KongCustomEntity
}

// NewFakeStore creates a store backed by the objects passed in as arguments.
func NewFakeStore(
	objects FakeObjects,
) (Storer, error) {
	var s Storer

	ingressV1Store := cache.NewStore(namespacedKeyFunc)
	for _, ingress := range objects.IngressesV1 {
		err := ingressV1Store.Add(ingress)
		if err != nil {
			return nil, err
		}
	}
	ingressClassV1Store := cache.NewStore(clusterWideKeyFunc)
	for _, ingress := range objects.IngressClassesV1 {
		err := ingressClassV1Store.Add(ingress)
		if err != nil {
			return nil, err
		}
	}
	IngressClassParametersV1alpha1Store := cache.NewStore(clusterWideKeyFunc)
	for _, IngressClassParametersV1alpha1 := range objects.IngressClassParametersV1alpha1 {
		err := IngressClassParametersV1alpha1Store.Add(IngressClassParametersV1alpha1)
		if err != nil {
			return nil, err
		}
	}
	httprouteStore := cache.NewStore(namespacedKeyFunc)
	for _, httproute := range objects.HTTPRoutes {
		if err := httprouteStore.Add(httproute); err != nil {
			return nil, err
		}
	}
	udprouteStore := cache.NewStore(namespacedKeyFunc)
	for _, udproute := range objects.UDPRoutes {
		if err := udprouteStore.Add(udproute); err != nil {
			return nil, err
		}
	}
	tcprouteStore := cache.NewStore(namespacedKeyFunc)
	for _, tcproute := range objects.TCPRoutes {
		if err := tcprouteStore.Add(tcproute); err != nil {
			return nil, err
		}
	}
	tlsrouteStore := cache.NewStore(namespacedKeyFunc)
	for _, tlsroute := range objects.TLSRoutes {
		if err := tlsrouteStore.Add(tlsroute); err != nil {
			return nil, err
		}
	}
	grpcrouteStore := cache.NewStore(namespacedKeyFunc)
	for _, grpcroute := range objects.GRPCRoutes {
		if err := grpcrouteStore.Add(grpcroute); err != nil {
			return nil, err
		}
	}
	referencegrantStore := cache.NewStore(namespacedKeyFunc)
	for _, referencegrant := range objects.ReferenceGrants {
		if err := referencegrantStore.Add(referencegrant); err != nil {
			return nil, err
		}
	}
	gatewayStore := cache.NewStore(namespacedKeyFunc)
	for _, gw := range objects.Gateways {
		if err := gatewayStore.Add(gw); err != nil {
			return nil, err
		}
	}
	backendTLSPolicyStore := cache.NewStore(namespacedKeyFunc)
	for _, policy := range objects.BackendTLSPolicies {
		if err := backendTLSPolicyStore.Add(policy); err != nil {
			return nil, err
		}
	}
	tcpIngressStore := cache.NewStore(namespacedKeyFunc)
	for _, ingress := range objects.TCPIngresses {
		err := tcpIngressStore.Add(ingress)
		if err != nil {
			return nil, err
		}
	}
	udpIngressStore := cache.NewStore(namespacedKeyFunc)
	for _, ingress := range objects.UDPIngresses {
		if err := udpIngressStore.Add(ingress); err != nil {
			return nil, err
		}
	}
	serviceStore := cache.NewStore(namespacedKeyFunc)
	for _, s := range objects.Services {
		err := serviceStore.Add(s)
		if err != nil {
			return nil, err
		}
	}
	secretsStore := cache.NewStore(namespacedKeyFunc)
	for _, s := range objects.Secrets {
		err := secretsStore.Add(s)
		if err != nil {
			return nil, err
		}
	}
	configMapStore := cache.NewStore(namespacedKeyFunc)
	for _, s := range objects.ConfigMaps {
<<<<<<< HEAD
		err := configMapStore.Add(s)
		if err != nil {
=======
		if err := configMapStore.Add(s); err != nil {
>>>>>>> 4d177104
			return nil, err
		}
	}
	endpointSliceStore := cache.NewStore(namespacedKeyFunc)
	for _, e := range objects.EndpointSlices {
		err := endpointSliceStore.Add(e)
		if err != nil {
			return nil, err
		}
	}
	kongIngressStore := cache.NewStore(namespacedKeyFunc)
	for _, k := range objects.KongIngresses {
		err := kongIngressStore.Add(k)
		if err != nil {
			return nil, err
		}
	}
	consumerStore := cache.NewStore(namespacedKeyFunc)
	for _, c := range objects.KongConsumers {
		err := consumerStore.Add(c)
		if err != nil {
			return nil, err
		}
	}
	consumerGroupStore := cache.NewStore(namespacedKeyFunc)
	for _, c := range objects.KongConsumerGroups {
		err := consumerGroupStore.Add(c)
		if err != nil {
			return nil, err
		}
	}
	kongPluginsStore := cache.NewStore(namespacedKeyFunc)
	for _, p := range objects.KongPlugins {
		err := kongPluginsStore.Add(p)
		if err != nil {
			return nil, err
		}
	}
	kongClusterPluginsStore := cache.NewStore(clusterWideKeyFunc)
	for _, p := range objects.KongClusterPlugins {
		err := kongClusterPluginsStore.Add(p)
		if err != nil {
			return nil, err
		}
	}
	kongUpstreamPolicyStore := cache.NewStore(namespacedKeyFunc)
	for _, p := range objects.KongUpstreamPolicies {
		err := kongUpstreamPolicyStore.Add(p)
		if err != nil {
			return nil, err
		}
	}
	kongServiceFacade := cache.NewStore(namespacedKeyFunc)
	for _, s := range objects.KongServiceFacades {
		err := kongServiceFacade.Add(s)
		if err != nil {
			return nil, err
		}
	}
	kongVaultStore := cache.NewStore(clusterWideKeyFunc)
	for _, v := range objects.KongVaults {
		err := kongVaultStore.Add(v)
		if err != nil {
			return nil, err
		}
	}
	kongCustomEntityStore := cache.NewStore(namespacedKeyFunc)
	for _, e := range objects.KongCustomEntities {
		if err := kongCustomEntityStore.Add(e); err != nil {
			return nil, err
		}
	}

	s = &Store{
		stores: CacheStores{
			IngressV1:                      ingressV1Store,
			IngressClassV1:                 ingressClassV1Store,
			HTTPRoute:                      httprouteStore,
			UDPRoute:                       udprouteStore,
			TCPRoute:                       tcprouteStore,
			TLSRoute:                       tlsrouteStore,
			GRPCRoute:                      grpcrouteStore,
			ReferenceGrant:                 referencegrantStore,
			Gateway:                        gatewayStore,
			BackendTLSPolicy:               backendTLSPolicyStore,
			TCPIngress:                     tcpIngressStore,
			UDPIngress:                     udpIngressStore,
			Service:                        serviceStore,
			EndpointSlice:                  endpointSliceStore,
			Secret:                         secretsStore,
			ConfigMap:                      configMapStore,
			Plugin:                         kongPluginsStore,
			ClusterPlugin:                  kongClusterPluginsStore,
			Consumer:                       consumerStore,
			ConsumerGroup:                  consumerGroupStore,
			KongIngress:                    kongIngressStore,
			IngressClassParametersV1alpha1: IngressClassParametersV1alpha1Store,
			KongUpstreamPolicy:             kongUpstreamPolicyStore,
			KongServiceFacade:              kongServiceFacade,
			KongVault:                      kongVaultStore,
			KongCustomEntity:               kongCustomEntityStore,
		},
		ingressClass:          annotations.DefaultIngressClass,
		isValidIngressClass:   annotations.IngressClassValidatorFuncFromObjectMeta(annotations.DefaultIngressClass),
		isValidIngressV1Class: annotations.IngressClassValidatorFuncFromV1Ingress(annotations.DefaultIngressClass),
		ingressClassMatching:  annotations.ExactClassMatch,
		logger:                zapr.NewLogger(zap.NewNop()),
	}
	return s, nil
}

// MarshalToYAML marshals the contents of every object in the store as YAML, separated by "---".
// This is useful for debugging.
func (objects FakeObjects) MarshalToYAML() ([]byte, error) {
	// In many cases objects we'd like to dump do not have their GVK set, so we need to set it manually based on
	// their known type - otherwise the YAML dump will not work.
	typeToGVK := map[reflect.Type]schema.GroupVersionKind{
		reflect.TypeOf(&netv1.Ingress{}):                       netv1.SchemeGroupVersion.WithKind("Ingress"),
		reflect.TypeOf(&netv1.IngressClass{}):                  netv1.SchemeGroupVersion.WithKind("IngressClass"),
		reflect.TypeOf(&gatewayapi.HTTPRoute{}):                gatewayv1.SchemeGroupVersion.WithKind("HTTPRoute"),
		reflect.TypeOf(&gatewayapi.UDPRoute{}):                 gatewayv1alpha2.SchemeGroupVersion.WithKind("UDPRoute"),
		reflect.TypeOf(&gatewayapi.TCPRoute{}):                 gatewayv1alpha2.SchemeGroupVersion.WithKind("TCPRoute"),
		reflect.TypeOf(&gatewayapi.TLSRoute{}):                 gatewayv1alpha2.SchemeGroupVersion.WithKind("TLSRoute"),
		reflect.TypeOf(&gatewayapi.GRPCRoute{}):                gatewayv1.SchemeGroupVersion.WithKind("GRPCRoute"),
		reflect.TypeOf(&gatewayapi.ReferenceGrant{}):           gatewayv1beta1.SchemeGroupVersion.WithKind("ReferenceGrant"),
		reflect.TypeOf(&gatewayapi.Gateway{}):                  gatewayv1.SchemeGroupVersion.WithKind("Gateway"),
		reflect.TypeOf(&gatewayapi.BackendTLSPolicy{}):         gatewayv1alpha3.SchemeGroupVersion.WithKind("BackendTLSPolicy"),
		reflect.TypeOf(&kongv1beta1.TCPIngress{}):              kongv1beta1.SchemeGroupVersion.WithKind("TCPIngress"),
		reflect.TypeOf(&kongv1beta1.UDPIngress{}):              kongv1beta1.SchemeGroupVersion.WithKind("UDPIngress"),
		reflect.TypeOf(&kongv1alpha1.IngressClassParameters{}): kongv1alpha1.SchemeGroupVersion.WithKind("IngressClassParameters"),
		reflect.TypeOf(&corev1.Service{}):                      corev1.SchemeGroupVersion.WithKind("Service"),
		reflect.TypeOf(&discoveryv1.EndpointSlice{}):           discoveryv1.SchemeGroupVersion.WithKind("EndpointSlice"),
		reflect.TypeOf(&corev1.Secret{}):                       corev1.SchemeGroupVersion.WithKind("Secret"),
		reflect.TypeOf(&kongv1.KongPlugin{}):                   kongv1.SchemeGroupVersion.WithKind("KongPlugin"),
		reflect.TypeOf(&kongv1.KongClusterPlugin{}):            kongv1.SchemeGroupVersion.WithKind("KongClusterPlugin"),
		reflect.TypeOf(&kongv1.KongIngress{}):                  kongv1.SchemeGroupVersion.WithKind("KongIngress"),
		reflect.TypeOf(&kongv1.KongConsumer{}):                 kongv1.SchemeGroupVersion.WithKind("KongConsumer"),
		reflect.TypeOf(&kongv1beta1.KongConsumerGroup{}):       kongv1beta1.SchemeGroupVersion.WithKind("KongConsumerGroup"),
		reflect.TypeOf(&kongv1alpha1.KongVault{}):              kongv1alpha1.SchemeGroupVersion.WithKind(kongv1alpha1.KongVaultKind),
		reflect.TypeOf(&kongv1alpha1.KongCustomEntity{}):       kongv1alpha1.SchemeGroupVersion.WithKind(kongv1alpha1.KongCustomEntityKind),
	}

	out := &bytes.Buffer{}

	// fillGVKAndAppendToBuffer is a helper function that sets the GVK of the given object and appends it to the output.
	fillGVKAndAppendToBuffer := func(obj runtime.Object) error {
		gvk, ok := typeToGVK[reflect.TypeOf(obj)]
		if !ok {
			return fmt.Errorf("unknown type: %T", obj)
		}
		obj.GetObjectKind().SetGroupVersionKind(gvk)
		b, err := marshalObjToYAML(obj)
		if err != nil {
			return err
		}
		out.WriteString("---\n")
		out.Write(b)
		return nil
	}

	// Let's gather all objects in a single generic slice.
	var allObjects []any
	allObjects = append(allObjects, lo.ToAnySlice(objects.IngressesV1)...)
	allObjects = append(allObjects, lo.ToAnySlice(objects.IngressClassesV1)...)
	allObjects = append(allObjects, lo.ToAnySlice(objects.HTTPRoutes)...)
	allObjects = append(allObjects, lo.ToAnySlice(objects.UDPRoutes)...)
	allObjects = append(allObjects, lo.ToAnySlice(objects.TCPRoutes)...)
	allObjects = append(allObjects, lo.ToAnySlice(objects.TLSRoutes)...)
	allObjects = append(allObjects, lo.ToAnySlice(objects.GRPCRoutes)...)
	allObjects = append(allObjects, lo.ToAnySlice(objects.ReferenceGrants)...)
	allObjects = append(allObjects, lo.ToAnySlice(objects.Gateways)...)
	allObjects = append(allObjects, lo.ToAnySlice(objects.BackendTLSPolicies)...)
	allObjects = append(allObjects, lo.ToAnySlice(objects.TCPIngresses)...)
	allObjects = append(allObjects, lo.ToAnySlice(objects.UDPIngresses)...)
	allObjects = append(allObjects, lo.ToAnySlice(objects.IngressClassParametersV1alpha1)...)
	allObjects = append(allObjects, lo.ToAnySlice(objects.Services)...)
	allObjects = append(allObjects, lo.ToAnySlice(objects.EndpointSlices)...)
	allObjects = append(allObjects, lo.ToAnySlice(objects.Secrets)...)
	allObjects = append(allObjects, lo.ToAnySlice(objects.KongPlugins)...)
	allObjects = append(allObjects, lo.ToAnySlice(objects.KongClusterPlugins)...)
	allObjects = append(allObjects, lo.ToAnySlice(objects.KongIngresses)...)
	allObjects = append(allObjects, lo.ToAnySlice(objects.KongConsumers)...)
	allObjects = append(allObjects, lo.ToAnySlice(objects.KongConsumerGroups)...)
	allObjects = append(allObjects, lo.ToAnySlice(objects.KongVaults)...)
	allObjects = append(allObjects, lo.ToAnySlice(objects.KongCustomEntities)...)

	for _, obj := range allObjects {
		if err := fillGVKAndAppendToBuffer(obj.(runtime.Object)); err != nil {
			return nil, err
		}
	}

	return out.Bytes(), nil
}

// marshalObjToYAML marshals the given object as YAML.
// It uses the JSON printer to dump the object as JSON, and then converts the JSON to YAML because some of the objects
// we want to dump do not have YAML tags.
func marshalObjToYAML(obj runtime.Object) ([]byte, error) {
	buff := bytes.Buffer{}
	printer := printers.JSONPrinter{}
	err := printer.PrintObj(obj, &buff)
	if err != nil {
		return nil, err
	}

	return yaml.JSONToYAML(buff.Bytes())
}<|MERGE_RESOLUTION|>--- conflicted
+++ resolved
@@ -164,12 +164,7 @@
 	}
 	configMapStore := cache.NewStore(namespacedKeyFunc)
 	for _, s := range objects.ConfigMaps {
-<<<<<<< HEAD
-		err := configMapStore.Add(s)
-		if err != nil {
-=======
 		if err := configMapStore.Add(s); err != nil {
->>>>>>> 4d177104
 			return nil, err
 		}
 	}
