--- conflicted
+++ resolved
@@ -116,11 +116,6 @@
 	return NewUpdateStrategyInMemory(
 		adminAPIClient,
 		DefaultContentToDBLessConfigConverter{},
-<<<<<<< HEAD
 		r.logger,
-		r.config.Version,
-=======
-		r.log,
->>>>>>> 4249b6f4
 	)
 }