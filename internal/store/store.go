--- conflicted
+++ resolved
@@ -159,21 +159,13 @@
 
 // GetConfigMap returns a ConfigMap using the namespace and name as key.
 func (s Store) GetConfigMap(namespace, name string) (*corev1.ConfigMap, error) {
-<<<<<<< HEAD
-	key := fmt.Sprintf("%v/%v", namespace, name)
-=======
 	key := fmt.Sprintf("%s/%s", namespace, name)
->>>>>>> 4d177104
 	configMap, exists, err := s.stores.ConfigMap.GetByKey(key)
 	if err != nil {
 		return nil, err
 	}
 	if !exists {
-<<<<<<< HEAD
-		return nil, NotFoundError{fmt.Sprintf("ConfigMap %v not found", key)}
-=======
 		return nil, NotFoundError{fmt.Sprintf("ConfigMap %s not found", key)}
->>>>>>> 4d177104
 	}
 	return configMap.(*corev1.ConfigMap), nil
 }
