--- conflicted
+++ resolved
@@ -162,15 +162,12 @@
 - Removed a duplicated status update of the HTTPRoute, which led to a potential
   status flickering.
   [#3451](https://github.com/Kong/kubernetes-ingress-controller/pull/3451)
-<<<<<<< HEAD
+- Made Admission Webhook fetch the latest list of Gateways to avoid calling
+  outdated services set statically during the setup.
+  [#3601](https://github.com/Kong/kubernetes-ingress-controller/pull/3601)
 - Fixed the way configuration flags `KongAdminSvc` and `PublishService` are
   checked for being set. The old one was always evaluating to `true`.
   [#3602](https://github.com/Kong/kubernetes-ingress-controller/pull/3602)
-=======
-- Made Admission Webhook fetch the latest list of Gateways to avoid calling
-  outdated services set statically during the setup.
-  [#3601](https://github.com/Kong/kubernetes-ingress-controller/pull/3601)
->>>>>>> 7e5b8f9c
 
 ### Under the hood
 
