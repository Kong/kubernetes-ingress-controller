--- conflicted
+++ resolved
@@ -207,14 +207,11 @@
 			fmt.Sprintf("--admission-webhook-cert=%s", admissionWebhookCert),
 			fmt.Sprintf("--admission-webhook-key=%s", admissionWebhookKey),
 			"--profiling",
-<<<<<<< HEAD
+
 			"--dump-config",
 		}); err != nil {
 			panic(fmt.Errorf("could not parse controller manager flags: %w", err))
 		}
-=======
-		}))
->>>>>>> 15d76092
 		fmt.Fprintf(os.Stderr, "config: %+v\n", config)
 		exitOnErr(rootcmd.Run(ctx, &config))
 	}()
