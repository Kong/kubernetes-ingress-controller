package kongstate

import (
	"regexp"
	"strconv"
	"strings"

	"github.com/go-logr/logr"
	"github.com/kong/go-kong/kong"
<<<<<<< HEAD
	gatewayv1alpha2 "sigs.k8s.io/gateway-api/apis/v1alpha2"
=======
	"github.com/sirupsen/logrus"
>>>>>>> be62bf7f

	"github.com/kong/kubernetes-ingress-controller/v2/internal/annotations"
	"github.com/kong/kubernetes-ingress-controller/v2/internal/util"
)

// Route represents a Kong Route and holds a reference to the Ingress
// rule.
type Route struct {
	kong.Route

	Ingress          util.K8sObjectInfo
	Plugins          []kong.Plugin
	ExpressionRoutes bool
}

var (
	validMethods      = regexp.MustCompile(`\A[A-Z]+$`)
	validPathHandling = regexp.MustCompile(`v\d`)

	// hostnames are complicated. shamelessly cribbed from https://stackoverflow.com/a/18494710
	// TODO if the Kong core adds support for wildcard SNI route match criteria, this should change.
	validSNIs  = regexp.MustCompile(`^([a-zA-Z0-9]+(-[a-zA-Z0-9]+)*)+(\.([a-zA-Z0-9]+(-[a-zA-Z0-9]+)*))*$`)
	validHosts = regexp.MustCompile(`^(\*\.)?([a-zA-Z0-9]+(-[a-zA-Z0-9]+)*)+(\.([a-zA-Z0-9]+(-[a-zA-Z0-9]+)*))*?(\.\*)?$`)
)

// normalizeProtocols prevents users from mismatching grpc/http.
func (r *Route) normalizeProtocols() {
	// skip updating protocols if expression routes enabled.
	if r.ExpressionRoutes {
		return
	}
	protocols := r.Protocols
	var http, grpc bool

	for _, protocol := range protocols {
		if strings.Contains(*protocol, "grpc") {
			grpc = true
		}
		if strings.Contains(*protocol, "http") {
			http = true
		}
		if !util.ValidateProtocol(*protocol) {
			http = true
		}
	}

	if grpc && http {
		r.Protocols = kong.StringSlice("http", "https")
	}

	if grpc {
		// grpc(s) doesn't accept strip_path
		r.StripPath = nil
	}
}

// useSSLProtocol updates the protocol of the route to either https or grpcs, or https and grpcs.
func (r *Route) useSSLProtocol() {
	var http, grpc bool
	var prots []*string

	for _, val := range r.Protocols {
		if strings.Contains(*val, "grpc") {
			grpc = true
		}

		if strings.Contains(*val, "http") {
			http = true
		}
	}

	if grpc {
		prots = append(prots, kong.String("grpcs"))
	}
	if http {
		prots = append(prots, kong.String("https"))
	}

	if !grpc && !http {
		prots = append(prots, kong.String("https"))
	}

	r.Protocols = prots
}

func (r *Route) overrideStripPath(anns map[string]string) {
	if r == nil {
		return
	}

	stripPathValue := annotations.ExtractStripPath(anns)
	if stripPathValue == "" {
		return
	}
	stripPathValue = strings.ToLower(stripPathValue)
	switch stripPathValue {
	case "true":
		r.StripPath = kong.Bool(true)
	case "false":
		r.StripPath = kong.Bool(false)
	default:
		return
	}
}

func (r *Route) overrideProtocols(anns map[string]string) {
	protocols := annotations.ExtractProtocolNames(anns)
	if len(protocols) == 0 {
		return
	}
	var prots []*string
	for _, prot := range protocols {
		if !util.ValidateProtocol(prot) {
			return
		}
		prots = append(prots, kong.String(prot))
	}

	r.Protocols = prots
}

func (r *Route) overrideHTTPSRedirectCode(anns map[string]string) {
	if annotations.HasForceSSLRedirectAnnotation(anns) {
		r.HTTPSRedirectStatusCode = kong.Int(302)
		r.useSSLProtocol()
	}

	code := annotations.ExtractHTTPSRedirectStatusCode(anns)
	if code == "" {
		return
	}
	statusCode, err := strconv.Atoi(code)
	if err != nil {
		return
	}
	if statusCode != 426 &&
		statusCode != 301 &&
		statusCode != 302 &&
		statusCode != 307 &&
		statusCode != 308 {
		return
	}

	r.HTTPSRedirectStatusCode = kong.Int(statusCode)
}

func (r *Route) overridePreserveHost(anns map[string]string) {
	preserveHostValue := annotations.ExtractPreserveHost(anns)
	if preserveHostValue == "" {
		return
	}
	preserveHostValue = strings.ToLower(preserveHostValue)
	switch preserveHostValue {
	case "true":
		r.PreserveHost = kong.Bool(true)
	case "false":
		r.PreserveHost = kong.Bool(false)
	default:
		return
	}
}

func (r *Route) overrideRegexPriority(anns map[string]string) {
	priority := annotations.ExtractRegexPriority(anns)
	if priority == "" {
		return
	}
	regexPriority, err := strconv.Atoi(priority)
	if err != nil {
		return
	}

	r.RegexPriority = kong.Int(regexPriority)
}

func (r *Route) overrideMethods(logger logr.Logger, anns map[string]string) {
	annMethods := annotations.ExtractMethods(anns)
	if len(annMethods) == 0 {
		return
	}
	var methods []*string
	for _, method := range annMethods {
		sanitizedMethod := strings.TrimSpace(strings.ToUpper(method))
		if validMethods.MatchString(sanitizedMethod) {
			methods = append(methods, kong.String(sanitizedMethod))
		} else {
			// if any method is invalid (not an uppercase alpha string),
			// discard everything
			logger.Error(nil, "invalid method", "route_name", r.Name, "method", method)
			return
		}
	}

	r.Methods = methods
}

func (r *Route) overrideSNIs(logger logr.Logger, anns map[string]string) {
	var annSNIs []string
	var exists bool
	annSNIs, exists = annotations.ExtractSNIs(anns)
	// this is not a length check because we specifically want to provide a means
	// to set "no SNI criteria", by providing the annotation with an empty string value
	if !exists {
		return
	}
	var snis []*string
	for _, sni := range annSNIs {
		sanitizedSNI := strings.TrimSpace(sni)
		if validSNIs.MatchString(sanitizedSNI) {
			snis = append(snis, kong.String(sanitizedSNI))
		} else {
			// SNI is not a valid hostname
			logger.Error(nil, "invalid SNI", "route_name", r.Name, "sni", sni)
			return
		}
	}

	r.SNIs = snis
}

// overrideByAnnotation sets Route protocols via annotation.
func (r *Route) overrideByAnnotation(logger logr.Logger) {
	r.overrideStripPath(r.Ingress.Annotations)
	r.overrideHTTPSRedirectCode(r.Ingress.Annotations)
	r.overridePreserveHost(r.Ingress.Annotations)
	r.overrideRequestBuffering(logger, r.Ingress.Annotations)
	r.overrideResponseBuffering(logger, r.Ingress.Annotations)
	r.overrideProtocols(r.Ingress.Annotations)
	// skip the fields that are not supported when kong is using expression router:
	// `regexPriority`, `methods`, `snis`, `hosts`, `headers`, `pathHandling`,
	if !r.ExpressionRoutes {
		r.overrideRegexPriority(r.Ingress.Annotations)
		r.overrideMethods(logger, r.Ingress.Annotations)
		r.overrideSNIs(logger, r.Ingress.Annotations)
		r.overrideHosts(logger, r.Ingress.Annotations)
		r.overrideHeaders(r.Ingress.Annotations)
		r.overridePathHandling(logger, r.Ingress.Annotations)
	}
}

// override sets Route fields by KongIngress first, then by annotation.
<<<<<<< HEAD
func (r *Route) override(logger logr.Logger, kongIngress *kongv1.KongIngress) {
=======
func (r *Route) override(log logrus.FieldLogger) {
>>>>>>> be62bf7f
	if r == nil {
		return
	}

<<<<<<< HEAD
	// Check if we're trying to get KongIngress configuration based on an annotation
	// on Gateway API object (this would most likely happen for *Route objects but
	// log a warning for all other Gateway API objects as well since that also should
	// not happen) and if that's the case then skip it since those should not be
	// affected by said annotation.
	if gvk := r.Ingress.GroupVersionKind; gvk.Group == gatewayv1alpha2.GroupName && kongIngress != nil {
		logger.V(util.WarnLevel).WithValues("warning", true).Info("KongIngress annotation is not allowed on Gateway API objects",
			"resource_name", r.Ingress.Name,
			"resource_namespace", r.Ingress.Namespace,
			"resource_kind", gvk.Kind)
		return
	}

	r.overrideByKongIngress(logger, kongIngress)
	r.overrideByAnnotation(logger)
	r.normalizeProtocols()
}

// overrideByKongIngress sets Route fields by KongIngress.
func (r *Route) overrideByKongIngress(logger logr.Logger, kongIngress *kongv1.KongIngress) {
	// disable overriding routes by KongIngress if expression routes is enabled.
	if r.ExpressionRoutes {
		return
	}

	if kongIngress == nil || kongIngress.Route == nil {
		return
	}

	ir := kongIngress.Route
	if len(ir.Methods) != 0 {
		invalid := false
		var methods []*string
		for _, method := range ir.Methods {
			sanitizedMethod := strings.TrimSpace(strings.ToUpper(*method))
			if validMethods.MatchString(sanitizedMethod) {
				methods = append(methods, kong.String(sanitizedMethod))
			} else {
				// if any method is invalid (not an uppercase alpha string),
				// discard everything
				logger.Error(nil, "ingress contains invalid method", "method", *method,
					"ingress_namespace", r.Ingress.Namespace,
					"ingress_name", r.Ingress.Name)
				invalid = true
			}
		}
		if !invalid {
			r.Methods = methods
		}
	}
	if len(ir.Headers) != 0 {
		r.Headers = ir.Headers
	}
	if len(ir.Protocols) != 0 {
		r.Protocols = protocolPointersToStringPointers(ir.Protocols)
	}
	if ir.RegexPriority != nil {
		r.RegexPriority = kong.Int(*ir.RegexPriority)
	}
	if ir.StripPath != nil {
		r.StripPath = kong.Bool(*ir.StripPath)
	}
	if ir.PreserveHost != nil {
		r.PreserveHost = kong.Bool(*ir.PreserveHost)
	}
	if ir.HTTPSRedirectStatusCode != nil {
		r.HTTPSRedirectStatusCode = kong.Int(*ir.HTTPSRedirectStatusCode)
	}
	if ir.PathHandling != nil {
		r.PathHandling = kong.String(*ir.PathHandling)
	}
	if len(ir.SNIs) != 0 {
		var SNIs []*string
		for _, unsanitizedSNI := range ir.SNIs {
			SNI := strings.TrimSpace(*unsanitizedSNI)
			if validSNIs.MatchString(SNI) {
				SNIs = append(SNIs, kong.String(SNI))
			} else {
				// SNI is not a valid hostname
				logger.Error(nil, "invalid SNI", "sni", unsanitizedSNI, "kongroute", r.Name)
				return
			}
		}
		r.SNIs = SNIs
	}
	if ir.RequestBuffering != nil {
		r.RequestBuffering = kong.Bool(*ir.RequestBuffering)
	}
	if ir.ResponseBuffering != nil {
		r.ResponseBuffering = kong.Bool(*ir.ResponseBuffering)
	}
}

=======
	r.overrideByAnnotation(log)
	r.normalizeProtocols()
}

>>>>>>> be62bf7f
// overrideRequestBuffering ensures defaults for the request_buffering option.
func (r *Route) overrideRequestBuffering(logger logr.Logger, anns map[string]string) {
	annotationValue, ok := annotations.ExtractRequestBuffering(anns)
	if !ok {
		// the annotation is not set, quit
		return
	}

	isEnabled, err := strconv.ParseBool(strings.ToLower(annotationValue))
	if err != nil {
		// the value provided is not a parseable boolean, quit
		logger.Error(err, "invalid request_buffering value", "kongroute", r.Name)
		return
	}

	r.RequestBuffering = kong.Bool(isEnabled)
}

// overrideResponseBuffering ensures defaults for the response_buffering option.
func (r *Route) overrideResponseBuffering(logger logr.Logger, anns map[string]string) {
	annotationValue, ok := annotations.ExtractResponseBuffering(anns)
	if !ok {
		// the annotation is not set, quit
		return
	}

	isEnabled, err := strconv.ParseBool(strings.ToLower(annotationValue))
	if err != nil {
		// the value provided is not a parseable boolean, quit
		logger.Error(err, "invalid response_buffering values", "kongroute", r.Name)
		return
	}

	r.ResponseBuffering = kong.Bool(isEnabled)
}

// overrideHosts appends Host-Aliases to Hosts.
func (r *Route) overrideHosts(logger logr.Logger, anns map[string]string) {
	var hosts []*string
	var annHostAliases []string
	var exists bool
	annHostAliases, exists = annotations.ExtractHostAliases(anns)
	if !exists {
		// the annotation is not set, quit
		return
	}

	// avoid allowing duplicate hosts or host-aliases from being added
	appendIfMissing := func(hosts []*string, sanitizedHost string) []*string {
		for _, uniqueHost := range hosts {
			if *uniqueHost == sanitizedHost {
				return hosts
			}
		}
		return append(hosts, kong.String(sanitizedHost))
	}

	// Merge hosts and host-aliases
	hosts = append(hosts, r.Hosts...)
	for _, hostAlias := range annHostAliases {
		sanitizedHost := strings.TrimSpace(hostAlias)
		if validHosts.MatchString(sanitizedHost) {
			hosts = appendIfMissing(hosts, sanitizedHost)
		} else {
			// Host Alias is not a valid hostname
			logger.Error(nil, "invalid host alias", "value", hostAlias, "kongroute", r.Name)
			return
		}
	}

	r.Hosts = hosts
}

func (r *Route) overrideHeaders(anns map[string]string) {
	headers, exists := annotations.ExtractHeaders(anns)
	if !exists {
		return
	}
	r.Headers = headers
}

func (r *Route) overridePathHandling(logger logr.Logger, anns map[string]string) {
	val, ok := annotations.ExtractPathHandling(anns)
	if !ok {
		return
	}

	if !validPathHandling.MatchString(val) {
		logger.Error(nil, "invalid path_handling", "value", val, "kongroute", r.Name)
		return
	}

	r.PathHandling = kong.String(val)
}<|MERGE_RESOLUTION|>--- conflicted
+++ resolved
@@ -7,11 +7,6 @@
 
 	"github.com/go-logr/logr"
 	"github.com/kong/go-kong/kong"
-<<<<<<< HEAD
-	gatewayv1alpha2 "sigs.k8s.io/gateway-api/apis/v1alpha2"
-=======
-	"github.com/sirupsen/logrus"
->>>>>>> be62bf7f
 
 	"github.com/kong/kubernetes-ingress-controller/v2/internal/annotations"
 	"github.com/kong/kubernetes-ingress-controller/v2/internal/util"
@@ -253,115 +248,15 @@
 }
 
 // override sets Route fields by KongIngress first, then by annotation.
-<<<<<<< HEAD
-func (r *Route) override(logger logr.Logger, kongIngress *kongv1.KongIngress) {
-=======
-func (r *Route) override(log logrus.FieldLogger) {
->>>>>>> be62bf7f
+func (r *Route) override(logger logr.Logger) {
 	if r == nil {
 		return
 	}
 
-<<<<<<< HEAD
-	// Check if we're trying to get KongIngress configuration based on an annotation
-	// on Gateway API object (this would most likely happen for *Route objects but
-	// log a warning for all other Gateway API objects as well since that also should
-	// not happen) and if that's the case then skip it since those should not be
-	// affected by said annotation.
-	if gvk := r.Ingress.GroupVersionKind; gvk.Group == gatewayv1alpha2.GroupName && kongIngress != nil {
-		logger.V(util.WarnLevel).WithValues("warning", true).Info("KongIngress annotation is not allowed on Gateway API objects",
-			"resource_name", r.Ingress.Name,
-			"resource_namespace", r.Ingress.Namespace,
-			"resource_kind", gvk.Kind)
-		return
-	}
-
-	r.overrideByKongIngress(logger, kongIngress)
 	r.overrideByAnnotation(logger)
 	r.normalizeProtocols()
 }
 
-// overrideByKongIngress sets Route fields by KongIngress.
-func (r *Route) overrideByKongIngress(logger logr.Logger, kongIngress *kongv1.KongIngress) {
-	// disable overriding routes by KongIngress if expression routes is enabled.
-	if r.ExpressionRoutes {
-		return
-	}
-
-	if kongIngress == nil || kongIngress.Route == nil {
-		return
-	}
-
-	ir := kongIngress.Route
-	if len(ir.Methods) != 0 {
-		invalid := false
-		var methods []*string
-		for _, method := range ir.Methods {
-			sanitizedMethod := strings.TrimSpace(strings.ToUpper(*method))
-			if validMethods.MatchString(sanitizedMethod) {
-				methods = append(methods, kong.String(sanitizedMethod))
-			} else {
-				// if any method is invalid (not an uppercase alpha string),
-				// discard everything
-				logger.Error(nil, "ingress contains invalid method", "method", *method,
-					"ingress_namespace", r.Ingress.Namespace,
-					"ingress_name", r.Ingress.Name)
-				invalid = true
-			}
-		}
-		if !invalid {
-			r.Methods = methods
-		}
-	}
-	if len(ir.Headers) != 0 {
-		r.Headers = ir.Headers
-	}
-	if len(ir.Protocols) != 0 {
-		r.Protocols = protocolPointersToStringPointers(ir.Protocols)
-	}
-	if ir.RegexPriority != nil {
-		r.RegexPriority = kong.Int(*ir.RegexPriority)
-	}
-	if ir.StripPath != nil {
-		r.StripPath = kong.Bool(*ir.StripPath)
-	}
-	if ir.PreserveHost != nil {
-		r.PreserveHost = kong.Bool(*ir.PreserveHost)
-	}
-	if ir.HTTPSRedirectStatusCode != nil {
-		r.HTTPSRedirectStatusCode = kong.Int(*ir.HTTPSRedirectStatusCode)
-	}
-	if ir.PathHandling != nil {
-		r.PathHandling = kong.String(*ir.PathHandling)
-	}
-	if len(ir.SNIs) != 0 {
-		var SNIs []*string
-		for _, unsanitizedSNI := range ir.SNIs {
-			SNI := strings.TrimSpace(*unsanitizedSNI)
-			if validSNIs.MatchString(SNI) {
-				SNIs = append(SNIs, kong.String(SNI))
-			} else {
-				// SNI is not a valid hostname
-				logger.Error(nil, "invalid SNI", "sni", unsanitizedSNI, "kongroute", r.Name)
-				return
-			}
-		}
-		r.SNIs = SNIs
-	}
-	if ir.RequestBuffering != nil {
-		r.RequestBuffering = kong.Bool(*ir.RequestBuffering)
-	}
-	if ir.ResponseBuffering != nil {
-		r.ResponseBuffering = kong.Bool(*ir.ResponseBuffering)
-	}
-}
-
-=======
-	r.overrideByAnnotation(log)
-	r.normalizeProtocols()
-}
-
->>>>>>> be62bf7f
 // overrideRequestBuffering ensures defaults for the request_buffering option.
 func (r *Route) overrideRequestBuffering(logger logr.Logger, anns map[string]string) {
 	annotationValue, ok := annotations.ExtractRequestBuffering(anns)
