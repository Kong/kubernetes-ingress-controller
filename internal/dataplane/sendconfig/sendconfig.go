--- conflicted
+++ resolved
@@ -4,13 +4,7 @@
 	"bytes"
 	"context"
 	"encoding/hex"
-<<<<<<< HEAD
 	"fmt"
-=======
-	"encoding/json"
-	"fmt"
-	"io"
->>>>>>> 7cb15eea
 	"sync"
 	"time"
 
@@ -19,7 +13,6 @@
 	"github.com/sirupsen/logrus"
 
 	"github.com/kong/kubernetes-ingress-controller/v2/internal/adminapi"
-	"github.com/kong/kubernetes-ingress-controller/v2/internal/dataplane/deckerrors"
 	"github.com/kong/kubernetes-ingress-controller/v2/internal/dataplane/deckgen"
 	"github.com/kong/kubernetes-ingress-controller/v2/internal/metrics"
 )
@@ -54,25 +47,11 @@
 		}
 	}
 
-<<<<<<< HEAD
 	updateStrategy := ResolveUpdateStrategy(client, config)
 
 	timeStart := time.Now()
 	err = updateStrategy.Update(ctx, targetContent)
-	timeEnd := time.Now()
-=======
-	var metricsProtocol metrics.Protocol
-	timeStart := time.Now()
-	if config.InMemory {
-		metricsProtocol = metrics.ProtocolDBLess
-		err = onUpdateInMemoryMode(ctx, log, targetContent, client.AdminAPIClient())
-	} else {
-		metricsProtocol = metrics.ProtocolDeck
-		dumpConfig := dump.Config{SelectorTags: config.FilterTags, SkipCACerts: config.SkipCACertificates}
-		err = onUpdateDBMode(ctx, targetContent, client, dumpConfig, config)
-	}
 	duration := time.Since(timeStart)
->>>>>>> 7cb15eea
 
 	metricsProtocol := updateStrategy.MetricsProtocol()
 	if err != nil {
@@ -101,7 +80,6 @@
 // In case the SHAs are equal, it still can return true if a client is considered crashed based on its status.
 func hasConfigurationChanged(
 	ctx context.Context,
-<<<<<<< HEAD
 	oldSHA, newSHA []byte,
 	client KonnectAwareClient,
 	statusClient StatusClient,
@@ -109,21 +87,6 @@
 ) (bool, error) {
 	if !bytes.Equal(oldSHA, newSHA) {
 		return true, nil
-=======
-	targetContent *file.Content,
-	client *adminapi.Client,
-	dumpConfig dump.Config,
-	config Config,
-) error {
-	cs, err := currentState(ctx, client, dumpConfig)
-	if err != nil {
-		return fmt.Errorf("failed getting current state for %s: %w", client.BaseRootURL(), err)
-	}
-
-	ts, err := targetState(ctx, targetContent, cs, config.Version, client, dumpConfig)
-	if err != nil {
-		return deckerrors.ConfigConflictError{Err: err}
->>>>>>> 7cb15eea
 	}
 	if !hasSHAUpdateAlreadyBeenReported(newSHA) {
 		log.Debugf("sha %s has been reported", hex.EncodeToString(newSHA))
@@ -174,49 +137,6 @@
 	return false
 }
 
-<<<<<<< HEAD
-=======
-type KonnectAwareClient interface {
-	IsKonnect() bool
-}
-
-type StatusClient interface {
-	Status(context.Context) (*kong.Status, error)
-}
-
-// hasConfigurationChanged verifies whether configuration has changed by comparing old and new config's SHAs.
-// In case the SHAs are equal, it still can return true if a client is considered crashed based on its status.
-func hasConfigurationChanged(
-	ctx context.Context,
-	oldSHA, newSHA []byte,
-	client KonnectAwareClient,
-	statusClient StatusClient,
-	log logrus.FieldLogger,
-) (bool, error) {
-	if !bytes.Equal(oldSHA, newSHA) {
-		return true, nil
-	}
-	if !hasSHAUpdateAlreadyBeenReported(newSHA) {
-		log.Debugf("sha %s has been reported", hex.EncodeToString(newSHA))
-	}
-	// In case of Konnect, we skip further steps as it doesn't report its configuration hash.
-	if client.IsKonnect() {
-		return false, nil
-	}
-
-	hasNoConfiguration, err := kongHasNoConfiguration(ctx, statusClient, log)
-	if err != nil {
-		return false, fmt.Errorf("failed to verify kong readiness: %w", err)
-	}
-	// Kong instance has no configuration, we should push despite the oldSHA and newSHA being equal.
-	if hasNoConfiguration {
-		return true, nil
-	}
-
-	return false, nil
-}
-
->>>>>>> 7cb15eea
 const wellKnownInitialHash = "00000000000000000000000000000000"
 
 // kongHasNoConfiguration checks Kong's status endpoint and read its config hash.
