package utils_test

import (
	"testing"

	"github.com/samber/lo"
	"github.com/stretchr/testify/require"
	"sigs.k8s.io/controller-runtime/pkg/client"
	"sigs.k8s.io/controller-runtime/pkg/event"

<<<<<<< HEAD
	kongcommonv1alpha1 "github.com/kong/kubernetes-configuration/api/common/v1alpha1"
	kongv1alpha1 "github.com/kong/kubernetes-configuration/api/configuration/v1alpha1"
=======
	commonv1alpha1 "github.com/kong/kubernetes-configuration/api/common/v1alpha1"
>>>>>>> b19e548b

	ctrlutils "github.com/kong/kubernetes-ingress-controller/v3/internal/controllers/utils"
)

type objectWithCPRefType struct {
	client.Object
<<<<<<< HEAD
	cpRef *kongcommonv1alpha1.ControlPlaneRef
}

func (o *objectWithCPRefType) GetControlPlaneRef() *kongcommonv1alpha1.ControlPlaneRef {
=======
	cpRef *commonv1alpha1.ControlPlaneRef
}

func (o *objectWithCPRefType) GetControlPlaneRef() *commonv1alpha1.ControlPlaneRef {
>>>>>>> b19e548b
	return o.cpRef
}

func TestGenerateCPReferenceMatchesPredicate(t *testing.T) {
	testCases := []struct {
		name     string
		obj      objectWithCPRefType
		expected bool
	}{
		{
			name: "control plane reference is nil",
			obj: objectWithCPRefType{
				cpRef: nil,
			},
			expected: true,
		},
		{
			name: "control plane reference is set to kic",
			obj: objectWithCPRefType{
<<<<<<< HEAD
				cpRef: &kongcommonv1alpha1.ControlPlaneRef{
					Type: kongcommonv1alpha1.ControlPlaneRefKIC,
=======
				cpRef: &commonv1alpha1.ControlPlaneRef{
					Type: commonv1alpha1.ControlPlaneRefKIC,
>>>>>>> b19e548b
				},
			},
			expected: true,
		},
		{
			name: "control plane reference is set to konnect",
			obj: objectWithCPRefType{
<<<<<<< HEAD
				cpRef: &kongcommonv1alpha1.ControlPlaneRef{
					Type:      kongcommonv1alpha1.ControlPlaneRefKonnectID,
=======
				cpRef: &commonv1alpha1.ControlPlaneRef{
					Type:      commonv1alpha1.ControlPlaneRefKonnectID,
>>>>>>> b19e548b
					KonnectID: lo.ToPtr("konnect-id"),
				},
			},
			expected: false,
		},
		{
			name: "control plane reference is set to konnect namespaced reference",
			obj: objectWithCPRefType{
<<<<<<< HEAD
				cpRef: &kongcommonv1alpha1.ControlPlaneRef{
					Type: kongcommonv1alpha1.ControlPlaneRefKonnectNamespacedRef,
					KonnectNamespacedRef: &kongv1alpha1.KonnectNamespacedRef{
=======
				cpRef: &commonv1alpha1.ControlPlaneRef{
					Type: commonv1alpha1.ControlPlaneRefKonnectNamespacedRef,
					KonnectNamespacedRef: &commonv1alpha1.KonnectNamespacedRef{
>>>>>>> b19e548b
						Name: "konnect-name",
					},
				},
			},
			expected: false,
		},
	}

	for _, tc := range testCases {
		t.Run(tc.name, func(t *testing.T) {
			pred := ctrlutils.GenerateCPReferenceMatchesPredicate[*objectWithCPRefType]()
			actual := pred.Generic(event.GenericEvent{
				Object: &tc.obj,
			})
			require.Equal(t, tc.expected, actual)
		})
	}
}<|MERGE_RESOLUTION|>--- conflicted
+++ resolved
@@ -8,29 +8,17 @@
 	"sigs.k8s.io/controller-runtime/pkg/client"
 	"sigs.k8s.io/controller-runtime/pkg/event"
 
-<<<<<<< HEAD
-	kongcommonv1alpha1 "github.com/kong/kubernetes-configuration/api/common/v1alpha1"
-	kongv1alpha1 "github.com/kong/kubernetes-configuration/api/configuration/v1alpha1"
-=======
 	commonv1alpha1 "github.com/kong/kubernetes-configuration/api/common/v1alpha1"
->>>>>>> b19e548b
 
 	ctrlutils "github.com/kong/kubernetes-ingress-controller/v3/internal/controllers/utils"
 )
 
 type objectWithCPRefType struct {
 	client.Object
-<<<<<<< HEAD
-	cpRef *kongcommonv1alpha1.ControlPlaneRef
-}
-
-func (o *objectWithCPRefType) GetControlPlaneRef() *kongcommonv1alpha1.ControlPlaneRef {
-=======
 	cpRef *commonv1alpha1.ControlPlaneRef
 }
 
 func (o *objectWithCPRefType) GetControlPlaneRef() *commonv1alpha1.ControlPlaneRef {
->>>>>>> b19e548b
 	return o.cpRef
 }
 
@@ -50,13 +38,8 @@
 		{
 			name: "control plane reference is set to kic",
 			obj: objectWithCPRefType{
-<<<<<<< HEAD
-				cpRef: &kongcommonv1alpha1.ControlPlaneRef{
-					Type: kongcommonv1alpha1.ControlPlaneRefKIC,
-=======
 				cpRef: &commonv1alpha1.ControlPlaneRef{
 					Type: commonv1alpha1.ControlPlaneRefKIC,
->>>>>>> b19e548b
 				},
 			},
 			expected: true,
@@ -64,13 +47,8 @@
 		{
 			name: "control plane reference is set to konnect",
 			obj: objectWithCPRefType{
-<<<<<<< HEAD
-				cpRef: &kongcommonv1alpha1.ControlPlaneRef{
-					Type:      kongcommonv1alpha1.ControlPlaneRefKonnectID,
-=======
 				cpRef: &commonv1alpha1.ControlPlaneRef{
 					Type:      commonv1alpha1.ControlPlaneRefKonnectID,
->>>>>>> b19e548b
 					KonnectID: lo.ToPtr("konnect-id"),
 				},
 			},
@@ -79,15 +57,9 @@
 		{
 			name: "control plane reference is set to konnect namespaced reference",
 			obj: objectWithCPRefType{
-<<<<<<< HEAD
-				cpRef: &kongcommonv1alpha1.ControlPlaneRef{
-					Type: kongcommonv1alpha1.ControlPlaneRefKonnectNamespacedRef,
-					KonnectNamespacedRef: &kongv1alpha1.KonnectNamespacedRef{
-=======
 				cpRef: &commonv1alpha1.ControlPlaneRef{
 					Type: commonv1alpha1.ControlPlaneRefKonnectNamespacedRef,
 					KonnectNamespacedRef: &commonv1alpha1.KonnectNamespacedRef{
->>>>>>> b19e548b
 						Name: "konnect-name",
 					},
 				},
