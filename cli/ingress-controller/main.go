--- conflicted
+++ resolved
@@ -235,17 +235,9 @@
 			"you must migrate to a Postgres-backed or DB-less deployment")
 	}
 
-<<<<<<< HEAD
-	req, _ := http.NewRequest("GET",
-		cliConfig.KongAdminURL+"/tags", nil)
-	res, err := kongClient.Do(ctx, req, nil)
-	if err == nil && res.StatusCode == 200 {
-		controllerConfig.Kong.DeprecatedHasTagSupport = true
-=======
 	exists, err := kongClient.Tags.Exists(ctx)
 	if err == nil && exists {
-		controllerConfig.Kong.HasTagSupport = true
->>>>>>> 42f150ef
+		controllerConfig.Kong.DeprecatedHasTagSupport = true
 	}
 	// setup workspace in Kong Enterprise
 	if cliConfig.KongWorkspace != "" {
