--- conflicted
+++ resolved
@@ -511,18 +511,13 @@
 	// apply the configuration update in Kong
 	timedCtx, cancel := context.WithTimeout(ctx, c.requestTimeout)
 	defer cancel()
-<<<<<<< HEAD
-	newConfigSHA, err, entityErrors := sendconfig.PerformUpdate(timedCtx,
-		c.logger,
-		&c.kongConfig,
-=======
-	newConfigSHA, err := sendconfig.PerformUpdate(
+	// TODO TRM get errors newConfigSHA, err, entityErrors := sendconfig.PerformUpdate(timedCtx,
+	newConfigSHA, err, _ := sendconfig.PerformUpdate(
 		timedCtx,
 		logger,
 		client.Client,
 		c.kongConfig.Version,
 		c.kongConfig.Concurrency,
->>>>>>> 73f51e2a
 		c.kongConfig.InMemory,
 		c.enableReverseSync,
 		c.skipCACertificates,
@@ -531,7 +526,7 @@
 		client.LastConfigSHA(),
 		c.prometheusMetrics,
 	)
-	c.recordTranslationFailureWarningEvents(entityErrors)
+	// TODO TRM record errors c.recordTranslationFailureWarningEvents(entityErrors)
 	if err != nil {
 		if expired, ok := timedCtx.Deadline(); ok && time.Now().After(expired) {
 			logger.Warn("exceeded Kong API timeout, consider increasing --proxy-timeout-seconds")
