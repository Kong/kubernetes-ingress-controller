# Table of Contents

<!---
Adding a new version? You'll need three changes:
* Add the ToC link, like "[1.2.3](#123)".
* Add the section header, like "## [1.2.3]".
* Add the diff link, like "[2.7.0]: https://github.com/kong/kubernetes-ingress-controller/compare/v1.2.2...v1.2.3".
  This is all the way at the bottom. It's the thing we always forget.
--->
 - [3.0.1](#301)
 - [3.0.0](#300)
 - [2.12.2](#2122)
 - [2.12.1](#2121)
 - [2.12.0](#2120)
 - [2.11.1](#2111)
 - [2.11.0](#2110)
 - [2.10.5](#2105)
 - [2.10.4](#2104)
 - [2.10.3](#2103)
 - [2.10.2](#2102)
 - [2.10.1](#2101)
 - [2.10.0](#2100)
 - [2.9.3](#293)
 - [2.9.2](#292)
 - [2.9.1](#291)
 - [2.9.0](#290)
 - [2.8.2](#282)
 - [2.8.1](#281)
 - [2.8.0](#280)
 - [2.7.0](#270)
 - [2.6.0](#260)
 - [2.5.0](#250)
 - [2.4.2](#242)
 - [2.4.1](#241)
 - [2.4.0](#240)
 - [2.3.1](#231)
 - [2.3.0](#230)
 - [2.2.1](#221)
 - [2.2.0](#220)
 - [2.1.1](#211)
 - [2.1.0](#210)
 - [2.0.7](#207)
 - [2.0.6](#206)
 - [2.0.5](#205)
 - [2.0.4](#204)
 - [2.0.3](#203)
 - [2.0.2](#202)
 - [2.0.1](#201)
 - [2.0.0](#200)
 - [1.3.4](#134)
 - [1.3.3](#133)
 - [1.3.2](#132)
 - [1.3.1](#131)
 - [1.3.0](#130)
 - [1.2.0](#120)
 - [1.1.1](#111)
 - [1.1.0](#110)
 - [1.0.0](#100)
 - [0.10.0](#0100)
 - [0.9.1](#091)
 - [0.9.0](#090)
 - [0.8.1](#081)
 - [0.8.0](#080)
 - [0.7.1](#071)
 - [0.7.0](#070)
 - [0.6.2](#062)
 - [0.6.1](#061)
 - [0.6.0](#060)
 - [0.5.0](#050)
 - [0.4.0](#040)
 - [0.3.0](#030)
 - [0.2.2](#022)
 - [0.1.3](#013)
 - [0.2.1](#021)
 - [0.1.2](#012)
 - [0.1.1](#011)
 - [0.2.0](#020)
 - [0.1.0](#010)
 - [0.0.5](#005)
 - [0.0.4 and prior](#004-and-prior)

## Unreleased

### Added

- Added `configPatches` field to KongPlugin and KongClusterPlugin to 
  support populating configuration fields from Secret values. An item in
  `configPatches` defines a JSON patch to add a field on the path in its `path`
  and value from the value in the secret given in `valueFrom`. The JSON patches
  are applied to the raw JSON in `config`. Can only be specified when
  `configFrom` is not present.
  [#5158](https://github.com/Kong/kubernetes-ingress-controller/pull/5158)
  [#5208](https://github.com/Kong/kubernetes-ingress-controller/pull/5208)
- `KongServiceFacade` CRD allowing creating Kong Services directly from Kubernetes using
  Kubernetes Services as their backends. `KongServiceFacade` can be used as a backend in
  Kubernetes Ingress. This API is highly experimental and is not distributed by default.
  It can be installed with `kubectl kustomize "github.com/Kong/kubernetes-ingress-controller/config/crd/incubator/?ref=v3.1.0"`
  When installed, it has to be enabled with `ServiceFacade` feature gate.
  [#5220](https://github.com/Kong/kubernetes-ingress-controller/pull/5220)
- Added support for GRPC over HTTP (without TLS) in Gateway API.
  [#5128](https://github.com/Kong/kubernetes-ingress-controller/pull/5128)
<<<<<<< HEAD
- Added support in Gateway Discovery for specifying that the Admin API should use HTTP via the appProtocol field on the admin port. 
- [#5251](https://github.com/Kong/kubernetes-ingress-controller/pull/5251)
=======
- Added `-init-cache-sync-duration` CLI flag. This flag configures how long the controller waits for Kubernetes resources to populate at startup before generating the initial Kong configuration. It also fixes a bug that removed the default 5 second wait period.
  [#5238](https://github.com/Kong/kubernetes-ingress-controller/pull/5238)
>>>>>>> 5102412c

### Fixed

- Validators of `KongPlugin` and `KongClusterPlugin` will not return `500` on
  failures to parse configurations and failures to retrieve secrets used for
  configuration. Instead, it will return `400` with message to tell the
  validation failures.
  [#5208](https://github.com/Kong/kubernetes-ingress-controller/pull/5208)

### Changed

- `SecretKeyRef` of `ConfigFrom` field in `KongPlugin` and `KongClusterPlugin`
  are `Required`. When `ConfigFrom` is specified, the validation of there CRDs
  will require `SecretKeyRef` to be present.
  [#5103](https://github.com/Kong/kubernetes-ingress-controller/pull/5103)
- CRD Validation Expressions
  - `KongPlugin` and `KongClusterPlugin` now enforce only one of `config` and `configFrom`
    to be set.
    [#5119](https://github.com/Kong/kubernetes-ingress-controller/pull/5119)
  - `KongConsumer` now enforces that at least one of `username` or `custom_id` is provided.
    [#5137](https://github.com/Kong/kubernetes-ingress-controller/pull/5137)
  - `KongPlugin` and `KongClusterPlugin` now enforce `plugin` to be immutable.
    [#5142](https://github.com/Kong/kubernetes-ingress-controller/pull/5142)

## [3.0.1]

> Release date: 2023-11-22

### Fixed

- Using an Ingress with annotation `konghq.com/rewrite` and another Ingress without it pointing to the same Service,
  will no longer cause synchronization loop and random request failures due to incorrect routing.
  [#5218](https://github.com/Kong/kubernetes-ingress-controller/pull/5218)
- Using the same Service in one Ingress as a target for ingress rule and default backend works without issues.
  [#5219](https://github.com/Kong/kubernetes-ingress-controller/pull/5219)

## [3.0.0]

> Release date: 2023-11-03

### Highlights

- 🚀 Support for [Gateway API](https://kubernetes.io/docs/concepts/services-networking/gateways/) is now GA!
  - You only need to install Gateway API CRDs to use GA features of Gateway API with KIC.
  - Check the [Ingress to Gateway migration guide] to learn how to start using Gateway API already.
- 🏎️ Performance boosting expression router is now the default for DB-less mode.
- 📈 Gateway Discovery feature is enabled by default both in DB-less and DB mode, allowing for scaling
  your gateways independently of the controller.
- 📖 Brand-new docs: [The KIC docs] have been totally revamped to be Gateway API first, and every single guide
  is as easy as copying and pasting your way down the page.

[Ingress to Gateway migration guide]: https://docs.konghq.com/kubernetes-ingress-controller/latest/guides/migrate/ingress-to-gateway/
[The KIC docs]: https://docs.konghq.com/kubernetes-ingress-controller/latest/

### Breaking changes

- Only Kong Gateway in version >= 3.4.1 is supported. The controller will refuse to start
  if the version is lower, also won't discover such Kong Gateways.
  [#4766](https://github.com/Kong/kubernetes-ingress-controller/pull/4766)
- Removed feature gates: 
  - `CombinedServices`: The feature is enabled and it can't be changed.
    [#4743](https://github.com/Kong/kubernetes-ingress-controller/pull/4743)
  - `CombinedRoutes`: The feature is enabled and it can't be changed.
    [#4749](https://github.com/Kong/kubernetes-ingress-controller/pull/4749)
  - `ExpressionRoutes`: The feature is enabled and it can't be changed.
    KIC now translates to expression based Kong routes when Kong's router flavor `expressions`.
    [#4892](https://github.com/Kong/kubernetes-ingress-controller/pull/4892)
- Removed Knative support.
  [#4748](https://github.com/Kong/kubernetes-ingress-controller/pull/4748)
- The "text" logging format has changed. "json" should be used for
  machine-parseable logs.
  [#4688](https://github.com/Kong/kubernetes-ingress-controller/pull/4688)
- The "warn", "fatal", and "panic" log levels are no longer available. "error"
  is now the highest log level. "warn" logs are now logged at "error" level.
  [#4688](https://github.com/Kong/kubernetes-ingress-controller/pull/4688)
- Removed support for deprecated `KongIngress` fields: `Proxy` and `Route`. Respective
  `Service` or `Ingress` annotations should be used instead. See [KIC Annotations reference].
  [#4760](https://github.com/Kong/kubernetes-ingress-controller/pull/4760)
- Removed previously deprecated CLI flags:
  - `sync-rate-limit`
  - `stderrthreshold`
  - `update-status-on-shutdown`
  - `kong-custom-entities-secret`
  - `leader-elect`
  - `enable-controller-ingress-extensionsv1beta1`
  - `enable-controller-ingress-networkingv1beta1`
    [#4770](https://github.com/Kong/kubernetes-ingress-controller/pull/4770)
  - `debug-log-reduce-redundancy`
    [#4688](https://github.com/Kong/kubernetes-ingress-controller/pull/4688)
- `--konnect-runtime-group-id` CLI flag is now deprecated. Please use `--konnect-control-plane-id`
  instead.
  [#4783](https://github.com/Kong/kubernetes-ingress-controller/pull/4783)
- All manifests from `deploy/single` are no longer supported as installation
  method and were removed, please use Helm chart or Kong Gateway Operator instead.
  [#4866](https://github.com/Kong/kubernetes-ingress-controller/pull/4866)
  [#4873](https://github.com/Kong/kubernetes-ingress-controller/pull/4873)
  [#4970](https://github.com/Kong/kubernetes-ingress-controller/pull/4970)
- Credentials now use a `konghq.com/credential` label to indicate
  credential type instead of the `kongCredType` field. This allows controller
  compontents to avoid caching unnecessary Secrets. The `kongCredType` field is
  still supported but is now deprecated.
  See the [Migrate Credential Type Labels] guide to see how to update your `Secrets` smoothly.
- The `expressions` router is now the default for DB-less mode. This is not
  expected to functionally affect routing, but may affect performance for
  some configurations.
  [#4934](https://github.com/Kong/kubernetes-ingress-controller/pull/4934)
- `KongIngress` is now entirely deprecated and will be removed in a future release.
  Its fields that were previously deprecated (`proxy` and `route`) are now not allowed to be set.
  They must be migrated to annotations. `upstream` field is deprecated - it's recommended
  to migrate its settings to the new `KongUpstreamPolicy` resource.
  See the [KongIngress to KongUpstreamPolicy migration guide] for details.
  [#5022](https://github.com/Kong/kubernetes-ingress-controller/pull/5022)
- Fixed `HTTPRoute` and `KongConsumer` admission webhook validators to properly
  signal validation failures, resulting in returning responses with `AdmissionResponse`
  filled instead of 500 status codes. It will make them work as expected in cases where
  the `ValidatingWebhookConfiguration` has `failurePolicy: Ignore`.
  This will enable validations of `HTTPRoute` and `KongConsumer` that were previously only
  accidentally effective with `failurePolicy: Fail`, thus it can be considered a breaking change.
  [#5063](https://github.com/Kong/kubernetes-ingress-controller/pull/5063)

### Fixed

- No more "log.SetLogger(...) was never called..." log entry during shutdown of KIC
  [#4738](https://github.com/Kong/kubernetes-ingress-controller/pull/4738)
- Changes to referenced Secrets are now tracked independent of their referent.
  [#4758](https://github.com/Kong/kubernetes-ingress-controller/pull/4758)
- When Kong returns a flattened error related to a Kong entity, the entity's type and name
  will be included in the message reported in `KongConfigurationApplyFailed` Kubernetes event
  generated for it.
  [#4813](https://github.com/Kong/kubernetes-ingress-controller/pull/4813)
- Fixed an incorrect watch, set in UDPRoute controller watching UDProute status updates.
  [#4835](https://github.com/Kong/kubernetes-ingress-controller/pull/4835)
- Fixed setting proper destination port for TCPRoute and UDPRoute, now field `SectionName`
  for `TCPRoute` and `UDPRoute` works as expected. It **breaks** some configurations that
  relied on matching multiple Gateway's listener ports to ports of services automatically.
  [#4928](https://github.com/Kong/kubernetes-ingress-controller/pull/4928)
- Fixed a panic when receiving broken configuration from Kong Gateway.
  [#5003](https://github.com/Kong/kubernetes-ingress-controller/pull/5003)
- Use 46 bits in values of priorities of generated Kong routes when expression
  rotuer is enabled to limit the priorities to be less than `1e14`. This
  prevents them to be encoded into scientific notation when dumping 
  configurations from admin API that brings precision loss and type 
  inconsistency in decoding JSON/YAML data to `uint64`. 
  This change will limit number of `HTTPRoute`s that can be 
  deterministically sorted by their creation timestamps, names and internal
  rule orders to `2^12=4096` and number of `GRPCRoutes` can be sorted to `2^8=256`.
  [#5024](https://github.com/Kong/kubernetes-ingress-controller/pull/5024)
- Error logs emitted from Gateway Discovery readiness checker that should be
  logged at `debug` level are now logged at that level.
  [#5029](https://github.com/Kong/kubernetes-ingress-controller/pull/5029)

### Changed

- Update paths of Konnect APIs from `runtime_groups/*` to `control-planes/*`.
  [#4566](https://github.com/Kong/kubernetes-ingress-controller/pull/4566)
- Docker images now use UID and GID 1000 to match Kong images. This should have
  no user-facing effect.
  [#4911](https://github.com/Kong/kubernetes-ingress-controller/pull/4911)
- Bump version of gateway API to `1.0.0` and support `Gateway`, `GatewayClass`
  and `HTTPRoute` in API version `gateway.networking.k8s.io/v1`.
  [#4893](https://github.com/Kong/kubernetes-ingress-controller/pull/4893)
  [#4981](https://github.com/Kong/kubernetes-ingress-controller/pull/4981)
  [#5041](https://github.com/Kong/kubernetes-ingress-controller/pull/5041)
- Update `Gateway`s, `GatewayClass`es and `HTTPRoute`s in examples to API
  version `gateway.networking.k8s.io/v1`.
  [#4935](https://github.com/Kong/kubernetes-ingress-controller/pull/4935)
- Controller to admin API communications are exempted from mesh proxies when
  the controller resides in a separate Deployment. This allows the controller
  to manage its own mTLS negotiation.
  [#4942](https://github.com/Kong/kubernetes-ingress-controller/pull/4942)
- Remove `Gateway` feature flag for Gateway API.
  [#4968](https://github.com/Kong/kubernetes-ingress-controller/pull/4968)

  It was enabled by default since 2.6.0 so the default behavior doesn't change.
  If users want to disable related functionality, they still can by disabling
  related Gateway API controllers via setting the following flags to `false`:
  - `--enable-controller-gwapi-gateway`
  - `--enable-controller-gwapi-httproute`
  - `--enable-controller-gwapi-reference-grant`
- Count `HTTPRoute` to gateway's number of attached route if the gateway is
  present in its `status.parents`, even if the gateway has unresolved refs.
  [#4987](https://github.com/Kong/kubernetes-ingress-controller/pull/4987)
- The default value for `--kong-admin-svc-port-names` is now `"admin-tls,kong-admin-tls"`
  instead of `"admin,admin-tls,kong-admin,kong-admin-tls"`. HTTP port names
  have been removed as discovery does not support plaintext HTTP connections.
  Instances configured with both HTTP and HTTPS admin ports resulted in
  discovery unsuccessfully trying to use HTTPS to talk to HTTP ports.
  [#5043](https://github.com/Kong/kubernetes-ingress-controller/pull/5043)
- The log format has been standardized to start with uppercase letters.
  [#5033](https://github.com/Kong/kubernetes-ingress-controller/pull/5033)
  [#5035](https://github.com/Kong/kubernetes-ingress-controller/pull/5035)
  [#5037](https://github.com/Kong/kubernetes-ingress-controller/pull/5037)
  [#5038](https://github.com/Kong/kubernetes-ingress-controller/pull/5038)
  [#5049](https://github.com/Kong/kubernetes-ingress-controller/pull/5049)
  [#5050](https://github.com/Kong/kubernetes-ingress-controller/pull/5050)
  [#5065](https://github.com/Kong/kubernetes-ingress-controller/pull/5065)

### Added

- Added support for expression-based Kong routes for `TLSRoute`. This requires
  Kong installed with `KONG_ROUTER_FLAVOR=expressions` set in the environment.
  [#4574](https://github.com/Kong/kubernetes-ingress-controller/pull/4574).
- The `FillIDs` feature gate is now enabled by default.
  [#4746](https://github.com/Kong/kubernetes-ingress-controller/pull/4746)
- Get rid of deprecation warning in logs for unsupported label `global: true` for `KongPlugin`,
  it'll be treated as any other label without a special meaning.
  [#4737](https://github.com/Kong/kubernetes-ingress-controller/pull/4737)
- Telemetry now reports the router flavor.
  [#4762](https://github.com/Kong/kubernetes-ingress-controller/pull/4762)
- Support Query Parameter matching of `HTTPRoute` when expression router enabled.
  [#4780](https://github.com/Kong/kubernetes-ingress-controller/pull/4780)
- Support `ExtensionRef` HTTPRoute filter. It is now possibile to set a KongPlugin
  reference in the `HTTPRoute`s' `ExtensionRef` filter field.
  [#4838](https://github.com/Kong/kubernetes-ingress-controller/pull/4838)
- Added `--kong-admin-token-file` flag to provide the Kong admin token via a
  file. This is an alternative to the existing `--kong-admin-token` for users
  that prefer to mount a file over binding a Secret to an environment variable
  value. Only one of the two options can be used.
  [#4808](https://github.com/Kong/kubernetes-ingress-controller/pull/4808)
- New `KongUpstreamPolicy` CRD superseding `KongIngress.Upstream` was introduced.
  It allows overriding Kong Upstream settings generated for a specific `Service` used
  in an `Ingress` or Gateway API `Route`. A policy can be applied to a `Service` by
  setting `konghq.com/upstream-policy: <policy-name>` annotation on the `Service` object.
  Read more in [KIC CRDs reference].
  [#4880](https://github.com/Kong/kubernetes-ingress-controller/pull/4880)
  [#4943](https://github.com/Kong/kubernetes-ingress-controller/pull/4943)
  [#4955](https://github.com/Kong/kubernetes-ingress-controller/pull/4955)
  [#4957](https://github.com/Kong/kubernetes-ingress-controller/pull/4957)
  [#4969](https://github.com/Kong/kubernetes-ingress-controller/pull/4969)
  [#4979](https://github.com/Kong/kubernetes-ingress-controller/pull/4979)
  [#4989](https://github.com/Kong/kubernetes-ingress-controller/pull/4989)
- KIC now specifies its `UserAgent` when communicating with kube-apiserver
  as `kong-ingress-controller/${VERSION}` where version is the version of KIC.
  [#5019](https://github.com/Kong/kubernetes-ingress-controller/pull/5019)
- Allow Gateway Discovery with database backed Kong. KIC will send Kong 
  configurations to one of the backend pods of the service specified by the
  flag `--kong-admin-svc` if Kong gateway is DB backed.
  [#4828](https://github.com/Kong/kubernetes-ingress-controller/pull/4828)

[KIC Annotations reference]: https://docs.konghq.com/kubernetes-ingress-controller/latest/references/annotations/
[KIC CRDs reference]: https://docs.konghq.com/kubernetes-ingress-controller/latest/references/custom-resources/
[KongIngress to KongUpstreamPolicy migration guide]: https://docs.konghq.com/kubernetes-ingress-controller/latest/guides/migrate/kongingress/
[Migrate Credential Type Labels]: https://docs.konghq.com/kubernetes-ingress-controller/latest/guides/migrate/credential-kongcredtype-label/

## [2.12.2]

> Release date: 2023-11-22

### Fixed

- Using an Ingress with annotation `konghq.com/rewrite` and another Ingress without it pointing to the same Service,
  will no longer cause synchronization loop and random request failures due to incorrect routing.
  [#5215](https://github.com/Kong/kubernetes-ingress-controller/pull/5215)
- Using the same Service in one Ingress as a target for ingress rule and default backend works without issues.
  [#5217](https://github.com/Kong/kubernetes-ingress-controller/pull/5217)

### Known issues

- **Only when combined routes are not enabled**, generated Kong routes may have conflicting names, that leads to
  incorrect routing. In such case the descriptive error message is now provided. Use feature gate `CombinedRoutes=true`
  or update Kong Kubernetes Ingress Controller version to 3.0.0 or above (both remediation changes naming schema of Kong routes).
  [#5198](https://github.com/Kong/kubernetes-ingress-controller/issues/5198)

## [2.12.1]

> Release date: 2023-11-09

### Fixed

- Credentials Secrets that are not referenced by any KongConsumer but violate the KongConsumer
  basic level validation (invalid credential type or missing required fields) are now rejected
  by the admission webhook.
  [#4887](https://github.com/Kong/kubernetes-ingress-controller/pull/4887)
- Error logs emitted from Gateway Discovery readiness checker that should be
  logged at `debug` level are now logged at that level.
  [#5030](https://github.com/Kong/kubernetes-ingress-controller/pull/5030)
- Fix `panic` when last known configuration fetcher gets a `nil` Status when requesting
  `/status` from Kong Gateway.
  This happens when Gateway is responding with a 50x HTTP status code.
  [#5120](https://github.com/Kong/kubernetes-ingress-controller/pull/5120)
- Use 46 bits in values of priorities of generated Kong routes when expression
  rotuer is enabled to limit the priorities to be less than `1e14`. This
  prevents them to be encoded into scientific notation when dumping
  configurations from admin API that brings precision loss and type
  inconsistency in decoding JSON/YAML data to `uint64`.
  This change will limit number of `HTTPRoute`s that can be
  deterministically sorted by their creation timestamps, names and internal
  rule orders to `2^12=4096` and number of `GRPCRoutes` can be sorted to `2^8=256`.
  [#5124](https://github.com/Kong/kubernetes-ingress-controller/pull/5124)

## [2.12.0]

> Release date: 2023-09-25

### Deprecated

- Knative Ingress is deprecated and will be removed in KIC 3.0. [#2813](https://github.com/Kong/kubernetes-ingress-controller/issues/2813)
- `KongIngress` for `Service` and `Route` parameters has been deprecated since KIC 2.8 and will be removed in KIC 3.0.
    - We expect to eventually deprecate `KongIngress` also for `Upstream` parameters as described in [#3174](https://github.com/Kong/kubernetes-ingress-controller/issues/3174)
- Existing Kustomize (`deploy/manifests/`) and `deploy/single/` YAML manifests as a method of installing KIC.
    - The `deploy/single/` and `deploy/manifests/` directories will no longer work with KIC 3.0+. You should use the [Helm chart](https://docs.konghq.com/kubernetes-ingress-controller/latest/deployment/k4k8s/#helm) or [Kong Gateway Operator](https://docs.konghq.com/gateway-operator/latest/) instead.
- DB-less deployments of Kong running with KIC as a sidecar. The [Gateway Discovery](https://docs.konghq.com/kubernetes-ingress-controller/latest/guides/using-gateway-discovery/) feature added in KIC 2.9 should be used instead.
    - The mode where Kong runs with a database (Postgres) is not affected by the migration to Gateway Discovery yet, but likely will in the future [#4751](https://github.com/Kong/kubernetes-ingress-controller/issues/4751)

### Added

- `konghq.com/rewrite` annotation has been introduced to manage URI rewriting.
  This feature requires enabling the `RewriteURIs` feature gate.
  [#4360](https://github.com/Kong/kubernetes-ingress-controller/pull/4360), [#4646](https://github.com/Kong/kubernetes-ingress-controller/pull/4646)
- Provide validation in admission webhook for `Ingress` paths (validate regex expressions).
  [#4647](https://github.com/Kong/kubernetes-ingress-controller/pull/4647)
  [#4360](https://github.com/Kong/kubernetes-ingress-controller/pull/4360)
- Added support for expression-based Kong routes for `TCPRoute`, `UDPRoute`,
  `TCPIngress`, and `UDPIngress`. This requires the `ExpressionRoutes` feature
  gate and a Kong 3.4+ install with `KONG_ROUTER_FLAVOR=expressions` set in the
  environment.
  [#4385](https://github.com/Kong/kubernetes-ingress-controller/pull/4385)
  [#4550](https://github.com/Kong/kubernetes-ingress-controller/pull/4550)
  [#4612](https://github.com/Kong/kubernetes-ingress-controller/pull/4612)
- `KongIngress` CRD now supports `latency` algorithm in its `upstream.algorithm`
  field. This can be used with Kong Gateway 3.2+.
  [#4703](https://github.com/Kong/kubernetes-ingress-controller/pull/4703)

### Changed

- Generate wildcard routes to match all `HTTP` or `GRPC` requests for rules
  in `HTTPRoute` or `GRPCRoute` if there are no matches in the rule and no
  hostnames in their parent objects.
  [#4526](https://github.com/Kong/kubernetes-ingress-controller/pull/4528)
- The Gateway API has been bumped to 0.8.1.
  [#4700](https://github.com/Kong/kubernetes-ingress-controller/pull/4700)

### Fixed

- Allow regex expressions in `HTTPRoute` configuration and provide validation in admission webhook.
  Before this change admission webhook used to reject entirely such configurations incorrectly as not supported yet.
  [#4608](https://github.com/Kong/kubernetes-ingress-controller/pull/4608)
- Do not parse error body when failed to get response from reloading declarative
  configurations to produce proper error log in such situations,
  [#4666](https://github.com/Kong/kubernetes-ingress-controller/pull/4666)
- Set type meta of objects when adding them to caches and reference indexers
  to ensure that indexes of objects in reference indexers have correct object
  kind. This ensures referece relations of objects are stored and indexed
  correctly.
  [#4663](https://github.com/Kong/kubernetes-ingress-controller/pull/4663)
- Display Service ports on generated Kong services, instead of a static default
  value. This change is cosmetic only.
  [#4503](https://github.com/Kong/kubernetes-ingress-controller/pull/4503)
- Create routes that match any service and method for `GRPCRoute` rules with no
  matches.
  [#4512](https://github.com/Kong/kubernetes-ingress-controller/issues/4512)
- KongPlugins used on multiple resources will no longer result in
  `instance_name` collisions.
  [#4588](https://github.com/Kong/kubernetes-ingress-controller/issues/4588)
- Fix `panic` when last known configuration fetcher gets a `nil` Status when requesting
  `/status` from Kong Gateway.
  This happens when Gateway is responding with a 50x HTTP status code.
  [#4627](https://github.com/Kong/kubernetes-ingress-controller/issues/4627)
- Ensure the API server is available at startup and do not disable CRD
  controllers if Kong CRDs are unavailable. Do not disable the Ingress
  controller if the Ingress API is unavailable. This avoids incorrectly
  deleting existing configuration during an API server restart.
  [#4641](https://github.com/Kong/kubernetes-ingress-controller/issues/4641)
  [#4643](https://github.com/Kong/kubernetes-ingress-controller/issues/4643)
- Fix `Licenses` and `ConsumerGroups` missing in sanitized copies of Kong configuration.
  [#4710](https://github.com/Kong/kubernetes-ingress-controller/pull/4710)

## [2.11.1]

> Release date: 2023-08-29

### Changed

- Bumped the default Kong version to 3.4 in example manifests.
  [#4534](https://github.com/Kong/kubernetes-ingress-controller/pull/4534)

### Fixed

- Disable KongPlugin and KongClusterPlugin Programmed statuses. These were
  introduced in 2.11.0 and caused excessively frequent status updates in
  clusters with multiple KIC instances installed.
  [#4584](https://github.com/Kong/kubernetes-ingress-controller/pull/4584)

## [2.11.0]

> Release date: 2023-08-09

### Added

- Introduce `KongConsumerGroup` CRD (supported by Kong Enterprise only)
  [#4325](https://github.com/Kong/kubernetes-ingress-controller/pull/4325)
  [#4387](https://github.com/Kong/kubernetes-ingress-controller/pull/4387)
  [#4419](https://github.com/Kong/kubernetes-ingress-controller/pull/4419)
  [#4437](https://github.com/Kong/kubernetes-ingress-controller/pull/4437)
  [#4452](https://github.com/Kong/kubernetes-ingress-controller/pull/4452)
- The ResponseHeaderModifier Gateway API filter is now supported and translated
  to the proper set of Kong plugins.
  [#4350](https://github.com/Kong/kubernetes-ingress-controller/pull/4350)
- The `CombinedServices` feature gate is now enabled by default.
  [#4138](https://github.com/Kong/kubernetes-ingress-controller/pull/4138)
- Plugin CRDs now support the `instance_name` field introduced in Kong 3.2.
  [#4174](https://github.com/Kong/kubernetes-ingress-controller/pull/4174)
- Gateway resources no longer use the _Ready_ condition following changes to
  the upstream Gateway API specification in version 0.7.
  [#4142](https://github.com/Kong/kubernetes-ingress-controller/pull/4142)
- Prometheus metrics now include counts of resources that the controller cannot
  send to the proxy instances and the last successful configuration push time.
  [#4181](https://github.com/Kong/kubernetes-ingress-controller/pull/4181)
- Store the last known good configuration. If Kong rejects the latest
  configuration, send the last good configuration to Kong instances with no
  configuration. This allows newly-started Kong instances to serve traffic even
  if a configuration error prevents the controller from sending the latest
  configuration.
  [#4205](https://github.com/Kong/kubernetes-ingress-controller/pull/4205)
- Telemetry reports now include the OpenShift version, if any.
  [#4211](https://github.com/Kong/kubernetes-ingress-controller/pull/4211)
- Assign priorities to routes translated from Ingresses when parser translate
  them to expression based Kong routes. The assigning method is basically the
  same as in Kong gateway's `traditional_compatible` router, except that
  `regex_priority` field in Kong traditional route is not supported. This
  method is adopted to keep the compatibility with traditional router on
  maximum effort.
  [#4240](https://github.com/Kong/kubernetes-ingress-controller/pull/4240)
- Assign priorities to routes translated from HTTPRoutes when parser translates
  them to expression based Kong routes. The assigning method follows the
  [specification on priorities of matches in `HTTPRoute`][httproute-specification].
  [#4296](https://github.com/Kong/kubernetes-ingress-controller/pull/4296)
  [#4434](https://github.com/Kong/kubernetes-ingress-controller/pull/4434)
- Assign priorities to routes translated from GRPCRoutes when the parser translates
  them to expression based Kong routes. The priority order follows the
  [specification on match priorities in GRPCRoute][grpcroute-specification].
  [#4364](https://github.com/Kong/kubernetes-ingress-controller/pull/4364)
- When a translated Kong configuration is empty in DB-less mode, the controller
  will now send the configuration with a single empty `Upstream`. This is to make
  Gateways using `/status/ready` as their health check ready after receiving the
  initial configuration (even if it's empty).
  [#4316](https://github.com/Kong/kubernetes-ingress-controller/pull/4316)
- Fetch the last known good configuration from existing proxy instances. If
  KIC restarts, it is now able to fetch the last good configuration from a running
  proxy instance and store it in its internal cache.
  [#4265](https://github.com/Kong/kubernetes-ingress-controller/pull/4265)
- Gateway Discovery feature was adapted to handle Gateways that are not ready yet
  in terms of accepting data-plane traffic, but are ready to accept configuration
  updates. The controller will now send configuration to such Gateways and will
  actively monitor their readiness for accepting configuration updates.
  [#4368](https://github.com/Kong/kubernetes-ingress-controller/pull/4368)
- `KongConsumer`, `KongConsumerGroup` `KongPlugin`, and `KongClusterPlugin` CRDs were extended with
  `Status.Conditions` field. It will contain the `Programmed` condition describing
  whether an object was successfully translated into Kong entities and sent to Kong.
  [#4409](https://github.com/Kong/kubernetes-ingress-controller/pull/4409)
  [#4412](https://github.com/Kong/kubernetes-ingress-controller/pull/4412)
  [#4423](https://github.com/Kong/kubernetes-ingress-controller/pull/4423)
- `KongConsumer`, `KongConsumerGroup`, `KongPlugin`, and `KongClusterPlugin`'s `additionalPrinterColumns`
  were extended with `Programmed` column. It will display the status of the
  `Programmed` condition of an object when `kubectl get` is used.
  [#4425](https://github.com/Kong/kubernetes-ingress-controller/pull/4425)
  [#4423](https://github.com/Kong/kubernetes-ingress-controller/pull/4423)
- Parser instead of logging errors for invalid `KongPlugin` or `KongClusterPlugin`
  configuration, will now propagate a translation failure that will result
  in the `Programmed` condition of the object being set to `False` and an
  event being emitted.
  [#4428](https://github.com/Kong/kubernetes-ingress-controller/pull/4428)

### Changed

- Log message `no active endpoints` is now logged at debug instead of
  warning level.
  [#4161](https://github.com/Kong/kubernetes-ingress-controller/pull/4161)
- Events and logs for inconsistent multi-Service backend annotations now list
  all involved Services, not just Services whose annotation does not match the
  first observed value, as that value is not necessarily the desired value.
  [#4171](https://github.com/Kong/kubernetes-ingress-controller/pull/4171)
- Use [`gojson`][gojson] for marshalling JSON when generating SHA for config.
  This should yield some performance benefits during config preparation and
  sending stage (we've observed around 35% reduced time in config marshalling
  time but be aware that your mileage may vary).
  [#4222](https://github.com/Kong/kubernetes-ingress-controller/pull/4222)
- Changed the Gateway's readiness probe in all-in-one manifests from `/status`
  to `/status/ready`. Gateways will be considered ready only after an initial
  configuration is applied by the controller.
  [#4368](https://github.com/Kong/kubernetes-ingress-controller/pull/4368)
- When translating to expression based Kong routes, annotations to specify
  protocols are translated to `protocols` field of the result Kong route,
  instead of putting the conditions to match protocols inside expressions.
  [#4422](https://github.com/Kong/kubernetes-ingress-controller/pull/4422)

### Fixed

- Correctly support multi-Service backends that have multiple Services sharing
  the same name in different namespaces.
  [#4375](https://github.com/Kong/kubernetes-ingress-controller/pull/4375)
- Properly construct targets for IPv6-only clusters.
  [#4391](https://github.com/Kong/kubernetes-ingress-controller/pull/4391)
- Attach kubernetes events to `KongConsumer`s when the parser fails to
  translate its credentials to Kong configuration, instead of logging thet
  error to reduce the redundant logs.
  [#4398](https://github.com/Kong/kubernetes-ingress-controller/pull/4398)
- `Gateway` can now correctly update `AttachedRoutes` even if there are more
  than 100 `HttpRoute`s.
  [#4458](https://github.com/Kong/kubernetes-ingress-controller/pull/4458)

[gojson]: https://github.com/goccy/go-json
[httproute-specification]: https://gateway-api.sigs.k8s.io/references/spec/#gateway.networking.k8s.io/v1.HTTPRoute
[grpcroute-specification]:  https://gateway-api.sigs.k8s.io/references/spec/#gateway.networking.k8s.io/v1alpha2.GRPCRouteRule

## [2.10.5]

> Release date: 2023-08-31

### Fixed

- Fixed compatibility with Kong 3.3+ when using chart versions 2.26+.
  [#4515](https://github.com/Kong/kubernetes-ingress-controller/pull/4515)

## [2.10.4]

> Release date: 2023-07-25

### Fixed

- Fixed a bug that prevented the controller from updating configuration in
  Konnect Runtime Groups API when an existing Certificate was updated.
  [#4384](https://github.com/Kong/kubernetes-ingress-controller/issues/4384)

## [2.10.3]

> Release date: 2023-07-13

### Fixed

- Nodes in Konnect Runtime Groups API are not updated every 3s anymore.
  This was caused by a bug in `NodeAgent` that was sending the updates
  despite the fact that the configuration status was not changed.
  [#4324](https://github.com/Kong/kubernetes-ingress-controller/pull/4324)

## [2.10.2]

> Release date: 2023-07-07

### Added

- Added `--update-status-queue-buffer-size` allowing configuring the size of
  the status update queue's underlying channels used to buffer updates to the
  status of Kubernetes resources.
  [#4267](https://github.com/Kong/kubernetes-ingress-controller/pull/4267)

### Fixed

- Translator of `GRPCRoute` generates paths without leading `~` when running
  with Kong gateway with version below 3.0.
  [#4238](https://github.com/Kong/kubernetes-ingress-controller/pull/4238)
- Fixed a bug where the controller sync loop would get stuck when a number of
  updates for one of Gateway API resources kinds (`HTTPRoute`, `TCPRoute`,
  `UDPRoute`, `TLSRoute`, `GRPCRoute`) exceeded 8192. This was caused by the
  fact that the controller was using a fixed-size buffer to store updates for
  each resource kind and there were no consumers for the updates. The sending
  was blocked after a buffer got full, resulting in a deadlock.
  [#4267](https://github.com/Kong/kubernetes-ingress-controller/pull/4267)

## [2.10.1]

> Release date: 2023-06-27

### Added

- `--konnect-initial-license-polling-period` and `--konnect-license-polling-period`
  CLI flags were added to allow configuring periods at which KIC polls license
  from Konnect. The initial period will be used until a valid license is retrieved.
  The default values are 1m and 12h respectively.
  [#4178](https://github.com/Kong/kubernetes-ingress-controller/pull/4178)

### Fixed

- Fix KIC crash which occurred when invalid config was applied in DB mode.
  [#4213](https://github.com/Kong/kubernetes-ingress-controller/pull/4213)

## [2.10.0]

> Release date: 2023-06-02

### Added

- Gateways now track UDP Listener status when `--publish-service-udp` is set.
  `UDPRoute`s that do not match a valid UDP Listener are excluded from
  configuration. Previously KIC added any UDPRoute that indicated an associated
  Gateway as its parent regardless of Listener configuration or status.
  [#3832](https://github.com/Kong/kubernetes-ingress-controller/pull/3832)
- Added license agent for Konnect-managed instances.
  [#3883](https://github.com/Kong/kubernetes-ingress-controller/pull/3883)
- `Service`, `Route`, and `Consumer` Kong entities now can get assigned
  deterministic IDs based on their unique properties (name, username, etc.)
  instead of random UUIDs. To enable this feature, set `FillIDs` feature gate
  to `true`.
  It's going to be useful in cases where stable IDs are needed across multiple
  Kong Gateways managed by KIC (e.g. for the integration with Konnect and
  reporting metrics that later can be aggregated across multiple instances based
  on the entity's ID).
  When `FillIDs` will be enabled, the controller will re-create all the existing
  entities (Services, Routes, and Consumers) with the new IDs assigned. That can
  potentially lead to temporary downtime between the deletion of the old entities
  and the creation of the new ones.
  Users should be cautious about enabling the feature if their existing DB-backed
  setup consists of a huge amount of entities for which the recreation can take
  significant time.
  [#3933](https://github.com/Kong/kubernetes-ingress-controller/pull/3933)
  [#4075](https://github.com/Kong/kubernetes-ingress-controller/pull/4075)
- Added translator to translate ingresses under `networking.k8s.io/v1` to
  expression based Kong routes. The translator is enabled when feature gate
  `ExpressionRoutes` is turned on and the managed Kong gateway runs in router
  flavor `expressions`. We assume `router_flavor` to be `traditional`
  for versions below 3.0. If it is not available in Kong's configuration,
  for versions 3.0 and above, abort with an error.
  [#3935](https://github.com/Kong/kubernetes-ingress-controller/pull/3935)
  [#4076](https://github.com/Kong/kubernetes-ingress-controller/pull/4076)
- Added `CombinedServices` feature gate that prevents the controller from
  creating a separate Kong `Service` for each `netv1.Ingress` that uses
  the same Kubernetes `Service` as its backend when `CombinedRoutes` feature
  is turned on. Instead, the controller will create a single Kong `Service`
  in such circumstances.
  The feature is disabled by default to allow users to adapt to the changed
  Kong Services naming scheme (`<namespace>.<service-name>.<port>` instead
  of `<namespace>.<ingress-name>.<service-name>.<port>`) - it could break
  existing monitoring rules that rely on the old naming scheme.
  It will become the default behavior in the next minor release with the possibility
  to opt-out.
  [#3963](https://github.com/Kong/kubernetes-ingress-controller/pull/3963)
- Added translator to translate `HTTPRoute` and `GRPCRoute` in gateway APIs to
  expression based kong routes. Similar to ingresses, this translator is only
  enabled when feature gate `ExpressionRoutes` is turned on and the managed
  Kong gateway runs in router flavor `expressions`.
  [#3956](https://github.com/Kong/kubernetes-ingress-controller/pull/3956)
  [#3988](https://github.com/Kong/kubernetes-ingress-controller/pull/3988)
- Configuration updates to Konnect Runtime Group's Admin API now respect a backoff
  strategy that prevents KIC from exceeding API calls limits.
  [#3989](https://github.com/Kong/kubernetes-ingress-controller/pull/3989)
  [#4015](https://github.com/Kong/kubernetes-ingress-controller/pull/4015)
- When Gateway API CRDs are not installed, the controllers of those are not started
  during the start-up phase. From now on, they will be dynamically started in runtime
  once their installation is detected, making restarting the process unnecessary.
  [#3996](https://github.com/Kong/kubernetes-ingress-controller/pull/3996)
- Disable translation of unsupported Kubernetes objects when translating to
  expression based routes is enabled (`ExpressionRoutes` feature enabled AND
  kong using router flavor `expressions`), and generate a translation failure
  event attached to each of the unsupported objects.
  [#4022](https://github.com/Kong/kubernetes-ingress-controller/pull/4022)
- Controller's configuration synchronization status reported to Konnect's Node API
  now accounts for potential failures in synchronizing configuration with Konnect's
  Runtime Group Admin API.
  [#4029](https://github.com/Kong/kubernetes-ingress-controller/pull/4029)
- Record an event attached to KIC pod after applying configuration to Kong. If
  the applying succeeded, a `Normal` event with `KongConfigurationSucceeded`
  reason is recorded. If the applying failed, a `Warning` event with
  `KongConfigurationApplyFailed` reason is recorded.
  [#4054](https://github.com/Kong/kubernetes-ingress-controller/pull/4054)
- Disable translation to expression routes when feature gate `ExpressionRoutes`
  is enabled but feature gate `CombinedRoutes` is not enabled.
  [#4057](https://github.com/Kong/kubernetes-ingress-controller/pull/4057)
- Added `--gateway-discovery-dns-strategy` flag which allows specifying which
  DNS strategy to use when generating Gateway's Admin API addresses.
  [#4071](https://github.com/Kong/kubernetes-ingress-controller/pull/4071)

  There are 3 options available
  - `ip` (default): which will make KIC create Admin API addresses built out of
    IP addresses.
  - `pod`: will make KIC build addresses using the following template:
    `pod-ip-address.my-namespace.pod`.
  - `service`: will make KIC build addresses using the following template:
    `pod-ip-address.service-name.my-namespace.svc`.
    This is known to not work on GKE because it uses `kube-dns` instead of `coredns`.
- Gateway's `AttachedRoutes` fields get updated with the number of routes referencing
  and using each listener.
  [#4052](https://github.com/Kong/kubernetes-ingress-controller/pull/4052)
- `all-in-one-postgres.yaml` and `all-in-one-postgres-enterprise.yaml` manifests'
  migrations job now works properly when running against an already bootstrapped
  database, allowing upgrades from one version of Kong Gateway to another without
  tearing down the database.
  [#4116](https://github.com/Kong/kubernetes-ingress-controller/pull/4116)
- Telemetry reports now include a count for every `gateway.networking.k8s.io` CRD.
  [#4058](https://github.com/Kong/kubernetes-ingress-controller/pull/4058)

### Changed

- Kong Ingress Controller no longer relies on `k8s.io.api.core.v1` `Endpoints`,
  and instead uses `discovery.k8s.io/v1` `EndpointSlice` to discover endpoints
  for Kubernetes `Service`s.
  [#3997](https://github.com/Kong/kubernetes-ingress-controller/pull/3997)
- Gateway Discovery now produces DNS names instead of IP addresses
  [#4044](https://github.com/Kong/kubernetes-ingress-controller/pull/4044)

### Fixed

- Fixed paging in `GetAdminAPIsForService` which might have caused the controller
  to only return the head of the list of Endpoints for Admin API service.
  [#3846](https://github.com/Kong/kubernetes-ingress-controller/pull/3846)
- Fixed a race condition in the version-specific feature system.
  [#3852](https://github.com/Kong/kubernetes-ingress-controller/pull/3852)
- Fixed a missing reconciliation behavior for Admin API `EndpointSlice` reconciler
  when the `EndpointSlice` that we receive a reconciliation request for is already
  missing
  [#3889](https://github.com/Kong/kubernetes-ingress-controller/pull/3889)
- Fixed leader election role manifest where `""` and `"coordination"` API groups
  together with the related manifest resources (`configmaps` and `leases`) might
  become mixed up when the manifest is unmarshalled.
  [#3932](https://github.com/Kong/kubernetes-ingress-controller/pull/3932)

### Deprecated

- Removed support for `extensions/v1beta1` `Ingress` which was removed in kubernetes 1.22.
  At the same time deprecate `--enable-controller-ingress-extensionsv1beta1` CLI flag.
  [#3710](https://github.com/Kong/kubernetes-ingress-controller/pull/3710)

- Removed support for `networking.k8s.io/v1beta1` `Ingress` which was removed in kubernetes 1.22.
  At the same time deprecate `--enable-controller-ingress-networkingv1beta1` CLI flag.
  [#3867](https://github.com/Kong/kubernetes-ingress-controller/pull/3867)

## [2.9.3]

> Release date: 2023-04-17

### Fixed

- Fixed a missing reconciliation behavior for Admin API EndpointSlice reconciler
  when the EndpointSlice that we receive a reconciliation request for is already
  missing
  [#3889](https://github.com/Kong/kubernetes-ingress-controller/pull/3889)
- Update enterprise manifests to use Kong Gateway 3.2
  [#3885](https://github.com/Kong/kubernetes-ingress-controller/pull/3885)

## [2.9.2]

> Release date: 2023-04-03

### Fixed

- Fixed a deadlock in `AdminAPIClientsManager` which could occur when Konnect integration
  was enabled, and multiple `Notify` calls were made in parallel (e.g. when scaling Gateway
  deployment up).
  [#3816](https://github.com/Kong/kubernetes-ingress-controller/pull/3816)

## [2.9.1]

> Release date: 2023-03-29

This release was intended to include a fix for a deadlock in `AdminAPIClientsManager`
([#3816](https://github.com/Kong/kubernetes-ingress-controller/pull/3816)), but it wasn't
backported properly. It is included in the next patch release.

## [2.9.0]

> Release date: 2023-03-27

### Added

- Konnect Runtime Group's nodes are reactively updated on each discovered Gateway clients
  change.
  [#3727](https://github.com/Kong/kubernetes-ingress-controller/pull/3727)
- Telemetry reports now include a number of discovered Gateways when the Gateway Discovery
  feature is turned on.
  [#3783](https://github.com/Kong/kubernetes-ingress-controller/pull/3783)
- Adding the `konghq.com/tags: csv,of,tags` annotation will add tags to
  generated resources.
  [#3778](https://github.com/Kong/kubernetes-ingress-controller/pull/3778)
- `HTTPRoute` reconciler now watches relevant `ReferenceGrant`s for changes.
  [#3759](https://github.com/Kong/kubernetes-ingress-controller/pull/3759)
- Bumped Kong version in manifests to 3.2.
  [#3804](https://github.com/Kong/kubernetes-ingress-controller/pull/3804)
- Store status of whether configuration succeeded or failed for Kubernetes
  objects in dataplane client and publish the events to let controllers know
  if the controlled objects succeeded or failed to be translated to Kong
  configuration.
  [#3359](https://github.com/Kong/kubernetes-ingress-controller/pull/3359)
- Added `version` command
  [#3379](https://github.com/Kong/kubernetes-ingress-controller/pull/3379)  
- Added `--publish-service-udp` to indicate the Service that handles inbound
  UDP traffic.
  [#3325](https://github.com/Kong/kubernetes-ingress-controller/pull/3325)
- Added possibility to configure multiple Kong Gateways through the
  `--kong-admin-url` CLI flag (which can be specified multiple times) or through
  a corresponding environment variable `CONTROLLER_KONG_ADMIN_URL` (which can
  specify multiple values separated by a comma).
  [#3268](https://github.com/Kong/kubernetes-ingress-controller/pull/3268)
- Added a new `dbless-konnect` configuration variant to the manifests. It can
  be used to deploy a DB-less variant of KIC that will also synchronise its
  data-plane configuration with Konnect cloud.
  [#3448](https://github.com/Kong/kubernetes-ingress-controller/pull/3448)
- The Gateway API has been bumped to 0.6.1. The `GatewayConditionScheduled` has
  been replaced by the `GatewayConditionAccepted`, and the `ListenerConditionDetached`
  condition has been replaced by the `ListenerConditionAccepted`.
  [#3496](https://github.com/Kong/kubernetes-ingress-controller/pull/3496)
  [#3524](https://github.com/Kong/kubernetes-ingress-controller/pull/3524)
- The `ReferenceGrant` has been promoted to beta.
  [#3507](https://github.com/Kong/kubernetes-ingress-controller/pull/3507)
- Enable `ReferenceGrant` if `Gateway` feature gate is turned on (default).
  [#3519](https://github.com/Kong/kubernetes-ingress-controller/pull/3519)
- Experimental `--konnect-sync-enabled` feature flag has been introduced. It
  enables the integration with Kong's Konnect cloud. It's turned off by default.
  When enabled, it allows to synchronise data-plane configuration with
  a Konnect Runtime Group specified by `--konnect-runtime-group-id`.
  It requires `--konnect-tls-client-*` set of flags to be set to provide
  Runtime Group's TLS client certificates for authentication.
  [#3455](https://github.com/Kong/kubernetes-ingress-controller/pull/3455)
- Added Konnect client to upload status of KIC instance to Konnect cloud if
  flag `--konnect-sync-enabled` is set to `true`.
  [#3469](https://github.com/Kong/kubernetes-ingress-controller/pull/3469)
- Added Gateway discovery using Kong Admin API service configured via `--kong-admin-svc`
  which accepts a namespaced name of a headless service which should have
  Admin API endpoints exposed under a named port called `admin`. Gateway 
  discovery is only allowed to run with dbless kong gateways.
  [#3421](https://github.com/Kong/kubernetes-ingress-controller/pull/3421)
  [#3642](https://github.com/Kong/kubernetes-ingress-controller/pull/3642)
- Added configurable port names for Gateway discovery through
  `--kong-admin-svc-port-names`. This flag accepts a list of port names that
  Admin API service ports will be matched against.
  [#3556](https://github.com/Kong/kubernetes-ingress-controller/pull/3556)
- Added `dataplane` metrics label for `ingress_controller_configuration_push_count`
  and `ingress_controller_configuration_push_duration_milliseconds`. This means
  that all time series for those metrics will get a new label designating the
  address of the dataplane that the configuration push has been targeted for.
  [#3521](https://github.com/Kong/kubernetes-ingress-controller/pull/3521)
- In DB-less mode, failure to push a config will now generate Kubernetes Events
  with the reason `KongConfigurationApplyFailed` and an `InvolvedObject`
  indicating which Kubernetes resource was responsible for the broken Kong
  configuration.
  [#3446](https://github.com/Kong/kubernetes-ingress-controller/pull/3446)
- Leader election is enabled by default when Kong Gateway discovery is enabled.
  [#3529](https://github.com/Kong/kubernetes-ingress-controller/pull/3529)
- Added flag `--konnect-refresh-node-period` to set the period of uploading 
  status of KIC instance to Konnect runtime group.
  [#3533](https://github.com/Kong/kubernetes-ingress-controller/pull/3533)
- Replaced service account's token static secret with a projected volume in 
  deployment manifests.
  [#3563](https://github.com/Kong/kubernetes-ingress-controller/pull/3563)
- Added `GRPCRoute` controller and implemented basic `GRPCRoute` functionality.
  [#3537](https://github.com/Kong/kubernetes-ingress-controller/pull/3537)
- Included Konnect sync and Gateway discovery features in telemetry reports.
  [#3588](https://github.com/Kong/kubernetes-ingress-controller/pull/3588)
- Upload the status of controlled Kong gateway nodes to Konnect when syncing with 
  Konnect is enabled by setting the flag `--konnect-sync-enabled` to true. 
  If gateway discovery is enabled via `--kong-admin-svc` flag, the hostname of a node 
  corresponding to each Kong gateway instance will use `<pod_namespace>/<pod_name>` 
  format, where `pod_namespace` and `pod_name` are the namespace and name of the Kong 
  gateway pod. If gateway discovery is disabled, the Kong gateway nodes will use `gateway_<address>` 
  as the hostname, where `address` is the Admin API address used by KIC.
  [#3587](https://github.com/Kong/kubernetes-ingress-controller/pull/3587)
- All all-in-one DB-less deployment manifests will now use separate deployments 
  for the controller and the proxy. This enables the proxy to be scaled independently
  of the controller. The old `all-in-one-dbless.yaml` manifest has been deprecated and 
  renamed to `all-in-one-dbless-legacy.yaml`. It will be removed in a future release.
  [#3629](https://github.com/Kong/kubernetes-ingress-controller/pull/3629)
- The RequestRedirect Gateway API filter is now supported and translated
  to the proper set of Kong plugins.
  [#3702](https://github.com/Kong/kubernetes-ingress-controller/pull/3702)

### Fixed

- Fixed the issue where the status of an ingress is not updated when `secretName` is
  not specified in `ingress.spec.tls`.
  [#3719](https://github.com/Kong/kubernetes-ingress-controller/pull/3719)
- Fixed incorrectly set parent status for Gateway API routes
  [#3732](https://github.com/Kong/kubernetes-ingress-controller/pull/3732)
- Disabled non-functioning mesh reporting when `--watch-namespaces` flag set.
  [#3336](https://github.com/Kong/kubernetes-ingress-controller/pull/3336)
- Fixed the duplicate update of status of `HTTPRoute` caused by incorrect check
  of whether status is changed.
  [#3346](https://github.com/Kong/kubernetes-ingress-controller/pull/3346)
- Change existing `resolvedRefs` condition in status `HTTPRoute` if there is
  already one to avoid multiple appearance of conditions with same type
  [#3386](https://github.com/Kong/kubernetes-ingress-controller/pull/3386)
- Event messages for invalid multi-Service backends now indicate their derived
  Kong resource name.
  [#3318](https://github.com/Kong/kubernetes-ingress-controller/pull/3318)
- Removed a duplicated status update of the HTTPRoute, which led to a potential
  status flickering.
  [#3451](https://github.com/Kong/kubernetes-ingress-controller/pull/3451)
- Made Admission Webhook fetch the latest list of Gateways to avoid calling
  outdated services set statically during the setup.
  [#3601](https://github.com/Kong/kubernetes-ingress-controller/pull/3601)
- Fixed the way configuration flags `KongAdminSvc` and `PublishService` are
  checked for being set. The old one was always evaluating to `true`.
  [#3602](https://github.com/Kong/kubernetes-ingress-controller/pull/3602)

### Under the hood

- Controller manager scheme is constructed based on the provided feature gates
  [#3539](https://github.com/Kong/kubernetes-ingress-controller/pull/3539)
- Updated the compiler to [Go v1.20](https://golang.org/doc/go1.20)
  [#3540](https://github.com/Kong/kubernetes-ingress-controller/issues/3540)
- Fixed an issue with the fake clientset using the wrong group name
  [#3517](https://github.com/Kong/kubernetes-ingress-controller/issues/3517)

### Deprecated

- `kong-custom-entities-secret` flag has been marked as deprecated and will be
  removed in 3.0.
  [#3262](https://github.com/Kong/kubernetes-ingress-controller/pull/3262)

## [2.8.2]

> Release date: 2022-03-30

### Under the hood

- Updated Golang from 1.19.4 to 1.20.1 to address several CVEs.
  [#3775](https://github.com/Kong/kubernetes-ingress-controller/pull/3775)


## [2.8.1]

> Release date: 2022-01-04

### Fixed

- When `CombinedRoutes` is turned on, translator will replace each occurrence of
  `*` in `Ingress`'s host to `_` in kong route names because `*` is not
  allowed in kong route names.
  [#3312](https://github.com/Kong/kubernetes-ingress-controller/pull/3312)
- Fix an issue with `CombinedRoutes`, which caused the controller to fail when
  creating config for Ingress when backend services specified only port names
  [#3313](https://github.com/Kong/kubernetes-ingress-controller/pull/3313)
- Parse `ttl` field of key-auth credentials in secrets to `int` type before filling
  to kong credentials to fix the invalid type error.
  [#3319](https://github.com/Kong/kubernetes-ingress-controller/pull/3319)

## [2.8.0]

> Release date: 2022-12-19

### Breaking changes

- The `CombinedRoutes` feature flag is enabled by default, and traditional
  route generation is deprecated. This reduces configuration size without
  affecting routing, but does change route names and IDs. Metrics
  monitors or other systems that track data by route name or ID will see a
  break in continuity. The [feature gates document](https://github.com/Kong/kubernetes-ingress-controller/blob/main/FEATURE_GATES.md#differences-between-traditional-and-combined-routes)
  covers changes in greater detail. Please [comment on the deprecation
  issue](https://github.com/Kong/kubernetes-ingress-controller/issues/3131)
  if you have questions or concerns about the transition.
  [#3132](https://github.com/Kong/kubernetes-ingress-controller/pull/3132)

### Known issues

- Processing of custom entities through `--kong-custom-entities-secret` flag or
  `CONTROLLER_KONG_CUSTOM_ENTITIES_SECRET` environment variable does not work.
  [#3278](https://github.com/Kong/kubernetes-ingress-controller/issues/3278)

### Deprecated

- KongIngress' `proxy` and `route` fields are now deprecated in favor of
  Service and Ingress annotations. The annotations will become the only
  means of configuring those settings in 3.0 release.
  [#3246](https://github.com/Kong/kubernetes-ingress-controller/pull/3246)

### Added

- Added `HTTPRoute` support for `CombinedRoutes` feature. When enabled,
  `HTTPRoute.HTTPRouteRule` objects with identical `backendRefs` generate a 
  single Kong service instead of a service per rule, and 
  `HTTPRouteRule.HTTPRouteMatche` objects using the same `backendRefs` can be 
  consolidated into a single Kong route instead of always creating a route per 
  match, reducing configuration size.
  The following limitations apply:
  - `HTTPRouteRule` objects cannot be consolidated into a single Kong Service 
    if they belong to different `HTTPRoute`.
  - `HTTPRouteRule` objects cannot be consolidated into a single Kong Service 
    if they have different `HTTPRouteRule.HTTPBackendRef[]` objects. The order
    of the backend references is not important.
  - `HTTPRouteMatch` objects cannot be consolidated into a single Kong Route
    if parent `HTTPRouteRule` objects cannot be consolidated into a single Kong Service.
  - `HTTPRouteMatch` objects cannot be consolidated into a single Kong Route
    if parent `HTTPRouteRule` objects have different `HTTPRouteRule.HTTPRouteFilter[]` filters.
  - `HTTPRouteMatch` objects cannot be consolidated into a single Kong Route 
    if they have different matching spec (`HTTPHeaderMatch.Headers`, `HTTPHeaderMatch.QueryParams`, 
    `HTTPHeaderMatch.Method`). Different `HTTPHeaderMatch.Path` paths between 
    `HTTPRouteMatch[]` objects does not prevent consolidation.
  This change does not functionally impact routing: requests that went to a given Service
  using the original method still go to the same Service when `CombinedRoutes` is enabled.
  [#3008](https://github.com/Kong/kubernetes-ingress-controller/pull/3008)
  [#3060]https://github.com/Kong/kubernetes-ingress-controller/pull/3060)
- Added `--cache-sync-timeout` flag allowing to change the default controllers' 
  cache synchronisation timeout. 
  [#3013](https://github.com/Kong/kubernetes-ingress-controller/pull/3013)
- Secrets validation introduced: CA certificates won't be synchronized
  to Kong if the certificate is expired.
  [#3063](https://github.com/Kong/kubernetes-ingress-controller/pull/3063)
- Changed the logic of storing secrets into object cache. Now only the secrets
  that are possibly used in Kong configuration are stored into cache, and the 
  irrelevant secrets (e.g: service account tokens) are not stored. This change
  is made to reduce memory usage of the cache.
  [#3047](https://github.com/Kong/kubernetes-ingress-controller/pull/3047)
- Services support annotations for connect, read, and write timeouts.
  [#3121](https://github.com/Kong/kubernetes-ingress-controller/pull/3121)
- Services support annotations for retries.
  [#3121](https://github.com/Kong/kubernetes-ingress-controller/pull/3121)
- Routes support annotations for headers. These use a special
  `konghq.com/headers.HEADERNAME` format. For example, adding
  `konghq.com/headers.x-example: green` to an Ingress will create routes that
  only match requests with an `x-example: green` request header.
  [#3121](https://github.com/Kong/kubernetes-ingress-controller/pull/3121)
  [#3155](https://github.com/Kong/kubernetes-ingress-controller/pull/3155)
- Routes support annotations for path handling.
  [#3121](https://github.com/Kong/kubernetes-ingress-controller/pull/3121)
- Warning Kubernetes API events with a `KongConfigurationTranslationFailed` 
  reason are recorded when:
  - CA secrets cannot be properly translated into Kong configuration
    [#3125](https://github.com/Kong/kubernetes-ingress-controller/pull/3125)
  - Annotations in services backing a single route do not match
    [#3130](https://github.com/Kong/kubernetes-ingress-controller/pull/3130)
  - A service's referred client-cert does not exist.
    [#3137](https://github.com/Kong/kubernetes-ingress-controller/pull/3137)
  - One of `netv1.Ingress` related issues occurs (e.g. backing Kubernetes service couldn't 
    be found, matching Kubernetes service port couldn't be found).
    [#3138](https://github.com/Kong/kubernetes-ingress-controller/pull/3138)
  - A Gateway Listener has more than one CertificateRef specified or refers to a Secret 
    that has no valid TLS key-pair.
    [#3147](https://github.com/Kong/kubernetes-ingress-controller/pull/3147)
  - An Ingress refers to a TLS secret that does not exist or
    has no valid TLS key-pair.
    [#3150](https://github.com/Kong/kubernetes-ingress-controller/pull/3150)
  - An HTTPRoute has no backendRefs specified.
    [#3167](https://github.com/Kong/kubernetes-ingress-controller/pull/3167)
- CRDs' validations improvements: `UDPIngressRule.Port`, `IngressRule.Port` and `IngressBackend.ServiceName`
  instead of being validated in the Parser, are validated by the Kubernetes API now.
  [#3136](https://github.com/Kong/kubernetes-ingress-controller/pull/3136)
- Gateway API: Implement port matching for HTTPRoute, TCPRoute and TLSRoute as defined in
  [GEP-957](https://gateway-api.sigs.k8s.io/geps/gep-957/)
  [#3129](https://github.com/Kong/kubernetes-ingress-controller/pull/3129)
  [#3226](https://github.com/Kong/kubernetes-ingress-controller/pull/3226)
- Gateway API: Matching routes by `Listener.AllowedRoutes`
  [#3181](https://github.com/Kong/kubernetes-ingress-controller/pull/3181)
- Admission webhook will warn if any of `KongIngress` deprecated fields gets populated.
  [#3261](https://github.com/Kong/kubernetes-ingress-controller/pull/3261)

### Fixed

- The controller now logs an error for and skips multi-Service rules that have
  inconsistent Service annotations. Previously this issue prevented the
  controller from applying configuration until corrected.
  [#2988](https://github.com/Kong/kubernetes-ingress-controller/pull/2988)
- Gateway API has been updated to 0.5.1. That version brought in some changes
  in the conformance tests logic. Now, when the TLS config of a listener
  references a non-existing secret, the listener ResolvedRefs condition reason
  is set to InvalidCertificateRef. In addition, if a TLS config references a
  secret in another namespace, and no ReferenceGrant allows that
  reference, the listener ResolvedRefs condition reason is set to
  RefNotPermitted.
  [#3024](https://github.com/Kong/kubernetes-ingress-controller/pull/3024)
- The `distroless` target is now the last target in the Dockerfile. This makes
  it the default target if `docker buildx build` is invoked without a target.
  While custom image build pipelines _should_ specify a target, this change
  makes the default the same target released as the standard
  `kong/kubernetes-ingress-controller:X.Y.Z` tags in the official repo.
  [#3043](https://github.com/Kong/kubernetes-ingress-controller/pull/3043)
- The controller will no longer crash in case of missing CRDs installation.
  Instead, an explicit message will be logged, informing that a given resource
  controller has been disabled.
  [#3013](https://github.com/Kong/kubernetes-ingress-controller/pull/3013)
- Improve signal handling and cancellation. With this change broken connection to
  Admin API and/or initial data plane sync can be cancelled properly.
  [#3076](https://github.com/Kong/kubernetes-ingress-controller/pull/3076)
- Admin and proxy listens in the deploy manifests now use the same parameters
  as the default upstream kong.conf.
  [#3165](https://github.com/Kong/kubernetes-ingress-controller/pull/3165)
- Fix the behavior of filtering hostnames in `HTTPRoute` when listeners 
  of parent gateways specified hostname.
  If an `HTTPRoute` does not specify hostnames, and one of its parent listeners
  has not specified hostname, the `HTTPRoute` matches any hostname. 
  If an `HTTPRoute` specifies hostnames, and no intersecting hostnames 
  could be found in its parent listners, it is not accepted.
  [#3180](https://github.com/Kong/kubernetes-ingress-controller/pull/3180)
- Matches `sectionName` in parentRefs of route objects in gateway API. Now 
  if a route specifies `sectionName` in parentRefs, and no listener can 
  match the specified name, the route is not accepted.
  [#3230](https://github.com/Kong/kubernetes-ingress-controller/pull/3230)
- If there's no matching Kong listener for a protocol specified in a Gateway's
  Listener, only one `Detached` condition is created in the Listener's status.
  [#3257](https://github.com/Kong/kubernetes-ingress-controller/pull/3257)

## [2.7.0]

> Release date: 2022-09-26

2.7 patches several bugs in 2.6.0. One of these required a breaking change. The
breaking change is not expected to affect most configurations, but does require
a minor version bump to comply with semver. If you have not already upgraded to
2.6, you should upgrade directly from 2.5 to 2.7, and follow the 2.6 upgrade
instructions and the [revised Kong 3.x upgrade instructions](https://docs.konghq.com/kubernetes-ingress-controller/2.7.x/guides/upgrade-kong-3x).

### Breaking changes

- Ingress paths that begin with `/~` are now treated as regular expressions,
  and are translated into a Kong route path that begins with `~` instead of
  `/~`. To preserve the existing translation, set `konghq.com/regex-prefix` to
  some value. For example, if you set `konghq.com/regex-prefix: /@`, paths
  beginning with `/~` will result in route paths beginning in `/~`, whereas
  paths beginning in `/@` will result in route paths beginning in `~`.
  [#2956](https://github.com/Kong/kubernetes-ingress-controller/pull/2956)

### Added

- The controller-specific `/~` prefix translates to the Kong `~` prefix, as
  Ingress does not allow paths that do not begin in `/`. The prefix can be
  overriden by setting a `konghq.com/regex-prefix` annotation, for routes that
  need their paths to actually begin with `/~`
  [#2956](https://github.com/Kong/kubernetes-ingress-controller/pull/2956)
- Prometheus metrics now highlight configuration push failures caused by
  conflicts. The `ingress_controller_configuration_push_count` Prometheus
  metric now reports `success="false"` with a `failure_reason="conflict|other"`
  label, distinguishing configuration conflicts from other errors (transient
  network errors, Kong offline, Kong reported non-conflict error, etc.).
  [#2965](https://github.com/Kong/kubernetes-ingress-controller/pull/2965)

### Fixed

- The legacy regex heuristic toggle on IngressClassParameters now works when
  the combined routes feature flag is enabled.
  [#2942](https://github.com/Kong/kubernetes-ingress-controller/pull/2942)
- Handles Kubernetes versions that do not support namespaced
  IngressClassParameters without panicking. Although the controller will run on
  clusters without the `IngressClassNamespacedParams` feature gate enabled
  (1.21) or without it available (<1.21), these clusters do not support the
  legacy regular expression heuristic IngressClassParameters option. These
  versions are EOL, and we advise users to upgrade to Kubernetes 1.22 or later
  before upgrading to KIC 2.6+ or Kong 3.0+.
  [#2970](https://github.com/Kong/kubernetes-ingress-controller/pull/2970)

## [2.6.0]

> Release date: 2022-09-14

### Breaking changes

- Kong 3.x changes regular expression configuration and the controller does not
  handle these changes automatically. You will need to enable compatibility
  features initially and then update Ingress configuration before disabling
  them. This procedure is covered in the [Kong 3.x upgrade guide for the
  controller](https://docs.konghq.com/kubernetes-ingress-controller/2.6.x/guides/upgrade-kong-3x).
- When using the `CombinedRoutes=true` feature gate, Ingress rules with no
  PathType now use ImplementationSpecific instead of Prefix. While Kong's
  ImplementationSpecific handling is similar to Prefix, it does not require
  that the prefix be a directory: an ImplementationSpecific `/foo` will match
  `/foo`, `/foo/`, and `/foo/.*`, whereas Prefix will only match the latter
  two. If you have rules with no PathType, use `CombinedRoutes=true`, and wish
  to preserve existing behavior, add `PathType=prefix` configuration to those
  rules.
  [#2883](https://github.com/Kong/kubernetes-ingress-controller/pull/2883)
- The GatewayClass objects now require the annotation
  "konghq.com/gatewayclass-unmanaged" to be reconciled by the controller.
  The annotation "konghq.com/gateway-unmanaged" is not considered anymore and
  doesn't need to be set on Gateways to be reconciled. Only the Gateways using
  an unmanaged GatewayClass are reconciled.
  [#2917](https://github.com/Kong/kubernetes-ingress-controller/pull/2917)

#### Added

- IngressClassParameters now supports a `enableLegacyRegexDetection` boolean
  field. Kong 3.x+ requires adding a `~` prefix to regular expression paths,
  whereas Kong 2.x and earlier attempted to detect regular expression paths
  using heuristics. By default, if you use regular expression paths and wish to
  migrate to Kong 3.x, you must update all Ingresses to use this prefix.
  Enabling this field will use the 2.x heuristic to detect if an Ingress path
  is a regular expression and add the prefix for you. You should update your
  Ingresses to include the new prefix as soon as possible after upgrading to
  Kong 3.x+, however, as the heuristic has known flaws that will not be fixed.
  [#2883](https://github.com/Kong/kubernetes-ingress-controller/pull/2883)
- Added support for plugin ordering (requires Kong Enterprise 3.0 or higher).
  [#2657](https://github.com/Kong/kubernetes-ingress-controller/pull/2657)
- The all-in-one manifests now use a separate ClusterRole for Gateway API
  resources, allowing non-admin users to apply these manifests (minus the
  Gateway API role) on clusters without Gateway API CRDs installed.
  [#2529](https://github.com/Kong/kubernetes-ingress-controller/issues/2529)
- Gateway API support which had previously been off by default behind a feature
  gate (`--feature-gates=Gateway=true`) is now **on by default** and covers beta
  stage APIs (`GatewayClass`, `Gateway`, and `HTTPRoute`). Alpha stage APIs
  (`TCPRoute`, `UDPRoute`, `TLSRoute`, `ReferenceGrant`) have been moved behind
  a different feature gate called `GatewayAlpha` and are off by default. When
  upgrading if you're using the alpha APIs, switch your feature gate flags to
  `--feature-gates=GatewayAlpha=true` to keep them enabled.
  [#2781](https://github.com/Kong/kubernetes-ingress-controller/pull/2781)
- Added all the Gateway-related conformance tests.
  [#2777](https://github.com/Kong/kubernetes-ingress-controller/issues/2777)
- Added all the HTTPRoute-related conformance tests.
  [#2776](https://github.com/Kong/kubernetes-ingress-controller/issues/2776)
- Added support for Kong 3.0 upstream `query_arg` and `uri_capture` hash
  configuration to KongIngress.
  [#2822](https://github.com/Kong/kubernetes-ingress-controller/issues/2822)
- Added support for Gateway API's `v1beta1` versions of: `GatewayClass`, `Gateway`
  and `HTTPRoute`.
  [#2889](https://github.com/Kong/kubernetes-ingress-controller/issues/2889)
  [#2894](https://github.com/Kong/kubernetes-ingress-controller/issues/2894)
  [#2900](https://github.com/Kong/kubernetes-ingress-controller/issues/2900)
- Manifests now use `/bin/bash` instead of `/bin/sh` and use bash-based
  connectivity checks for compatibility with the new Debian Kong images.
  [#2923](https://github.com/Kong/kubernetes-ingress-controller/issues/2923)

#### Fixed

- When `Endpoints` could not be found for a `Service` to add them as targets of
  a Kong `Upstream`, this would produce a log message at `error` and `warning`
  levels which was inaccurate because this condition is often expected when
  `Pods` are being provisioned. Those log entries now report at `info` level.
  [#2820](https://github.com/Kong/kubernetes-ingress-controller/issues/2820)
  [#2825](https://github.com/Kong/kubernetes-ingress-controller/pull/2825)
- Added `mtls-auth` to the admission webhook supported credential types list.
  [#2739](https://github.com/Kong/kubernetes-ingress-controller/pull/2739)
- Disabled additional IngressClass lookups in other reconcilers when the
  IngressClass reconciler is disabled.
  [#2724](https://github.com/Kong/kubernetes-ingress-controller/pull/2724)
- ReferencePolicy support has been dropped in favor of the newer ReferenceGrant API.
  [#2775](https://github.com/Kong/kubernetes-ingress-controller/pull/2772)
- Fixed a bug that caused the `Knative` feature gate to not be checked. Since our
  knative integration is on by default and because it gets very little usage
  this likely did not cause any troubles for anyone as all fixing this will do
  is make it possible to disable the knative controller using the feature gate.
  (it is also possible to control it via the `--enable-controller-knativeingress`
  which was working properly).
  [#2781](https://github.com/Kong/kubernetes-ingress-controller/pull/2781)
- Treat status conditions in `Gateway` and `GatewayClass` as snapshots, replace
  existing conditions with same type on setting conditions.
  [#2791](https://github.com/Kong/kubernetes-ingress-controller/pull/2791)
- Update Listener statuses whenever they change, not just on Gateway creation.
  [#2797](https://github.com/Kong/kubernetes-ingress-controller/pull/2797)
- StripPath for `HTTPRoute`s is now disabled by default to be conformant with the
  Gateway API requirements.
  #[#2737](https://github.com/Kong/kubernetes-ingress-controller/pull/2737)

#### Under the hood

- Updated the compiler to [Go v1.19](https://golang.org/doc/go1.19)
  [#2794](https://github.com/Kong/kubernetes-ingress-controller/issues/2794)

## [2.5.0]

> Release date: 2022-07-11

#### Breaking changes in Gateway API technical preview:

- The controller no longer overrides Gateway Listeners with a list of Listeners
  derived from Kong configuration. User-provided Listener lists are preserved
  as-is. Listener status information indicates if a requested Listener is not
  ready because of missing Kong listen configuration. This is necessary to
  properly support allowed routes and TLS configuration in Listeners, which
  would otherwise be wiped out by automatic updates. This has no immediate
  impact on existing Gateway resources used with previous versions: their
  automatically-set Listeners are now treated as user-defined Listeners and
  will not be modified by upgrading. This only affects new Gateway resources:
  you will need to populate the Listeners you want, and they will need to match
  Kong's listen configuration to become ready.
  [#2555](https://github.com/Kong/kubernetes-ingress-controller/pull/2555)

#### Added

- Updated Gateway API dependencies to [v0.5.0][gw-v0.5.0] and updated `examples`
  directory to use `v1beta1` versions of APIs where applicable.
  [#2691](https://github.com/Kong/kubernetes-ingress-controller/pull/2691)
- Added support for Gateway Listener TLS configuration, to enable full use of
  TLSRoute and HTTPS HTTPRoutes.
  [#2580](https://github.com/Kong/kubernetes-ingress-controller/pull/2580)
- Added information about service mesh deployment and distribution in telemetry data reported to Kong.
  [#2642](https://github.com/Kong/kubernetes-ingress-controller/pull/2642)

[gw-v0.5.0]:https://github.com/kubernetes-sigs/gateway-api/releases/tag/v0.5.0

#### Fixed

- Fixed the problem that logs from reporter does not appear in the pod log.
  [#2645](https://github.com/Kong/kubernetes-ingress-controller/pull/2645)

## [2.4.2]

> Release date: 2022-06-30

#### Fixed

- Fix an issue with ServiceAccount token mount.
  [#2620](https://github.com/Kong/kubernetes-ingress-controller/issues/2620)
  [#2626](https://github.com/Kong/kubernetes-ingress-controller/issues/2626)

## [2.4.1]

> Release date: 2022-06-22

#### Added

- Increased the default Kong admin API timeout from 10s to 30s and added a
  log mentioning the flag to increase it further.
  [#2594](https://github.com/Kong/kubernetes-ingress-controller/issues/2594)

#### Fixed

- Disabling the IngressClass controller now disables IngressClass watches in
  other controllers. This fixes a crash on Kubernetes versions that do not
  offer an IngressClass version that KIC can read.
  [#2577](https://github.com/Kong/kubernetes-ingress-controller/issues/2577)

## [2.4.0]

> Release date: 2022-06-14

#### Added

- A new gated feature called `CombinedRoutes` has been added. Historically
  a `kong.Route` would be created for _each path_ on an `Ingress` resource
  in the phase where Kubernetes resources are translated to Kong Admin API
  configuration. This new feature changes how `Ingress` resources are
  translated so that a single route can be created for any unique combination
  of ingress object, hostname, service and port which has multiple paths.
  This option is helpful for end-users who are making near constant changes
  to their configs (e.g. constantly adding, updating, and removing `Ingress`
  resources) at scale, and users that have enormous numbers of paths all
  pointing to a single Kubernetes `Service` as it can significantly reduce
  the overall size of the dataplane configuration that is pushed to the Kong
  Admin API. This feature is expected to be disruptive (routes may be dropped
  briefly in postgres mode when switching to this mode) so for the moment it
  is behind a feature gate while we continue to iterate on it and evaluate it
  and seek a point where it would become the default behavior. Enable it with
  the controller argument `--feature-gates=CombinedRoutes`.
  [#2490](https://github.com/Kong/kubernetes-ingress-controller/issues/2490)
- `UDPRoute` resources now support multiple backendRefs for load-balancing.
  [#2405](https://github.com/Kong/kubernetes-ingress-controller/issues/2405)
- `TCPRoute` resources now support multiple backendRefs for load-balancing.
  [#2405](https://github.com/Kong/kubernetes-ingress-controller/issues/2405)
- `TCPRoute` resources are now supported.
  [#2086](https://github.com/Kong/kubernetes-ingress-controller/issues/2086)
- `HTTPRoute` resources now support multiple `backendRefs` with a round-robin
  load-balancing strategy applied by default across the `Endpoints` or the
  `Services` (if the `ingress.kubernetes.io/service-upstream`
  annotation is set). They also now support weights to enable more
  fine-tuning of the load-balancing between those backend services.
  [#2166](https://github.com/Kong/kubernetes-ingress-controller/issues/2166)
- `Gateway` resources now honor [`listener.allowedRoutes.namespaces`
  filters](https://gateway-api.sigs.k8s.io/v1alpha2/references/spec/#gateway.networking.k8s.io/v1alpha2.RouteNamespaces).
  Note that the unmanaged Kong Gateway implementation populates listeners
  automatically based on the Kong Service and Deployment, and user-provided
  `allowedRoutes` filters are merged into generated listeners with the same
  protocol.
  [#2389](https://github.com/Kong/kubernetes-ingress-controller/issues/2389)
- Added `--skip-ca-certificates` flag to ignore CA certificate resources for
  [use with multi-workspace environments](https://github.com/Kong/deck/blob/main/CHANGELOG.md#v1120).
  [#2341](https://github.com/Kong/kubernetes-ingress-controller/issues/2341)
- Gateway API Route types now support cross-namespace BackendRefs if a
  [ReferencePolicy](https://gateway-api.sigs.k8s.io/v1alpha2/api-types/referencepolicy/)
  permits them.
  [#2451](https://github.com/Kong/kubernetes-ingress-controller/issues/2451)
- Added description of each field of `kongIngresses` CRD.
  [#1766](https://github.com/Kong/kubernetes-ingress-controller/issues/1766)
- Added support for `TLSRoute` resources.
  [#2476](https://github.com/Kong/kubernetes-ingress-controller/issues/2476)
- Added `--term-delay` flag to support setting a time delay before processing
  `SIGTERM` and `SIGINT` signals. This was added to specifically help in
  situations where the Kong Gateway has a load-balancer in front of it to help
  stagger and stabilize the shutdown procedure when the load-balancer is
  draining or otherwise needs to remove the Gateway from it's rotation.
  [#2494](https://github.com/Kong/kubernetes-ingress-controller/pull/2494)
- Added `kong-ingress-controller` category to CRDs
  [#2517](https://github.com/Kong/kubernetes-ingress-controller/pull/2517)
- Added `v1alpha1.IngressClassParameters` CRD and its first field `ServiceUpstream`
  to control the behavior of routing traffic via an upstream service for all services managed
  by an ingress class without the need of adding an annotation to every single one
  [#2535](https://github.com/Kong/kubernetes-ingress-controller/pull/2535)

#### Fixed

- Unmanaged-mode `Gateway` resources which reference a `LoadBalancer` type
  `Service` will now tolerate the IPs/Hosts for that `Service` not becoming
  provisioned (e.g. the `LoadBalancer` implementation is broken or otherwise
  and the `EXTERNAL-IP` is stuck in `<pending>`) and will still attempt to
  configure `Routes` for that `Gateway` as long as the dataplane API can be
  otherwise reached.
  [#2413](https://github.com/Kong/kubernetes-ingress-controller/issues/2413)
- Fixed a race condition in the newer Gateway route controllers which could
  trigger when an object's status was updated shortly after the object was
  cached in the dataplane client.
  [#2446](https://github.com/Kong/kubernetes-ingress-controller/issues/2446)
- Added a mechanism to retry the initial connection to the Kong
  Admin API on controller start to fix an issue where the controller
  pod could crash loop on start when waiting for Gateway readiness 
  (e.g. if the Gateway is waiting for its database to initialize). 
  The new retry mechanism can be manually configured using the 
  `--kong-admin-init-retries` and `--kong-admin-init-retry-delay` flags.
  [#2274](https://github.com/Kong/kubernetes-ingress-controller/issues/2274)
- diff logging now honors log level instead of printing at all log levels. It
  will only print at levels `debug` and `trace`.
  [#2422](https://github.com/Kong/kubernetes-ingress-controller/issues/2422)
- For KNative Ingress resources, KIC now reads both the new style annotation
  `networking.knative.dev/ingress-class` and the deprecated `networking.knative.dev/ingress.class` one
  to adapt to [what has already been done in knative](https://github.com/knative/networking/pull/522).
  [#2485](https://github.com/Kong/kubernetes-ingress-controller/issues/2485)
- Remove KongIngress support for Gateway API Route objects and Services referenced
  by those Routes. This disables an undocumented ability of customizing Gateway API
  `*Route` objects and `Service`s that are set as backendRefs for those `*Route`s
  via `konghq.com/override` annotations.
  [#2554](https://github.com/Kong/kubernetes-ingress-controller/issues/2554)
- Fixed a vulnerability that permission could be escalated by running custom lua
  scripts.
  [#2572](https://github.com/Kong/kubernetes-ingress-controller/pull/2572)

## [2.3.1]

> Release date: 2022-04-07

#### Fixed

- Fixed an issue where admission controllers configured without certificates
  would incorrectly detect invalid configuration and prevent the controller
  from starting.
  [#2403](https://github.com/Kong/kubernetes-ingress-controller/pull/2403)

## [2.3.0]

> Release date: 2022-04-05

#### Breaking changes

- HTTPRoute header matches no longer interpret CSV values as multiple match
  values, as this was not part of the HTTPRoute specification. Multiple values
  should use regular expressions instead.
  [#2302](https://github.com/Kong/kubernetes-ingress-controller/pull/2302)

#### Added

- `Gateway` resources which have a `LoadBalancer` address among their list of
  addresses will have those addresses listed on the top for convenience, and
  so that those addresses are made prominent in the `kubectl get gateways`
  short view.
  [#2339](https://github.com/Kong/kubernetes-ingress-controller/pull/2339)
- The controller manager can now be flagged with a client certificate to use
  for mTLS authentication with the Kong Admin API.
  [#1958](https://github.com/Kong/kubernetes-ingress-controller/issues/1958)
- Deployment manifests now include an IngressClass resource and permissions to
  read IngressClass resources.
  [#2292](https://github.com/Kong/kubernetes-ingress-controller/pull/2292)
- The controller now reads IngressClass resources to determine if its
  IngressClass is the default IngressClass. If so, the controller will ingest
  resources that require a class (Ingress, KongConsumer, KongClusterPlugin,
  etc.) but have none set.
  [#2313](https://github.com/Kong/kubernetes-ingress-controller/pull/2313)
- HTTPRoute header matches now support regular expressions.
  [#2302](https://github.com/Kong/kubernetes-ingress-controller/pull/2302)
- HTTPRoutes that define multiple matches for the same header are rejected to
  comply with the HTTPRoute specification.
  [#2302](https://github.com/Kong/kubernetes-ingress-controller/pull/2302)
- Admission webhook certificate files now track updates to the file, and will
  update when the corresponding Secret has changed.
  [#2258](https://github.com/Kong/kubernetes-ingress-controller/pull/2258)
- Added support for Gateway API [UDPRoute](https://gateway-api.sigs.k8s.io/v1alpha2/references/spec/#gateway.networking.k8s.io/v1alpha2.UDPRoute)
  resources.
  [#2363](https://github.com/Kong/kubernetes-ingress-controller/pull/2363)
- The controller can now detect whether a Kong container has crashed and needs
  a configuration push. Requires Kong 2.8+.
  [#2343](https://github.com/Kong/kubernetes-ingress-controller/pull/2343)

#### Fixed

- Fixed an issue where duplicated route names in `HTTPRoute` resources with
  multiple matches would cause the Kong Admin API to collide the routes into
  one, effectively dropping routes for services beyond the first.
  [#2345](https://github.com/Kong/kubernetes-ingress-controller/pull/2345)
- Status updates for `HTTPRoute` objects no longer mark the resource as
  `ConditionRouteAccepted` until the object has been successfully configured
  in Kong Gateway at least once, as long as `--update-status`
  is enabled (enabled by default).
  [#2339](https://github.com/Kong/kubernetes-ingress-controller/pull/2339)
- Status updates for `HTTPRoute` now properly use the `ConditionRouteAccepted`
  value for parent `Gateway` conditions when the route becomes configured in
  the `Gateway` rather than the previous random `"attached"` string.
  [#2339](https://github.com/Kong/kubernetes-ingress-controller/pull/2339)
- Fixed a minor issue where addresses on `Gateway` resources would be
  duplicated depending on how many listeners are configured.
  [#2339](https://github.com/Kong/kubernetes-ingress-controller/pull/2339)
- Unconfigured fields now use their default value according to the Kong proxy
  instance's reported schema. This addresses an issue where configuration
  updates would send unnecessary requests to clear a default value.
  [#2286](https://github.com/Kong/kubernetes-ingress-controller/pull/2286)
- Certificate selection for hostnames is no longer random if both certificate
  Secrets have the same creation timestamp, and no longer results in
  unnecessary configuration updates.
  [#2338](https://github.com/Kong/kubernetes-ingress-controller/pull/2338)

## [2.2.1]

> Release date: 2022/02/15

#### Fixed

- Added mitigation for an issue where controllers may briefly delete and
  recreate configuration upon gaining leadership while populating their
  Kubernetes object cache.
  [#2255](https://github.com/Kong/kubernetes-ingress-controller/pull/2255)

## [2.2.0]

> Release date: 2022/02/04

#### Added

- Support for Kubernetes [Gateway APIs][gwapis] is now available [by enabling 
  the `Gateway` feature gate](https://docs.konghq.com/kubernetes-ingress-controller/2.2.x/guides/using-gateway-api/).
  This is an alpha feature, with limited support for the `HTTPRoute` API.
  [Gateway Milestone 1][gwm1]
- Kubernetes client rate limiting can now be configured using `--apiserver-qps`
  (default 100) and `--apiserver-burst` (default 300) settings. Defaults have
  been increased to prevent ratelimiting under normal loads.
  [#2169](https://github.com/Kong/kubernetes-ingress-controller/issues/2169)
- The KIC Grafana dashboard [is now published on grafana.com](https://grafana.com/grafana/dashboards/15662).
  [#2235](https://github.com/Kong/kubernetes-ingress-controller/issues/2235)

[gwapis]:https://github.com/kubernetes-sigs/gateway-api
[gwm1]:https://github.com/Kong/kubernetes-ingress-controller/milestone/21

#### Fixed

- Fixed an issue where validation could fail for credentials secrets if the
  `value` for a unique constrained `key` were updated in place while linked
  to a managed `KongConsumer`.
  [#2190](https://github.com/Kong/kubernetes-ingress-controller/issues/2190)
- The controller now retries status updates if the publish service LoadBalancer
  has not yet provisioned. This fixes an issue where controllers would not
  update status until the first configuration change after the LoadBalancer
  became ready.

## [2.1.1]

> Release date: 2022/01/05

2.1.1 has no user-facing changes from 2.1.0. It updates a certificate used in
the test environment which expired during the 2.1.0 release process.
[#2133](https://github.com/Kong/kubernetes-ingress-controller/pull/2133)

## [2.1.0]

> Release date: 2022/01/05

**Note:** the admission webhook updates originally released in [2.0.6](#206)
are _not_ applied automatically by the upgrade. If you set one up previously,
you should edit it (`kubectl edit validatingwebhookconfiguration
kong-validations`) and add `kongclusterplugins` under the `resources` block for
the `configuration.konghq.com` API group.

#### Breaking changes

- The `--leader-elect` flag has been deprectated and will be removed in a
  future release. Leader election is now enabled or disabled automatically
  based on the database mode. The flag is no longer honored.
  [#2053](https://github.com/Kong/kubernetes-ingress-controller/issues/2053)
- You must upgrade to 2.0.x before upgrading to 2.1.x to properly handle the
  transition from apiextensions.k8s.io/v1beta1 CRDs to apiextensions.k8s.io/v1
  CRDSs. CRDs are now generated from their underlying Go structures to avoid
  accidental mismatches between implementation and Kubernetes configuration.
  KongIngresses previously included `healthchecks.passive.unhealthy.timeout`
  and `healthchecks.active.unhealthy.timeout` fields that did not match the
  corresponding Kong configuration and had no effect. These are now
  `healthchecks.passive.unhealthy.timeouts` and
  `healthchecks.active.unhealthy.timeouts`, respectively. If you use these
  fields, you must rename them in your KongIngresses before upgrading.
  [#1971](https://github.com/Kong/kubernetes-ingress-controller/pull/1971)

#### Added

- Added validation for `Gateway` objects in the admission webhook
  [#1946](https://github.com/Kong/kubernetes-ingress-controller/issues/1946)
- [Feature Gates][k8s-fg] have been added to the controller manager in order to
  enable alpha/beta/experimental features and provide documentation about those
  features and their maturity over time. For more information see the
  [KIC Feature Gates Documentation][kic-fg].
  [#1970](https://github.com/Kong/kubernetes-ingress-controller/pull/1970)
- a Gateway controller has been added in support of [Gateway APIs][gwapi].
  This controller is foundational and doesn't serve any end-user purpose alone.
  [#1945](https://github.com/Kong/kubernetes-ingress-controller/issues/1945)
- Anonymous reports now use TLS instead of UDP.
  [#2089](https://github.com/Kong/kubernetes-ingress-controller/pull/2089)
- The new `--election-namespace` flag sets the leader election namespace. This
  is normally only used if a controller is running outside a Kubernetes
  cluster.
  [#2053](https://github.com/Kong/kubernetes-ingress-controller/issues/2053)
- There is now a [Grafana dashboard](https://github.com/Kong/kubernetes-ingress-controller/blob/main/grafana.json)
  for the controller metrics.
  [#2035](https://github.com/Kong/kubernetes-ingress-controller/issues/2035)
- TCPIngresses now support TLS passthrough in Kong 2.7+, by setting a
  `konghq.com/protocols: tls_passthrough` annotation.
  [#2041](https://github.com/Kong/kubernetes-ingress-controller/issues/2041)

[k8s-fg]:https://kubernetes.io/docs/reference/command-line-tools-reference/feature-gates/
[kic-fg]:https://github.com/Kong/kubernetes-ingress-controller/blob/main/FEATURE_GATES.md
[gwapi]:https://github.com/kubernetes-sigs/gateway-api

#### Fixed

- Fixed an edge case which could theoretically remove data-plane config for
  objects which couldn't be retrieved from the manager's cached client.
  [#2057](https://github.com/Kong/kubernetes-ingress-controller/pull/2057)
- The validating webhook now validates that required fields data are not empty.
  [#1993](https://github.com/Kong/kubernetes-ingress-controller/issues/1993)
- The validating webhook now validates unique key constraints for KongConsumer
  credentials secrets on update of secrets, and on create or update of
  KongConsumers.
  [#729](https://github.com/Kong/kubernetes-ingress-controller/issues/729)
- Fixed a race condition where multiple actors may simultaneously attempt to
  create the configured Enterprise workspaces.
  [#2070](https://github.com/Kong/kubernetes-ingress-controller/pull/2070)
- Fixed incorrect leader election behavior. Previously, non-leader instances
  would still attempt to update Kong configuration, but would not scan for
  Kubernetes resources to translate into Kong configuration.
  [#2053](https://github.com/Kong/kubernetes-ingress-controller/issues/2053)
- Configuration updates that time out now correctly report a failure.
  [deck #529](https://github.com/Kong/deck/pull/529)
  [#2125](https://github.com/Kong/kubernetes-ingress-controller/pull/2125)

## [2.0.7]

> Release date: 2022/01/19

#### Under the hood

- Anonymous reports now use TLS instead of UDP.
  [#2089](https://github.com/Kong/kubernetes-ingress-controller/pull/2089)

## [2.0.6]

> Release date: 2021/11/19

**Note:** the admission webhook updates are _not_ applied automatically by the
upgrade. If you set one up previously, you should edit it (`kubectl edit
validatingwebhookconfiguration kong-validations`) and add `kongclusterplugins`
under the `resources` block for the `configuration.konghq.com` API group.

#### Fixed

- Fixed an issue where statuses would not update properly when a single service
  had multiple Ingress resources associated with it.
  [#2013](https://github.com/Kong/kubernetes-ingress-controller/pull/2013)
- Fixed an issue where statuses would not update for Ingress resources with
  periods in the name.
  [#2012](https://github.com/Kong/kubernetes-ingress-controller/issues/2012)
- The template admission webhook configuration now includes KongClusterPlugins.
  [#2000](https://github.com/Kong/kubernetes-ingress-controller/issues/2000)

#### Under the hood

- Updated several Go dependencies. See `go.mod` in the [diff][2.0.6] for details.

## [2.0.5]

> Release date: 2021/11/02

#### Fixed

- Fixed a bug where version reported for the controller manager was missing
  due to incorrect linker flags and missing build args in image builds.
  [#1943](https://github.com/Kong/kubernetes-ingress-controller/issues/1943)
- `hash_secret` strings in OAuth2 credentials now correctly convert to bools
  in the generated Kong configuration.
  [#1984](https://github.com/Kong/kubernetes-ingress-controller/issues/1984)
- Fixed an issue where the admission controller returned an incorrect
  status code for invalid plugin configuration.
  [#1980](https://github.com/Kong/kubernetes-ingress-controller/issues/1980)

## [2.0.4]

> Release date: 2021/10/22

#### Added

- Go Module V2 has been published so that APIs and Clients
  can be imported from external Golang projects.
  [#1936](https://github.com/Kong/kubernetes-ingress-controller/pull/1936)

#### Fixed

- Fixed a bug where the admission server's logger was missing, resulting in
  panics when the admission server tried logging.
  [#1954](https://github.com/Kong/kubernetes-ingress-controller/issues/1954)
- The admission controller now also validates KongClusterPlugin resources.
  [#1764](https://github.com/Kong/kubernetes-ingress-controller/issues/1764)
- Fixed a segfault when the version reporter failed to initialize.
  [#1961](https://github.com/Kong/kubernetes-ingress-controller/issues/1961)

## [2.0.3]

> Release date: 2021/10/19

#### Fixed

- Debug logging for resource status updates have been fixed to ensure that
  debug output isn't silently lost and to fix some formatting issues.
  [#1930](https://github.com/Kong/kubernetes-ingress-controller/pull/1930)
- Fixed a bug where Ingress resources would not be able to receive status
  updates containing relevant addresses in environments where LoadBalancer
  type services provision slowly.
  [#1931](https://github.com/Kong/kubernetes-ingress-controller/pull/1931)

## [2.0.2]

> Release date: 2021/10/14

#### Added

- Builds now produce Red Hat UBI-based images.

## [2.0.1]

> Release date: 2021/10/11
#### Added

- The ingress controller version now gets logged on startup.
  [#1911](https://github.com/Kong/kubernetes-ingress-controller/pull/1911)

#### Fixed

- Fixed an issue reading workspace information with RBAC permissions that
  only allow access to the specified workspace.
  [#1900](https://github.com/Kong/kubernetes-ingress-controller/issues/1900)

## [2.0.0]

> Release date: 2021/10/07

**NOTE**: This changelog entry was compiled from every changelog entry in the
  `alpha` and `beta` pre-releases of `2.0.0`. If you're looking for the interim
  changelog between `alpha` and/or `beta` versions prior to the release see
  the [historical changelog here][alpha-beta-changelog].

[alpha-beta-changelog]:https://github.com/Kong/kubernetes-ingress-controller/blob/3e9761c378d02eda1c4622d87b899ea9ea4c35b4/CHANGELOG.md

#### Breaking changes

While you're reviewing the breaking changes below we also recommend you check
out our [upgrade guide][upgrade-1-3-to-2-0] which covers upgrading from the
previous `v1.3.x` releases to this release.

- The admission webhook now requires clients that support TLS 1.2 or higher.
  [#1671](https://github.com/Kong/kubernetes-ingress-controller/issues/1671)
- autonegotiation of the Ingress API version (extensions v1beta1, networking
  v1beta1, networking v1) has been disabled. Instead, the user is expected to
  set **exactly** one of:
  `--controller-ingress-networkingv1`
  `--controller-ingress-networkingv1beta1`
  `--controller-ingress-extensionsv1beta1`
- several miscellaneous flags have been removed.
  The following flags are no longer present:
  - `--disable-ingress-extensionsv1beta1` (replaced by `--enable-controller-ingress-extensionsv1beta1=false`)
  - `--disable-ingress-networkingv1` (replaced by `--enable-controller-ingress-networkingv1=false`)
  - `--disable-ingress-networkingv1beta1` (replaced by `--enable-controller-ingress-networkingv1beta1=false`)
  - `--version`
  - `--alsologtostderr`
  - `--logtostderr`
  - `--v`
  - `--vmodule`
- support for "classless" ingress types has been removed.
  The following flags are no longer present:
  - `--process-classless-ingress-v1beta1`
  - `--process-classless-ingress-v1`
  - `--process-classless-kong-consumer`
- `--dump-config` (a diagnostic option) is now a boolean. `true` is equivalent
  to the old `enabled` value. `false` is equivalent to the old `disabled`
  value. `true` with the additional new `--dump-sensitive-config=true` flag is
  equivalent to the old `sensitive` value.
- The historical `--stderrthreshold` flag is now deprecated: it no longer has
  any effect when used and will be removed in a later release.
  [#1297](https://github.com/Kong/kubernetes-ingress-controller/issues/1297)
- The `--update-status-on-shutdown` flag which supplements the `--update-status`
  flag has been deprecated and will no longer have any effect, it will be removed
  in a later release.
  [#1304](https://github.com/Kong/kubernetes-ingress-controller/issues/1304)
- the `--sync-rate-limit` is now deprecated in favor of `--sync-time-seconds`.
  This functionality no longer blocks goroutines until the provided number of
  seconds has passed to enforce rate limiting, now instead it configures a
  non-blocking [time.Ticker][go-tick] that runs at the provided seconds
  interval. Input remains a float that indicates seconds.
- Per documentation and by design, KongClusterPlugin resources require an
  `kubernetes.io/ingress.class` annotation, but this was not fully enforced. In
  2.0, all KongClusterPlugin resources require this annotation set to the
  controller's ingress class. Check your resources to confirm they are annotated
  before upgrading.
  [#2090](https://github.com/Kong/kubernetes-ingress-controller/issues/2090)

[upgrade-1-3-to-2-0]:https://docs.konghq.com/kubernetes-ingress-controller/2.0.x/guides/upgrade/

#### Added

- Individual controllers can now be enabled or disabled at a granular level.
  For example you can disable the controller for `TCPIngress` with:
  `--enable-controller-tcpingress=false`
  To see the entire list of configurable controllers run the controller manager
  with `--help`.
  [#1638](https://github.com/Kong/kubernetes-ingress-controller/issues/1638)
- The `--watch-namespace` flag was added and supports watching a single
  specific namespace (e.g. `--watch-namespace namespaceA`) or multiple
  distinct namespaces using a comma-separated list (e.g.
  `--watch-namespace "namespaceA,namespaceB"`). If not provided the default
  behavior is to watch **all namespaces** as it was in previous releases.
  [#1317](https://github.com/Kong/kubernetes-ingress-controller/pull/1317)
- UDP support was added via the `v1beta1.UDPIngress` API.
  [#1454](https://github.com/Kong/kubernetes-ingress-controller/pull/1454)
  [UDP Blog Post][kong-udp]
- Renamed roles and bindings to reflect their association with Kong.
  [#1801](https://github.com/Kong/kubernetes-ingress-controller/issues/1801)
- Upgraded Kong Gateway from 2.4 to 2.5
  [#1684](https://github.com/Kong/kubernetes-ingress-controller/issues/1684)
- Decreased log level of some status update messages.
  [#1641](https://github.com/Kong/kubernetes-ingress-controller/issues/1641)
- Added metrics tracking whether configuration was successfully generated and
  applied and the time taken to sync configuration to Kong.
  [#1622](https://github.com/Kong/kubernetes-ingress-controller/issues/1622)
- Added a [Prometheus operator PodMonitor](https://github.com/Kong/kubernetes-ingress-controller/blob/v2.0.0-beta.1/config/prometheus/monitor.yaml)
  to scrape controller and Kong metrics. To use it:
  ```
  kubectl apply -f https://raw.githubusercontent.com/Kong/kubernetes-ingress-controller/main/config/prometheus/monitor.yaml
  ```
  [#1657](https://github.com/Kong/kubernetes-ingress-controller/issues/1657)
- Added controller functional metrics in 2.x
  [#705](https://github.com/Kong/kubernetes-ingress-controller/issues/705)
- Implemented Ingress status updates in 2.x.
  [#1451](https://github.com/Kong/kubernetes-ingress-controller/pull/1451)
- Added `--publish-status-address` and `--publish-service` flags to 2.x.
  [#1451](https://github.com/Kong/kubernetes-ingress-controller/pull/1451)
  [#1509](https://github.com/Kong/kubernetes-ingress-controller/pull/1509)
- Added scripts to generate 2.x manifests.
  [#1563](https://github.com/Kong/kubernetes-ingress-controller/pull/1563)
- Added support for --dump-config to 2.x.
  [#1589](https://github.com/Kong/kubernetes-ingress-controller/pull/1589)
- profiling using `pprof` is now a standalone HTTP server listening on port 10256.
- adds support for selector tags (filter) tags refractored work. KIC 1.x
  [#1415](https://github.com/Kong/kubernetes-ingress-controller/pull/1415)
- Profiling using `pprof` is now a standalone HTTP server listening on port 10256.
  [#1417](https://github.com/Kong/kubernetes-ingress-controller/pull/1417)
- Reduced 2.x RBAC permissions to match 1.x permissions and added a generated
  single-namespace Role that matches the ClusterRole.
  [#1457](https://github.com/Kong/kubernetes-ingress-controller/pull/1457)
- support for the `konghq.com/host-aliases` annotation.
  [#1016](https://github.com/Kong/kubernetes-ingress-controller/pull/1016/)
- Added `--proxy-timeout-seconds` flag to configure the kong client api timeout.
  [#1401](https://github.com/Kong/kubernetes-ingress-controller/pull/1401)

[kong-udp]:https://konghq.com/blog/kong-gateway-2-2-released/#UDP-Support

#### Fixed

- In DB-less mode, the controller only marks itself ready once it has
  successfully applied configuration at least once. This ensures that proxies
  do not start handling traffic until they are configured.
  [#1720](https://github.com/Kong/kubernetes-ingress-controller/issues/1720)
- Prometheus metrics were not exposed on the metrics endpoint in 2.0.0-beta.1 by default
  [#1497](https://github.com/Kong/kubernetes-ingress-controller/issues/1497)
- Resolved an issue where certain UDPIngress and TCPIngress configurations
  resulted in overlapping incompatible Kong configuration.
  [#1702](https://github.com/Kong/kubernetes-ingress-controller/issues/1702)
- Fixed a panic that would occur in the controller manager when a
  `KongConsumer` object with an empty name was submitted.
  Any `KongConsumer` resource created with an empty `UserName` will
  now throw an error in the controller manager logs (this wont stop
  other configurations from proceeding), but the object in question
  will thereafter otherwise be skipped for backend configuration
  until the resource has been corrected.
  [#1658](https://github.com/Kong/kubernetes-ingress-controller/issues/1658)
- The controller will now retry unsuccessful TCPIngress status updates.
  [#1641](https://github.com/Kong/kubernetes-ingress-controller/issues/1641)
- The controller now correctly disables Knative controllers automatically when
  Knative controllers are not installed.
  [#1585](https://github.com/Kong/kubernetes-ingress-controller/issues/1585)
- Corrected the old Ingress v1beta1 API group.
  [#1584](https://github.com/Kong/kubernetes-ingress-controller/pull/1584)
- Updated our Knative API support for more recent upstream releases.
  [#1148] (https://github.com/Kong/kubernetes-ingress-controller/pull/1396)

#### Under the hood

- Updated the compiler to [Go v1.17](https://golang.org/doc/go1.17)
  [#1714](https://github.com/Kong/kubernetes-ingress-controller/issues/1714)
- Code for the previous v1.x releases of the Kubernetes Ingress Controller
  have been removed. Maintenance of the v1.x era codebase lives on in the
  `1.3.x` and related branches going forward.
  [#1591](https://github.com/Kong/kubernetes-ingress-controller/issues/1591)
- Made assorted improvements to CI and test code.
  [#1646](https://github.com/Kong/kubernetes-ingress-controller/issues/1646)
  [#1664](https://github.com/Kong/kubernetes-ingress-controller/issues/1664)
  [#1669](https://github.com/Kong/kubernetes-ingress-controller/issues/1669)
  [#1672](https://github.com/Kong/kubernetes-ingress-controller/issues/1672)
- New `v1` versions of `CustomResourceDefinitions` introduced for KIC 2.0 are now
  backwards compatible with the previous `v1beta1` CRD definitions (i.e. `v1beta1 -> v1`
  upgrades of KIC's CustomResourceDefinitions now work fully automatically). In practice
  the upgrade process should be seamless for end-users (e.g. `kubectl apply -f <NEW CRDS>`).
  If you're interested in better understanding the differences and what's going on
  under the hood, please see the relevant PR which includes the user facing changes.
  [Kubernetes#79604](https://github.com/kubernetes/kubernetes/pull/79604)
  [#1133](https://github.com/Kong/kubernetes-ingress-controller/issues/1133)
- The uuid generation is now done by the same library in the whole project
  [#1604](https://github.com/Kong/kubernetes-ingress-controller/issues/1604)
- the controller manager will no longer log multiple entries for `nil` updates
  to the Kong Admin API. The result is that operators will no longer see multiple
  "no configuration change, skipping sync to kong" entries for any single update,
  instead it will only report this `nil` update scenario the first time it is
  encountered for any particular SHA derived from the configuration contents.
- project layout for contributions has been changed: this project now uses the
  [Kubebuilder SDK][kubebuilder] and there are layout changes and
  configurations specific to the new build environment.
- controller architecture has been changed: each API type now has an
  independent controller implementation and all controllers now utilize
  [controller-runtime][controller-runtime].
- full integration testing in [Golang][go] has been added for testing APIs and
  controllers on a fully featured Kubernetes cluster, this is now supported by
  the new [Kong Kubernetes Testing Framework (KTF)][ktf] project and now runs
  as part of CI.
- the mechanism for caching and resolving Kong Admin `/config` configurations
  when running in `DBLESS` mode has been reimplemented to enable fine-tuned
  configuration options in later iterations.
- contains the refactored admission webhook server. The server key and
  certificate flags have improved semantics: the default flag value is no
  longer the default path, but an empty string. When both key/cert value flags
  and key/cert file flags remain unset, KIC will read cert/key files from the
  default paths, as said in the flag descriptions. This change should not
  affect any existing configuration - in all configuration cases, behavior is
  expected to remain unchanged.
- taking configuration values from environment variables no longer uses Viper.

[go-tick]:https://golang.org/pkg/time/#Ticker
[kubebuilder]:https://github.com/kubernetes-sigs/kubebuilder
[controller-runtime]:https://github.com/kubernetes-sigs/controller-runtime
[go]:https://golang.org
[ktf]:https://github.com/kong/kubernetes-testing-framework

## [1.3.4]

> Release date: 2022/01/19

#### Under the hood

- Anonymous reports now use TLS instead of UDP.
  [#2089](https://github.com/Kong/kubernetes-ingress-controller/pull/2089)

## [1.3.3]

> Release date: 2021/10/01

#### Fixed

- Fixed invalid plugin validation code in admission controller.
  [go-kong#81](https://github.com/Kong/go-kong/pull/81)
- Fixed a panic when sorting consumers.
  [#1658](https://github.com/Kong/kubernetes-ingress-controller/pull/1658)

## [1.3.2]

> Release date: 2021/08/12

#### Under the hood

- Updated Alpine image to 3.14.
  [#1691](https://github.com/Kong/kubernetes-ingress-controller/pull/1691/)
- Update Kong images to 2.5.

## [1.3.1]

> Release date: 2021/06/03

#### Fixed

- fixed a bug that now stops `v1.3.x` releases from advertising themselves as `v2` if manually built with default configurations.

#### Under the hood

- Upgraded CI dependencies
- Some cleanup iterations on RELEASE.md release process

## [1.3.0]

> Release date: 2021/05/27

#### Added

- support for the `konghq.com/host-aliases` annotation.
  [#1016](https://github.com/Kong/kubernetes-ingress-controller/pull/1016/)

#### Fixed

- Sort SNIs and certificates consistently to avoid an issue with unnecessary
  configuration re-syncs.
  [#1268](https://github.com/Kong/kubernetes-ingress-controller/pull/1268/)

#### Under the hood

- Upgraded various dependencies.

## [1.2.0]

> Release date: 2021/03/24

#### Added

- Ingresses now support `konghq.com/request-buffering` and
  `konghq.com/response-buffering` annotations, which set the
  `request-buffering` and `response-buffering` settings on associated Kong
  routes.
  [#1016](https://github.com/Kong/kubernetes-ingress-controller/pull/1016/)
- Added `--dump-config` flag to dump generated Kong configuration to a
  temporary file to debug issues where the controller generates unexpected
  configuration or unacceptable configuration. When set to `enabled` it redacts
  sensitive values (credentials and certificate keys), and when set to
  `sensitive`, it includes all configuration.
  [#991](https://github.com/Kong/kubernetes-ingress-controller/pull/991/)
- Added support for mtls-auth plugin credentials (requires Enterprise 2.3.2.0
  or newer).
  [#1078](https://github.com/Kong/kubernetes-ingress-controller/pull/1078/)
- The KongClusterPlugin CRD is now optional, for installation in clusters
  where KIC administrators do not have cluster-wide permissions.

#### Fixed

- The admission webhook can now validate KongPlugin configurations stored in a
  Secret.
  [#1036](https://github.com/Kong/kubernetes-ingress-controller/pull/1036/)

#### Under the hood

- Build configuration allows target architectures other than `amd64`. Note that
  other architectures are not officially supported.
  [#1046](https://github.com/Kong/kubernetes-ingress-controller/pull/1046/)
- Updated to Go 1.16. Make sure to update your Go version if you build your own
  controller binaries.
  [#1110](https://github.com/Kong/kubernetes-ingress-controller/pull/1110/)
- Refactored synchronization loop into more discrete components and created
  packages for them.
  [#1027](https://github.com/Kong/kubernetes-ingress-controller/pull/1027/)
  [#1029](https://github.com/Kong/kubernetes-ingress-controller/pull/1029/)
- Broad refactoring (with the purpose of exposing KIC's logic as libraries), in preparation for an architectural upgrade of KIC to a [kubebuilder](https://github.com/kubernetes-sigs/kubebuilder)-based
  implementation of the controller (expected to be released as KIC v2.0).
  [#1037](https://github.com/Kong/kubernetes-ingress-controller/pull/1037/)
- Added a Go-based integration test environment and initial set of tests.
  [#1102](https://github.com/Kong/kubernetes-ingress-controller/pull/1102/)
- CI improvements check test coverage for PRs and automaticall open PRs for
  dependency updates.
- Upgraded almost all Go library dependencies (from now on, using Dependabot to ensure that minor releases use the newest versions available).

## [1.1.1]

> Release date: 2021/01/07

#### Fixed

- Ingress controller now correctly sets ports for ExternalName services [#985](https://github.com/Kong/kubernetes-ingress-controller/pull/985)
- TCPIngress CRD: removed the duplicated subresource YAML key [#997](https://github.com/Kong/kubernetes-ingress-controller/pull/997)

#### Deprecated

- Removed Helm 2 installation instructions because Helm 2 is EOL. Use Helm 3 instead. [#993](https://github.com/Kong/kubernetes-ingress-controller/pull/993)

## [1.1.0]

> Release date: 2020/12/09

#### Breaking changes

- The controller no longer supports Cassandra-backed Kong clusters, following
  deprecation in 0.9.0. You must migrate to a Postgres-backed or DB-less
  cluster before upgrading to 1.1.0. The controller will restore configuration
  from Kubernetes resources (Ingresses, Services, KongPlugins, etc.) into the
  new datastore automatically. Kong Enterprise users with
  non-controller-managed configuration (Portal configuration, RBAC
  configuration, etc.) will need to migrate that configuration manually.
  [#974](https://github.com/Kong/kubernetes-ingress-controller/pull/974)

#### Added

- The default Kong version is now 2.2.x and the default Kong Enterprise version
  is now 2.2.0.0.
  [#932](https://github.com/Kong/kubernetes-ingress-controller/pull/932)
  [#965](https://github.com/Kong/kubernetes-ingress-controller/pull/965)
- The default worker count is now 2 instead of 1. This avoids request latency
  during blocking configuration changes.
  [#957](https://github.com/Kong/kubernetes-ingress-controller/pull/957)
- Knative Services now support `konghq.com/override` (for attaching
  KongIngress resources).
  [#908](https://github.com/Kong/kubernetes-ingress-controller/pull/908)
- Added the `konghq.com/snis` Ingress annotation. This populates SNI
  configuration on the routes derived from the annotated Ingress.
  [#863](https://github.com/Kong/kubernetes-ingress-controller/pull/863)

#### Fixed

- The controller now correctly prints the affected Service name when logging
  warnings about Services without any endpoints.
  [#915](https://github.com/Kong/kubernetes-ingress-controller/pull/915)
- Credentials that lack critical fields no longer result in a panic.
  [#944](https://github.com/Kong/kubernetes-ingress-controller/pull/944)

## [1.0.0]

> Release date: 2020/10/05

#### Breaking changes

- The controller no longer supports versions of Kong prior to 2.0.0.
  [#875](https://github.com/Kong/kubernetes-ingress-controller/pull/875)
- Deprecated 0.x.x flags are no longer supported. Please see [the documentation
  changes](https://github.com/Kong/kubernetes-ingress-controller/pull/866/files#diff-9a686fb3bf9c18ab81952a0933fb5c00)
  for a complete list of removed flags and their replacements. Note that this
  change applies to both flags and their equivalent environment variables, e.g.
  for `--admin-header`, if you set `CONTROLLER_ADMIN_HEADER`, you should now
  use `CONTROLLER_KONG_ADMIN_HEADER`.
  [#866](https://github.com/Kong/kubernetes-ingress-controller/pull/866)
- KongCredential custom resources are no longer supported. You should convert
  any KongCredential resources to [credential Secrets](https://docs.konghq.com/kubernetes-ingress-controller/1.0.x/guides/using-consumer-credential-resource/#provision-a-consumer)
  before upgrading to 1.0.0.
  [#862](https://github.com/Kong/kubernetes-ingress-controller/pull/862)
- Deprecated 0.x.x annotations are no longer supported. Please see [the
  documentation changes](https://github.com/Kong/kubernetes-ingress-controller/pull/873/files#diff-777e08783d63482620961c4f93a1e1f6)
  for a complete list of removed annotations and their replacements.
  [#873](https://github.com/Kong/kubernetes-ingress-controller/pull/873)

#### Added

- The controller Docker registry now has minor version tags. These always point
  to the latest patch release for a given minor version, e.g. if `1.0.3` is the
  latest patch release for the `1.0.x` series, the `1.0` Docker tag will point
  to `1.0.3`.
  [#747](https://github.com/Kong/kubernetes-ingress-controller/pull/747)
- Custom resources now all have a status field. For 1.0.0, this field is a
  placeholder, and does not contain any actual status information. Future
  versions will add status information that reflects whether the controller has
  created Kong configuration for that custom resource.
  [#824](https://github.com/Kong/kubernetes-ingress-controller/pull/824)
- Version compatibility documentation now includes [information about supported
  Kubernetes versions for a given controller version](https://docs.konghq.com/kubernetes-ingress-controller/1.0.x/references/version-compatibility/#kubernetes).
  [#820](https://github.com/Kong/kubernetes-ingress-controller/pull/820)

#### Fixed

- EKS documentation now uses hostnames rather than IP addresses.
  [#877](https://github.com/Kong/kubernetes-ingress-controller/pull/877)

## [0.10.0]

> Release date: 2020/09/15

#### Breaking changes

- Ingress resources now require `kubernetes.io/ingress.class` annotations by
  default. Kong recommends adding this annotation to Ingresses that previously
  did not have it, but you can override this change and instruct the controller
  to process Ingresses without this annotation if desired. See the [ingress
  class documentation](https://example.com/link-tbd) for details.
  [#767](https://github.com/Kong/kubernetes-ingress-controller/pull/767)
- KongConsumer resources now require `kubernetes.io/ingress.class` annotations
  by default. This change can also be overriden using a flag.
  [#767](https://github.com/Kong/kubernetes-ingress-controller/pull/767)
- TCPIngress resources now require `kubernetes.io/ingress.class` annotations.
  This change _cannot_ be overriden.
  [#767](https://github.com/Kong/kubernetes-ingress-controller/pull/767)
- CA certificate secrets now require `kubernetes.io/ingress.class` annotations.
  This change _cannot_ be overriden.
  [#815](https://github.com/Kong/kubernetes-ingress-controller/pull/815)
- Removed support for global KongPlugin resources. You must now use
  KongClusterPlugin resources for global plugins. You should run
  `kubectl get kongplugin -l global=true --all-namespaces` to list existing
  global KongPlugins to find and convert them before upgrading. The controller
  will also log a warning if it finds any global KongPlugins that are still in
  place.
  [#751](https://github.com/Kong/kubernetes-ingress-controller/pull/751)


#### Added

- Added support for [Ingress
  v1](https://github.com/kubernetes/enhancements/tree/master/keps/sig-network/1453-ingress-api#summary-of-the-proposed-changes).
  [#832](https://github.com/Kong/kubernetes-ingress-controller/pull/832).
  [#843](https://github.com/Kong/kubernetes-ingress-controller/pull/843).
- Added support for the port mapping functionality in Kong versions 2.1 and
  newer in example manifests. This feature [improves Kong's functionality when
  behind a load balancer that uses different ports than Kong's proxy
  listens](https://github.com/Kong/kong/pull/5861).
  [#753](https://github.com/Kong/kubernetes-ingress-controller/pull/753)
- Added support for the `ingress.kubernetes.io/force-ssl-redirect` annotation.
  [#745](https://github.com/Kong/kubernetes-ingress-controller/pull/745)
- Transitioned to structured logging.
  [#748](https://github.com/Kong/kubernetes-ingress-controller/pull/748)
- Added flags to enable processing of Ingress and KongConsumer resources
  without `ingress.class` annotations regardless of the controller class.
  Previously, this functionality was only available when using the default
  controller class, and could not be disabled.
  [#767](https://github.com/Kong/kubernetes-ingress-controller/pull/767)
- Added support for `admission.k8s.io/v1` validating webhooks.
  [#759](https://github.com/Kong/kubernetes-ingress-controller/pull/759)
- Migrated to Go 1.13-style error handling.
  [#765](https://github.com/Kong/kubernetes-ingress-controller/pull/765)
- Added documentation for using the controller along with Istio.
  [#798](https://github.com/Kong/kubernetes-ingress-controller/pull/798)
- Updated documentation to include information on Kong 2.1.

#### Fixed

- Removed `securityContext` from example deployments. Earlier Kong versions
  had to run as root to support some Enterprise features. This is no longer the
  case in modern Kong versions.
  [#672](https://github.com/Kong/kubernetes-ingress-controller/pull/672)
- Added missing documentation for `--enable-reverse-sync` flag.
  [#718](https://github.com/Kong/kubernetes-ingress-controller/pull/718)
- Fixed a bug where the controller did not track updates to resources that
  should not have required `ingress.class` unless that annotation was present.
  [#767](https://github.com/Kong/kubernetes-ingress-controller/pull/767)
- Clarified build instructions for pushing Docker artifacts.
  [#768](https://github.com/Kong/kubernetes-ingress-controller/pull/768)
- Improved controller startup behavior in scenarios where Kong was not
  available. The controller will now retry and exit with an error after a
  timeout, rather than hanging indefinitely.
  [#771](https://github.com/Kong/kubernetes-ingress-controller/pull/771)
  [#799](https://github.com/Kong/kubernetes-ingress-controller/pull/799)
- Addressed several documentation typos and incongruent examples.
  [#776](https://github.com/Kong/kubernetes-ingress-controller/pull/776)
  [#785](https://github.com/Kong/kubernetes-ingress-controller/pull/785)
  [#809](https://github.com/Kong/kubernetes-ingress-controller/pull/809)
- Corrected a Helm 3 example that still used deprecated Helm 2 flags.
  [#793](https://github.com/Kong/kubernetes-ingress-controller/pull/793)

#### Under the hood

- Improved tests by removing many hard-coded default values. The tests now
  reference variables that define the default value in a single location.
  [#815](https://github.com/Kong/kubernetes-ingress-controller/pull/815)
- Added CI warning when base and single-file example manifests diverge.
  [#797](https://github.com/Kong/kubernetes-ingress-controller/pull/797)
- Updated Kubernetes dependencies from v0.17.x to v0.19.0 and switched from
  `knative.dev/serving` to `knative.dev/networking`.
  [#813](https://github.com/Kong/kubernetes-ingress-controller/pull/813)
  [#817](https://github.com/Kong/kubernetes-ingress-controller/pull/817)
- Updated Go build configuration to use Go 1.15.
  [#816](https://github.com/Kong/kubernetes-ingress-controller/pull/816)

## [0.9.1]

> Release date: 2020/06/08

#### Fixed

- Parse TLS section of Knative Ingress resources
  [#721](https://github.com/Kong/kubernetes-ingress-controller/pull/721)

## [0.9.0]

> Release date: 2020/05/26

#### Breaking change

Health-check behavior of the default manifest has been changed to use
`status` interface of Kong instead of a simple Nginx server block.
The change is transparent and doesn't require any additional work.
[#634](https://github.com/Kong/kubernetes-ingress-controller/pull/634)

### Deprecations

Kong deployments backed by Cassandra are deprecated and will not be supported
in future. Cassandra deployments for Ingress Controller use cases are rare
and seldom make sense since the features that Cassandra brings are
provided by other means in such architectures.
[#617](https://github.com/Kong/kubernetes-ingress-controller/pull/617)

#### Added

- **Plugin configuration via Kubernetes Secrets**  Configuration of plugins
  can be stored in Kubernetes Secrets and then referenced in `KongPlugin`
  and `KongClusterPlugin` resources.
  [#618](https://github.com/Kong/kubernetes-ingress-controller/pull/618)
- **mTLS authentication**  The controller can configure CA Certificates
  in Kong and these can be used by `mtls-auth` plugin in Kong. The plugin
  is currently enterprise-only.
  [#616](https://github.com/Kong/kubernetes-ingress-controller/pull/616)
- **Kong Custom entities in DB-less mode** Custom entities used in
  custom plugins can now be configured for DB-less deployments of Kong.
  [#630](https://github.com/Kong/kubernetes-ingress-controller/pull/630)
- **Host-header manipulation**  Host header of a request destined to a
  Kubernetes Service can now be manipulated using the `konghq.com/host-header`
  annotation on the `Service` resource.
  [#597](https://github.com/Kong/kubernetes-ingress-controller/pull/597)
- **Method-based routing**  Method based routing can be performed using the
  Ingress resource. A new annotation `konghq.com/methods` can now be used to
  match HTTP method in addition to HTTP `host` and `path`. This was
  previously supported only via `KongIngress` Custom Resource.
  [#591](https://github.com/Kong/kubernetes-ingress-controller/pull/591)
- **New configuration options** Following new CLI flags and corresponding
  environment variables have been added:
  - `--admission-webhook-cert`, `--admission-webhook-key`
    and `--kong-admin-ca-cert`. These have been added to ease configuration
    by enabling users to supply sensitive values using `Secret`
    references inside `PodSpec`.
    [#628](https://github.com/Kong/kubernetes-ingress-controller/pull/628)
  - `--kong-custom-entities-secret` flag has been added to support
    custom entities in DB-less mode feature.

#### Fixed

- Some errors that were previously ignored are being caught and handled
  correctly
  [#635](https://github.com/Kong/kubernetes-ingress-controller/pull/635)
- Ingress rules with consecutive slashes (`//`) are now ignored
  [#663](https://github.com/Kong/kubernetes-ingress-controller/pull/663)

## [0.8.1]

> Release date: 2020/04/15

#### Added

- Added `--enable-reverse-sync` flag to enable checks from Kong to kubernetes
  state. This should be enabled only if a human has access to Kong's Admin API
  or Kong Manager (for Enterprise users). This flag will disable an optimization
  in the controller and result in an increase read activity on Kong's Admin
  API and database.
  [#559](https://github.com/Kong/kubernetes-ingress-controller/issues/559)

#### Fixed

- Fix certificate and SNI sync to avoid a deadlock due to a conflict when
  Kong is running with a database backend.
  [#524](https://github.com/Kong/kubernetes-ingress-controller/issues/524)
- Correctly set Knative Ingress Status
  [#600](https://github.com/Kong/kubernetes-ingress-controller/pull/600)

## [0.8.0]

> Release date: 2020/03/25

#### Breaking changes

- **`strip_path` disabled by default**
  The value of `strip_path` of routes in Kong is now set to `false`.
  If you are upgrading from a previous version, please carefully test the change
  before rolling it out as this change can possibly break the routing
  for your clusters.
  You can use `konghq.com/strip-path` annotation to set the value to `true`.

#### Deprecations

The following annotations are now deprecated and will be removed in a future
release:
- `configuration.konghq.com`
- `plugins.konghq.com`
- `configuration.konghq.com/protocols`
- `configuration.konghq.com/protocol`
- `configuration.konghq.com/client-cert`

Please read the annotations document for new annotations.

#### Added

- **Knative Ingress support**  The controller can now proxy traffic for
  serverless workloads running on top of Knative. Users can also select
  Kong plugins to execute on a per Knative workload/service basis.
  [#563](https://github.com/Kong/kubernetes-ingress-controller/pull/563)
- **TCP/TLS routing**  New Custom Resource TCPIngress has been introduced
  to support TCP proxy. SNI-based proxying is also supported for TLS encrypted
  TCP streams.
  [#527](https://github.com/Kong/kubernetes-ingress-controller/pull/527)
- **New Custom Resource KongClusterPlugin**  Plugin configuration can now
  be shared acrossed Kubernetes namespaces using `KongClusterPlugin`, a new
  cluster-level Custom Resource.
  [#520](https://github.com/Kong/kubernetes-ingress-controller/pull/520)
- **New annotation group `konghq.com`** A new annotations group has
  been introduced which should simplify configuration and reduce the need of
  `KongIngress` resource in most use-cases. The following new annotations
  have been introduced:
  - `konghq.com/plugins`
  - `konghq.com/override`
  - `konghq.com/client-cert`
  - `konghq.com/protocols`
  - `konghq.com/protocol`
  - `konghq.com/preserve-host`
  - `konghq.com/plugins`
  - `konghq.com/override`
  - `konghq.com/path`
  - `konghq.com/strip-path`
  - `konghq.com/https-redirect-status-code`

#### Fixed

- Admission webhook now checks for the correct fields for JWT credential
  type.
  [#556](https://github.com/Kong/kubernetes-ingress-controller/pull/556)

#### Under the hood

- decK has been upgraded to v1.0.3.
  [#576](https://github.com/Kong/kubernetes-ingress-controller/pull/576)
- Go has been upgraded to 1.14.
  [#579](https://github.com/Kong/kubernetes-ingress-controller/pull/579)
- Alpine docker image has been upgraded to 3.11.
  [#567](https://github.com/Kong/kubernetes-ingress-controller/pull/567)

## [0.7.1]

> Release date: 2020/01/31

#### Summary

This releases contains bug-fixes only. All users are advised to upgrade.

#### Fixed

- De-duplicate SNIs when the same SNI is associated with multiple secrets.
  [#510](https://github.com/Kong/kubernetes-ingress-controller/issues/510)
- `plugin.RunOn` is not injected when Kong version >= 2.0.0.
  [#521](https://github.com/Kong/kubernetes-ingress-controller/issues/521)
- Parse default backend in `Ingress` resource correctly.
  [#511](https://github.com/Kong/kubernetes-ingress-controller/issues/511)
- KongPlugin resources with `global: true` label are correctly processed
  to include `protocols` fields while rendering Kong's configuration.
  [#502](https://github.com/Kong/kubernetes-ingress-controller/issues/502)
- Admission Controller: correctly process updates to `KongConsumer` resource
  [#501](https://github.com/Kong/kubernetes-ingress-controller/issues/501)
- Do not send multiple update events for a single CRD update
  [#514](https://github.com/Kong/kubernetes-ingress-controller/issues/514)

## [0.7.0]

> Release date: 2020/01/06

#### Summary

This release adds secret-based credentials, gRPC routing, upstream mutual
authentication, DB-less deployment by default and performance improvements.

#### Breaking changes

- The default value of `--admission-webhook-listen` flag is now `off` to avoid
  an error in the logs when the cert and key pair is not provided. Users will
  have to explicitly set this flag to `:8080` to enable it. Please do note that
  it is recommended to always set up the Admission Controller.

#### Added

- **Multi-port services** Ingress rules forwarding traffic to multiple ports
  of the same services are now supported. The names of the services configured
  in Kong have been changed to include the port number/name for uniqueness.
  [#404](https://github.com/Kong/kubernetes-ingress-controller/pull/404)
- When using the controller with Kong Enterprise,
  Controller now attempts to create the workspace configured via
  `--kong-workspace`, if it does not exist.
  [#429](https://github.com/Kong/kubernetes-ingress-controller/pull/429)
- **Controller configuration revamped** Configuration of the controller itself
  can now be tweaked via environment flags and CLI flags, both. Environment
  variables and Secrets can be used to pass sensitive information to the
  controller.
  [#436](https://github.com/Kong/kubernetes-ingress-controller/pull/436)
- **Encrypted credentials via Secrets** Credentials can now be configured via
  `Secret` resource from the Kubernetes core API. These credentials are
  encrypted at rest by Kubernetes. The controller loads these secrets into
  Kong's memory or database from the Kubernetes data-store.
  [#430](https://github.com/Kong/kubernetes-ingress-controller/pull/430)
- **Multi-entity plugins** Plugins can now be configured for a combination of
  an Ingress rule(s) and KongConsumer or a combination of a Service
  and KongConsumer.
  [#386](https://github.com/Kong/kubernetes-ingress-controller/issues/386)
- **Mutual authentication using mTLS** Kong and the Kubernetes Service can
  mutually authenticate each other now. Use the new
  `configuration.konghq.com/client-cert` annotation on a Kubernetes Service
  to specify the cert-key pair Kong should use to authenticate itself.
  [#483](https://github.com/Kong/kubernetes-ingress-controller/pull/483)
- **gRPC routing** Kong Ingress Controller can now expose and proxy gRPC
  protocol based services, in addition to HTTP-based services. These can
  be configured using the core Ingress resource itself.
  [#454](https://github.com/Kong/kubernetes-ingress-controller/pull/454)
- **Performance improvement** Number of sync calls to Kong, in both DB and
  DB-less mode, should be reduced by an order of magnitude for most deployments.
  This will also improve Kong's performance.
  [#484](https://github.com/Kong/kubernetes-ingress-controller/pull/484)
- `credentials` property has been added to the `KongConsumer` Custom Resource.
  This property holds the references to the secrets containing the credentials.
  [#430](https://github.com/Kong/kubernetes-ingress-controller/pull/430)
- Flag `--kong-admin-filter-tag` has been added to change the tag used
  to filter and managed entity in Kong's database. This defaults to
  `managed-by-ingress-controller`.
  [#440](https://github.com/Kong/kubernetes-ingress-controller/pull/440)
- Flag `--kong-admin-concurrency` has been added to control the number of
  concurrent requests between the controller and Kong's Admin API.
  This defaults to `10`.
  [#481](https://github.com/Kong/kubernetes-ingress-controller/pull/481)
- Flag `--kong-admin-token` has been added to supply the RBAC token
  for the Admin API for Kong Enterprise deployments.
  [#489](https://github.com/Kong/kubernetes-ingress-controller/pull/489)
- Admission Controller now validates Secret-based credentials. It ensures that
  the required fields are set in the secret and the credential type is a
  valid one.
  [#446](https://github.com/Kong/kubernetes-ingress-controller/pull/446)
- `http2` is now enabled by default on the TLS port.
  [#456](https://github.com/Kong/kubernetes-ingress-controller/pull/456)
- DB-less or the in-memory mode is now the new default in the reference
  manifests. It is recommended to run Kong without a database for Ingress
  Controller deployments.
  [#456](https://github.com/Kong/kubernetes-ingress-controller/pull/456)
- `upstream.host_header` property has been added to the `KongIngress` Custom
  Resource. This property can be used to change the `host` header in every
  request that is sent to the upstream service.
  [#478](https://github.com/Kong/kubernetes-ingress-controller/pull/478)

#### Fixed

- Every event in the queue is not logged anymore as it can leak sensitive
  information in the logs. Thanks to [@goober](https://github.com/goober)
  for the report.
  [#439](https://github.com/Kong/kubernetes-ingress-controller/pull/439)
- For database deployments, `upstream` entity are now created with `round-robin`
  as default `algorithm` to avoid false positives during a sync operation.
  These false positives can have a negative impact on Kong's performance.
  [#480](https://github.com/Kong/kubernetes-ingress-controller/pull/480)


#### Deprecated

- `KongCredential` Custom Resource is now deprecated and will be remove in a
  future release. Instead, please use Secret-based credentials.
  [#430](https://github.com/Kong/kubernetes-ingress-controller/pull/430):
- Following flags have been deprecated and new ones have been added in place
  [#436](https://github.com/Kong/kubernetes-ingress-controller/pull/436):
  - `--kong-url`, instead use `--kong-admin-url`
  - `--admin-tls-skip-verify`, instead use `--kong-admin-tls-skip-verify`
  - `--admin-header`, instead use `--kong-admin-header`
  - `--admin-tls-server-name`, instead use `--kong-admin-tls-server-name`
  - `--admin-ca-cert-file`, instead use `--kong-admin-ca-cert-file`

#### Under the hood

- decK has been bumped up to v0.6.2.

## [0.6.2]

> Release date: 2019/11/13

#### Summary

This is a minor patch release to fix version parsing issue with new
Kong Enterprise packages.

## [0.6.1]

> Release date: 2019/10/09

#### Summary

This is a minor patch release to update Kong Ingress Controller's
Docker image to use a non-root by default.

## [0.6.0]

> Release date: 2019/09/17

#### Summary

This release introduces an Admission Controller for CRDs,
Istio compatibility, support for `networking/ingress`,
Kong 1.3 additions and enhancements to documentation and deployments.

#### Added

- **Service Mesh integration** Kong Ingress Controller can now be deployed
  alongside Service Mesh solutions like Kuma and Istio. In such a deployment,
  Kong handles all the external client facing routing and policies while the
  mesh takes care of these aspects for internal service-to-service traffic.
- **`ingress.kubernetes.io/service-upstream`**, a new annotation has
  been introduced.
  Adding this annotation to a Kubernetes service resource
  will result in Kong directly forwarding traffic to kube-proxy.
  In other words, Kong will not send traffic directly to the pods.
  [#365](https://github.com/Kong/kubernetes-ingress-controller/pull/365)
- Ingress resources created in the new `networking.k8s.io` API group are
  now be supported. The controller dynamically figures out the API group
  to use based on the metadata it receives from k8s API-server.
- **Kong Credential enhancements**
  - Kong Credentials are now live-synced as they are created and updated in
    DB-mode.
    [#230](https://github.com/Kong/kubernetes-ingress-controller/issues/#230)
  - A single Consumer can now contain multiple credentials of the same type
    and multiple ACL group associations.
    [#371](https://github.com/Kong/kubernetes-ingress-controller/pull/371)
- **Admission controller** Kong Ingress Controller now ships with an in-built
  admission controller for KongPlugin and KongConsumer entities. The validations
  stop users from misconfiguring the Ingress controller.
  [#372](https://github.com/Kong/kubernetes-ingress-controller/pull/372)
- **Kong 1.3 support**:
  - HTTP Header based routing is now supported using `KongIngress.Route.Headers`
    property.
  - The algorithm to use for load-balancing traffic sent upstream can be
    set using `KongIngress.Upstream.Algorithm` field.
- **Kustomize**: Users can now use `kustomize` to tweak the reference deployment
  as per their needs. Both, DB and DB-less modes are supported. Please have
  a look at `deploy/manifests` directory in the Github repository.
- **Documentation**: The documentation for the project has been revamped.
  Deployment guides, how-to guides, and reference docs have been added.
- **Deployment**: The deployment of Kong Ingress Controller in DB and DB-less
  modes has been simplified, and Kong Ingress Controller now always runs as a
  side-car to Kong in proxy mode. There is no dedicated deployment for Kong
  Ingress Controller that needs to be run.

#### Fixed

- SNIs and Certificates are now de-duplicated across namespaces.
  [#360](https://github.com/Kong/kubernetes-ingress-controller/issues/#360)
  [#327](https://github.com/Kong/kubernetes-ingress-controller/issues/#327)
- Empty TLS secret no longer stops the controller from syncing configuration
  [#321](https://github.com/Kong/kubernetes-ingress-controller/issues/#321)
- Fix a nil reference when empty Ingress rules are created
  [#365](https://github.com/Kong/kubernetes-ingress-controller/pull/365)

#### Under the hood

- Kubernetes client-go library has been updated to v1.15.3.
- Credentials sync has been moved into decK and decK has been bumped up
  to v0.5.1.

## [0.5.0]

> Release date: 2019/06/25

#### Summary

This release introduces automated TLS certificates, consumer-level plugins,
enabling deployments using controller and Kong's Admin API at the same time
and numerous bug-fixes and enhancements.

#### Breaking changes

- UUID of consumers in Kong are no longer associated with UID of KongConsumer
  custom resource.

#### Added

- Kong 1.2 is now supported, meaning wild-card hosts in TLS section of Ingress
  resources are allowed.
- **Automated TLS certificates using Let's Encrypt**: Use Kong's Ingress
  Controller and
  [cert-manager](https://docs.cert-manager.io/en/latest/tasks/issuing-certificates/ingress-shim.html)
  to automatically provision TLS certs and serve them.
- **Tagging support**: All entities managed by Kong Ingress Controller in Kong's
  database are now tagged and the controller manages only a subset of Kong's
  configuration. Any entity created via Kong's Admin API will not be
  automatically deleted by the Ingress Controller.
- **Consumer-level plugins** can now be configured by applying
  `plugins.konghq.com` annotation on KongConsumer custom resources.
  [#250](https://github.com/Kong/kubernetes-ingress-controller/issues/#250)
- **Kong Enterprise workspaces**: Ingress Controller can manage a specific
  workspace inside Kong Enterprise (previously, only default workspace).
- Avoid reloading configuration in Kong in db-less mode when there is no
  change in configuration.
  [#308](https://github.com/Kong/kubernetes-ingress-controller/pull/308)
- Service scoped plugins for Kong 1.1 are now configured correctly.
  [#289](https://github.com/Kong/kubernetes-ingress-controller/issues/#289)

#### Fixed

- Multiple certificates are now correctly populated in Kong.
  [#285](https://github.com/Kong/kubernetes-ingress-controller/issues/#285)
- Missing entities like certificate secrets, services or plugins in Kubernetes
  object store will not stop controller from syncing configuration to Kong.
- A Ingress rule with an empty path is correctly parsed and populated in Kong.
  [#98](https://github.com/Kong/kubernetes-ingress-controller/issues/#98)
- Plugins with a nested schema are now correctly configured.
  [#294](https://github.com/Kong/kubernetes-ingress-controller/issues/#294)

#### Under the hood

- Dependency management for the project is done using Go modules.
- Kubernetes client-go library has been updated to v1.14.1.
- Makefile and Dockerfiles have been simplified.

## [0.4.0]

> Release date: 2019/04/24

#### Summary

This release introduces support to run Kong as an Ingress Controller
without a database!
This release comes with major under the hood rewrites to fix numerous
bugs and design issues in the codebase. Most of the syncing logic has
now been ported over to [decK](http://github.com/hbagdi/deck).

This release comes with a number of breaking changes.
Please read the changelog and test in your environment.

#### Breaking Changes

- :warning: Annotation `<plugin-name>.plugin.konghq.com`
  (deprecated in 0.2.0) is no longer supported.
- :warning: `--default-backend-service` CLI flag is now removed. The default
  service will now be picked up from the default backend in the Ingress rules.
- :warning: Service and Upstream entity overrides via KongIngress CRD are now
  supported only with `configuration.konghq.com` annotation on Kubernetes
  services.
  Route level overrides work same as before,
  using the `configuration.konghq.com` annotation on Ingress resources.
- :warning: `strip_path` property of Routes in Kong is set to `true` by default.
- :warning: `preserve_host` property of Routes in Kong is set to
  `true` by default.
- Plugins created for a combination of Route and Consumer using `consumerRef`
  property in KongPlugin CRD are not supported anymore. This functionality
  will be added back in future
  via [#250](https://github.com/Kong/kubernetes-ingress-controller/issues/250).
- Service and upstream Host name have changed from
  `namespace.service-name.port` to `service-name.namespace.svc`.

#### Added

- Ingress Controller now supports a DB-less deployment mode using Kong 1.1.
  [#244](https://github.com/Kong/kubernetes-ingress-controller/issues/244)
- New `run_on` and `protocols` properties are added to KongPlugin CRD.
  These can be used to further tune behaviors of plugins
  in Service Mesh deployments.
- New fields are added to KongIngress CRD to support HTTPS Active health-checks.
- Ingress Controller is now built using Go 1.12.
- Default service, which handles all traffic that is not matched against
  any of the Ingress rules, is now configured using the default backend
  defined via the Ingress resources.

#### Fixed

- Logs to stdout and stderr will be much more quieter and helpful and won't
  be as verbose as before.
- Routes with same path but different methods can now be created.
  [#202](https://github.com/Kong/kubernetes-ingress-controller/issues/202)
- Removing a value in KongPlugin config will now correctly sync it to Kong.
  [#117](https://github.com/Kong/kubernetes-ingress-controller/issues/117)
- Setting `--update-state=false` no longer causes a panic and performs leader
  election correctly.
  [#232](https://github.com/Kong/kubernetes-ingress-controller/issues/232)
  Thanks to [@lijiaocn](https://github.com/lijiaocn) for the fix!!
- KongIngress will now correctly override properites of Upstream object
  in Kong.
  [#252](https://github.com/Kong/kubernetes-ingress-controller/issues/252)
- Removing a value from KongPlugin config will now correctly unset it in
  Kong's datastore.
  [#117](https://github.com/Kong/kubernetes-ingress-controller/issues/117)

#### Under the hood

- Translation of Ingress rules and CRDs to Kong entities is completey
  re-written.
  [#241](https://github.com/Kong/kubernetes-ingress-controller/issues/241)
- For database deployments, an external tool, decK is used to sync resources
  to Kong, fixing numerous bugs and making Ingress Controller code saner
  and easier to maintain.

## [0.3.0]

> Release date: 2019/01/08

#### Breaking Changes

 - :warning: Default Ingress class is now `kong`.
   If you were relying on the previous default of `nginx`, you will
   need to explicitly set the class using `--ingress-class` CLI flag.

#### Added

- **Support for Kong 1.0.x** Kong 1.0 introduces a number of breaking changes
  in the Admin API. Ingress controller is updated to make correct calls
  and parse responses correctly.
  [#213](https://github.com/Kong/kubernetes-ingress-controller/pull/213)
- **ingress.class annotation-based filtering on CRD** Multiple Kong clusters
  can be deployed and configured individually on the same Kubernetes Cluster.
  This feature allows configuring
  global Plugins, Consumers & credentials
  using a different `ingress.class` annotation for each Kong cluster.
  [#220](https://github.com/Kong/kubernetes-ingress-controller/pull/220)
- **TLS support for Ingress Controller <-> Kong communication**
  The ingress controller can now talk to Kong's Control-Plane using TLS with
  custom certificates. Following new CLI flags are introduces:
  - `--admin-tls-skip-verify`: to skip validation of a certificate; it
  shouldn't be used in production environments.
  - `--admin-tls-server-name`: use this if the FQDN of Kong's Control Plane
  doesn't match the CN in the certificate.
  - `--admin-ca-cert-file`: use this to specify a custom CA cert which is
  not part of the bundled CA certs.
  [#212](https://github.com/Kong/kubernetes-ingress-controller/pull/212)

#### Fixed

- Retries for services in Kong can be set to zero.
   [#211](https://github.com/Kong/kubernetes-ingress-controller/pull/211)


## [0.2.2]

> Release date: 2018/11/09

#### Fixed

 - Fix plugin config comparison logic to avoid unnecessary PATCH requests
   to Kong
   [#196](https://github.com/Kong/kubernetes-ingress-controller/pull/196)
 - Fix `strip_path` in Routes in Kong. It is now set to false by default
   as in all other versions of Ingress controller except 0.2.1.
   [#194](https://github.com/Kong/kubernetes-ingress-controller/pull/194)
 - Fix path-only based Ingress rule parsing and configuration where only a
   path based rule for a Kubernetes Service
   would not setup Routes and Service in Kong.
   [#190](https://github.com/Kong/kubernetes-ingress-controller/pull/190)
 - Fix a nil pointer reference when overriding Ingress resource with KongIngress
   [#188](https://github.com/Kong/kubernetes-ingress-controller/pull/188)


## [0.1.3]

> Release date: 2018/11/09

#### Fixed

 - Fix path-only based Ingress rule parsing and configuration where only a
   path based rule for a Kubernetes Service
   would not setup Routes and Service in Kong.
   [#190](https://github.com/Kong/kubernetes-ingress-controller/pull/190)
 - Fix plugin config comparison logic to avoid unnecessary PATCH requests
   to Kong
   [#196](https://github.com/Kong/kubernetes-ingress-controller/pull/196)


## [0.2.1]

> Release date: 2018/10/26

#### Added

 - **Header Injection in requests to Kong's Admin API** HTTP Headers
   can be set via CLI which will be injected in every request sent to
   Kong's Admin API, enabling the use of Ingress Controller when Kong's
   Control Plane is protected by Authentication/Authorization.
   [#172](https://github.com/Kong/kubernetes-ingress-controller/pull/172)
 - **Path only based routing** Path only Ingress rules (without a host)
   are now parsed and served correctly.
   [#142](https://github.com/Kong/kubernetes-ingress-controller/pull/142)
 - Under the hood, an external library is now used to talk to Kong's Admin
   API. Several other packages and dead code has been dropped. These changes
   don't have any user facing changes but are steps in direction to simplify
   code and make it more testable.
   [#150](https://github.com/Kong/kubernetes-ingress-controller/pull/150)
   [#154](https://github.com/Kong/kubernetes-ingress-controller/pull/154)
   [#179](https://github.com/Kong/kubernetes-ingress-controller/pull/179)

#### Fixed

 - Fixed KongIngress overrides to enable overriding hashing attributes in
   Upstream object in Kong.
   Thanks @jdevalk2 for the patch!
   [#139](https://github.com/Kong/kubernetes-ingress-controller/pull/139)
 - Remove and sync certificates correctly when TLS secret reference changes
   for a hostname in Ingress spec.
   [#169](https://github.com/Kong/kubernetes-ingress-controller/pull/169)
 - Migrations for Kong are run using 'Job' in Kubernetes to avoid any
   issues that might arise due to multiple Kong nodes running migrations.
   [#161](https://github.com/Kong/kubernetes-ingress-controller/pull/161)
 - Kong and Ingress controller now wait for Postgres to start and migrations
   to finish before attempting to start.
   [#168](https://github.com/Kong/kubernetes-ingress-controller/pull/168)


## [0.1.2]

> Release date: 2018/10/26

#### Deprecated

 - :warning: Configuring plugins in Kong using `<plugin-name>.plugin.konghq.com`
   annotation is now deprecated and will be removed in a future release.
   Please use `plugins.konghq.com` annotation instead.

#### Added

 - **Header Injection in requests to Kong's Admin API** HTTP Headers
   can be set via CLI which will be injected in every request sent to
   Kong's Admin API, enabling the use of Ingress Controller when Kong's
   Control Plane is protected by Authentication/Authorization.
   [#172](https://github.com/Kong/kubernetes-ingress-controller/pull/172)
 - **Path only based routing** Path only Ingress rules (without a host)
   are now parsed and served correctly.
   [#142](https://github.com/Kong/kubernetes-ingress-controller/pull/142)
 - **Global Plugins** Plugins can be configured to run globally in Kong
   using a "global" label on `KongPlugin` resource.
   [#112](https://github.com/Kong/kubernetes-ingress-controller/pull/112)
 - A new property `plugin` has been introduced in `KongPlugin` resource
   which ties the configuration to be used and the type of the plugin.
   [#122](https://github.com/Kong/kubernetes-ingress-controller/pull/122)
 - Multiple plugins can be configured for an Ingress or a Service in k8s
   using `plugins.konghq.com` annotation.
   [#124](https://github.com/Kong/kubernetes-ingress-controller/pull/124)
 - `KongPlugin` resources do not need to be duplicated any more.
   The same `KongPlugin` resource can be used across
   multiple Ingress/Service resources.
   [#121](https://github.com/Kong/kubernetes-ingress-controller/pull/121)

#### Fixed

 - Avoid issuing unnecessary PATCH requests on Services in Kong during the
   reconciliation loop, which lead to unnecessary Router rebuilds inside Kong.
   [#107](https://github.com/Kong/kubernetes-ingress-controller/pull/107)
 - Fixed the diffing logic for plugin configuration between KongPlugin
   resource in k8s and plugin config in Kong to avoid false positives.
   [#106](https://github.com/Kong/kubernetes-ingress-controller/pull/106)
 - Correctly format IPv6 address for Targets in Kong.
   Thanks @NixM0nk3y for the patch!
   [#118](https://github.com/Kong/kubernetes-ingress-controller/pull/118)
 - Fixed KongIngress overrides to enable overriding hashing attributes in
   Upstream object in Kong.
   Thanks @jdevalk2 for the patch!
   [#139](https://github.com/Kong/kubernetes-ingress-controller/pull/139)
 - Remove and sync certificates correctly when TLS secret reference changes
   for a hostname in Ingress spec.
   [#169](https://github.com/Kong/kubernetes-ingress-controller/pull/169)


## [0.1.1]

> Release date: 2018/09/26

#### Fixed

 - Fix version parsing for minor releases of Kong Enterprise (like 0.33-1).
   The dash(`-`) didn't go well with the semver parsing
   [#141](https://github.com/Kong/kubernetes-ingress-controller/pull/141)

## [0.2.0]

> Release date: 2018/09/21

#### Breaking Changes

 - :warning: Support for Kong 0.13.x has been dropped in favor of 0.14.x

#### Deprecated

 - :warning: Configuring plugins in Kong using `<plugin-name>.plugin.konghq.com`
   annotation is now deprecated and will be removed in a future release.
   Please use `plugins.konghq.com` annotation instead.

#### Added

 - **Support for Kong 0.14.x** The supported version of Kong 0.14.x
   has been introduced. Kong 0.14.x introduced breaking changes to a few
   Admin API endpoints which have been updated in the Ingress Controller.
   [#101](https://github.com/Kong/kubernetes-ingress-controller/pull/101)
 - **Global Plugins** Plugins can be configured to run globally in Kong
   using a "global" label on `KongPlugin` resource.
   [#112](https://github.com/Kong/kubernetes-ingress-controller/pull/112)
 - A new property `plugin` has been introduced in `KongPlugin` resource
   which ties the configuration to be used and the type of the plugin.
   [#122](https://github.com/Kong/kubernetes-ingress-controller/pull/122)
 - Multiple plugins can be configured for an Ingress or a Service in k8s
   using `plugins.konghq.com` annotation.
   [#124](https://github.com/Kong/kubernetes-ingress-controller/pull/124)
 - `KongPlugin` resources do not need to be duplicated any more.
   The same `KongPlugin` resource can be used across
   multiple Ingress/Service resources.
   [#121](https://github.com/Kong/kubernetes-ingress-controller/pull/121)
 - The custom resource definitions now have a short-name for all the
   CRDs, making it easy to interact with `kubectl`.
   [#120](https://github.com/Kong/kubernetes-ingress-controller/pull/120)

#### Fixed

 - Avoid issuing unnecessary PATCH requests on Services in Kong during the
   reconciliation loop, which lead to unnecessary Router rebuilds inside Kong.
   [#107](https://github.com/Kong/kubernetes-ingress-controller/pull/107)
 - Fixed the diffing logic for plugin configuration between KongPlugin
   resource in k8s and plugin config in Kong to avoid false positives.
   [#106](https://github.com/Kong/kubernetes-ingress-controller/pull/106)
 - Correctly format IPv6 address for Targets in Kong.
   Thanks @NixM0nk3y for the patch!
   [#118](https://github.com/Kong/kubernetes-ingress-controller/pull/118)


## [0.1.0]

> Release date: 2018/08/17

#### Breaking Changes

 - :warning: **Declarative Consumers in Kong** Kong consumers can be
   declaratively configured via `KongConsumer` custom resources. Any consumers
   created directly in Kong without a corresponding `KongConsumer` custom
   resource will be deleted by the ingress controller.
   [#81](https://github.com/Kong/kubernetes-ingress-controller/pull/81)

#### Added

 - **Support Upstream TLS** Service in Kong can be configured to use HTTPS
   via `KongIngress` custom resource.
   [#79](https://github.com/Kong/kubernetes-ingress-controller/pull/79)
 - Support for control over protocol(HTTP/HTTPS) to use for ingress traffic
   via `KongIngress` custom resource.
   [#64](https://github.com/Kong/kubernetes-ingress-controller/pull/64)

#### Fixed

 - Multiple SNIs are created in Kong if multiple hosts are specified in TLS
   section of an `Ingress` resource.
   [#76](https://github.com/Kong/kubernetes-ingress-controller/pull/76)
 - Updates to `KongIngress` resource associated with an Ingress
   now updates the corresponding routing properties in Kong.
   [#92](https://github.com/Kong/kubernetes-ingress-controller/pull/92)


## [0.0.5]

> Release date: 2018/06/02

#### Added

 - Add support for Kong Enterprise Edition 0.32 and above

## [0.0.4] and prior

 - The initial versions  were rapildy iterated to deliver
   a working ingress controller.

[3.0.1]: https://github.com/kong/kubernetes-ingress-controller/compare/v3.0.0...v3.0.1
[3.0.0]: https://github.com/kong/kubernetes-ingress-controller/compare/v2.12.0...v3.0.0
[2.12.2]: https://github.com/kong/kubernetes-ingress-controller/compare/v2.12.1...v2.12.2
[2.12.1]: https://github.com/kong/kubernetes-ingress-controller/compare/v2.12.0...v2.12.1
[2.12.0]: https://github.com/kong/kubernetes-ingress-controller/compare/v2.11.1...v2.12.0
[2.11.1]: https://github.com/kong/kubernetes-ingress-controller/compare/v2.11.0...v2.11.1
[2.11.0]: https://github.com/kong/kubernetes-ingress-controller/compare/v2.10.4...v2.11.0
[2.10.5]: https://github.com/kong/kubernetes-ingress-controller/compare/v2.10.4...v2.10.5
[2.10.4]: https://github.com/kong/kubernetes-ingress-controller/compare/v2.10.3...v2.10.4
[2.10.3]: https://github.com/kong/kubernetes-ingress-controller/compare/v2.10.2...v2.10.3
[2.10.2]: https://github.com/kong/kubernetes-ingress-controller/compare/v2.10.1...v2.10.2
[2.10.1]: https://github.com/kong/kubernetes-ingress-controller/compare/v2.10.0...v2.10.1
[2.10.0]: https://github.com/kong/kubernetes-ingress-controller/compare/v2.9.3...v2.10.0
[2.9.3]: https://github.com/kong/kubernetes-ingress-controller/compare/v2.9.2...v2.9.3
[2.9.2]: https://github.com/kong/kubernetes-ingress-controller/compare/v2.9.1...v2.9.2
[2.9.1]: https://github.com/kong/kubernetes-ingress-controller/compare/v2.9.0...v2.9.1
[2.9.0]: https://github.com/kong/kubernetes-ingress-controller/compare/v2.8.1...v2.9.0
[2.8.2]: https://github.com/kong/kubernetes-ingress-controller/compare/v2.8.1...v2.8.2
[2.8.1]: https://github.com/kong/kubernetes-ingress-controller/compare/v2.8.0...v2.8.1
[2.8.0]: https://github.com/kong/kubernetes-ingress-controller/compare/v2.7.0...v2.8.0
[2.7.0]: https://github.com/kong/kubernetes-ingress-controller/compare/v2.6.0...v2.7.0
[2.6.0]: https://github.com/kong/kubernetes-ingress-controller/compare/v2.5.0...v2.6.0
[2.5.0]: https://github.com/kong/kubernetes-ingress-controller/compare/v2.4.2...v2.5.0
[2.4.2]: https://github.com/kong/kubernetes-ingress-controller/compare/v2.4.1...v2.4.2
[2.4.1]: https://github.com/kong/kubernetes-ingress-controller/compare/v2.4.0...v2.4.1
[2.4.0]: https://github.com/kong/kubernetes-ingress-controller/compare/v2.3.1...v2.4.0
[2.3.1]: https://github.com/kong/kubernetes-ingress-controller/compare/v2.3.0...v2.3.1
[2.3.0]: https://github.com/kong/kubernetes-ingress-controller/compare/v2.2.1...v2.3.0
[2.2.1]: https://github.com/kong/kubernetes-ingress-controller/compare/v2.2.0...v2.2.1
[2.2.0]: https://github.com/kong/kubernetes-ingress-controller/compare/v2.1.1...v2.2.0
[2.1.1]: https://github.com/kong/kubernetes-ingress-controller/compare/v2.1.0...v2.1.1
[2.1.0]: https://github.com/kong/kubernetes-ingress-controller/compare/v2.0.6...v2.1.0
[2.0.7]: https://github.com/kong/kubernetes-ingress-controller/compare/v2.0.6...v2.0.7
[2.0.6]: https://github.com/kong/kubernetes-ingress-controller/compare/v2.0.5...v2.0.6
[2.0.5]: https://github.com/kong/kubernetes-ingress-controller/compare/v2.0.4...v2.0.5
[2.0.4]: https://github.com/kong/kubernetes-ingress-controller/compare/v2.0.3...v2.0.4
[2.0.3]: https://github.com/kong/kubernetes-ingress-controller/compare/v2.0.2...v2.0.3
[2.0.2]: https://github.com/kong/kubernetes-ingress-controller/compare/v2.0.1...v2.0.2
[2.0.1]: https://github.com/kong/kubernetes-ingress-controller/compare/v2.0.0...v2.0.1
[2.0.0]: https://github.com/kong/kubernetes-ingress-controller/compare/v2.0.0-beta.2...v2.0.0
[1.3.4]: https://github.com/kong/kubernetes-ingress-controller/compare/1.3.3...1.3.4
[1.3.3]: https://github.com/kong/kubernetes-ingress-controller/compare/1.3.2...1.3.3
[1.3.2]: https://github.com/kong/kubernetes-ingress-controller/compare/1.3.1...1.3.2
[1.3.1]: https://github.com/kong/kubernetes-ingress-controller/compare/1.3.0...1.3.1
[1.3.0]: https://github.com/kong/kubernetes-ingress-controller/compare/1.2.0...1.3.0
[1.2.0]: https://github.com/kong/kubernetes-ingress-controller/compare/1.1.1...1.2.0
[1.1.1]: https://github.com/kong/kubernetes-ingress-controller/compare/1.1.0...1.1.1
[1.1.0]: https://github.com/kong/kubernetes-ingress-controller/compare/1.0.0...1.1.0
[1.0.0]: https://github.com/kong/kubernetes-ingress-controller/compare/0.10.0...1.0.0
[0.10.0]: https://github.com/kong/kubernetes-ingress-controller/compare/0.9.1...0.10.0
[0.9.1]: https://github.com/kong/kubernetes-ingress-controller/compare/0.9.0...0.9.1
[0.9.0]: https://github.com/kong/kubernetes-ingress-controller/compare/0.8.1...0.9.0
[0.8.1]: https://github.com/kong/kubernetes-ingress-controller/compare/0.8.0...0.8.1
[0.8.0]: https://github.com/kong/kubernetes-ingress-controller/compare/0.7.1...0.8.0
[0.7.1]: https://github.com/kong/kubernetes-ingress-controller/compare/0.7.0...0.7.1
[0.7.0]: https://github.com/kong/kubernetes-ingress-controller/compare/0.6.2...0.7.0
[0.6.2]: https://github.com/kong/kubernetes-ingress-controller/compare/0.6.1...0.6.2
[0.6.1]: https://github.com/kong/kubernetes-ingress-controller/compare/0.6.0...0.6.1
[0.6.0]: https://github.com/kong/kubernetes-ingress-controller/compare/0.5.0...0.6.0
[0.5.0]: https://github.com/kong/kubernetes-ingress-controller/compare/0.4.0...0.5.0
[0.4.0]: https://github.com/kong/kubernetes-ingress-controller/compare/0.3.0...0.4.0
[0.3.0]: https://github.com/kong/kubernetes-ingress-controller/compare/0.2.2...0.3.0
[0.2.2]: https://github.com/kong/kubernetes-ingress-controller/compare/0.2.1...0.2.2
[0.1.3]: https://github.com/kong/kubernetes-ingress-controller/compare/0.1.2...0.1.3
[0.2.1]: https://github.com/kong/kubernetes-ingress-controller/compare/0.2.0...0.2.1
[0.1.2]: https://github.com/kong/kubernetes-ingress-controller/compare/0.1.1...0.1.2
[0.1.1]: https://github.com/kong/kubernetes-ingress-controller/compare/0.1.0...0.1.1
[0.2.0]: https://github.com/kong/kubernetes-ingress-controller/compare/0.1.0...0.2.0
[0.1.0]: https://github.com/kong/kubernetes-ingress-controller/compare/v0.0.5...0.1.0
[v0.0.5]: https://github.com/kong/kubernetes-ingress-controller/compare/v0.0.4...v0.0.5
[v0.0.4]: https://github.com/kong/kubernetes-ingress-controller/compare/7866a27f268c32c5618fba546da2c73ba74d4a46...v0.0.4<|MERGE_RESOLUTION|>--- conflicted
+++ resolved
@@ -99,13 +99,10 @@
   [#5220](https://github.com/Kong/kubernetes-ingress-controller/pull/5220)
 - Added support for GRPC over HTTP (without TLS) in Gateway API.
   [#5128](https://github.com/Kong/kubernetes-ingress-controller/pull/5128)
-<<<<<<< HEAD
+- Added `-init-cache-sync-duration` CLI flag. This flag configures how long the controller waits for Kubernetes resources to populate at startup before generating the initial Kong configuration. It also fixes a bug that removed the default 5 second wait period.
+  [#5238](https://github.com/Kong/kubernetes-ingress-controller/pull/5238)
 - Added support in Gateway Discovery for specifying that the Admin API should use HTTP via the appProtocol field on the admin port. 
 - [#5251](https://github.com/Kong/kubernetes-ingress-controller/pull/5251)
-=======
-- Added `-init-cache-sync-duration` CLI flag. This flag configures how long the controller waits for Kubernetes resources to populate at startup before generating the initial Kong configuration. It also fixes a bug that removed the default 5 second wait period.
-  [#5238](https://github.com/Kong/kubernetes-ingress-controller/pull/5238)
->>>>>>> 5102412c
 
 ### Fixed
 
