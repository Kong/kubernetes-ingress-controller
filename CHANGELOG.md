# Table of Contents

 - [2.0.4](#204---20211022)
 - [2.0.3](#203---20211019)
 - [2.0.2](#202---20211014)
 - [2.0.1](#201---20211011)
 - [2.0.0](#200---20211007)
 - [1.3.3](#133---20211001)
 - [1.3.2](#132---20210812)
 - [1.3.1](#131---20210603)
 - [1.3.0](#130---20210527)
 - [1.2.0](#120---20210324)
 - [1.1.1](#111---20210107)
 - [1.1.0](#110---20201209)
 - [1.0.0](#100---20201005)
 - [0.10.0](#0100---20200915)
 - [0.9.1](#091---20200608)
 - [0.9.0](#090---20200526)
 - [0.8.1](#081---20200415)
 - [0.8.0](#080---20200325)
 - [0.7.1](#071---20200131)
 - [0.7.0](#070---20200106)
 - [0.6.2](#062---20191113)
 - [0.6.1](#061---20191009)
 - [0.6.0](#060---20190917)
 - [0.5.0](#050---20190625)
 - [0.4.0](#040---20190424)
 - [0.3.0](#030---20190108)
 - [0.2.2](#022---20181109)
 - [0.1.3](#013---20181109)
 - [0.2.1](#021---20181026)
 - [0.1.2](#012---20181026)
 - [0.1.1](#011---20180926)
 - [0.2.0](#020---20180921)
 - [0.1.0](#010---20180817)
 - [0.0.5](#005---20180602)
 - [0.0.4 and prior](#004-and-prior)

## [2.0.4] - 2021/10/22

#### Added

- Go Module V2 has been published so that APIs and Clients
  can be imported from external Golang projects.
  [#1936](https://github.com/Kong/kubernetes-ingress-controller/pull/1936)

#### Fixed

- Fixed a bug where the admission server's logger was missing, resulting in
  panics when the admission server tried logging.
  [#1954](https://github.com/Kong/kubernetes-ingress-controller/issues/1954)
- Fixed a bug where version reported for the controller manager was missing
  due to incorrect linker flags in container builds.
  [#1943](https://github.com/Kong/kubernetes-ingress-controller/issues/1943)
- The admission controller now also validates KongClusterPlugin resources.
  [#1764](https://github.com/Kong/kubernetes-ingress-controller/issues/1764)
- Fixed a segfault when the version reporter failed to initialize.
  [#1961](https://github.com/Kong/kubernetes-ingress-controller/issues/1961)

## [2.0.3] - 2021/10/19

#### Fixed

- Debug logging for resource status updates have been fixed to ensure that
  debug output isn't silently lost and to fix some formatting issues.
  [#1930](https://github.com/Kong/kubernetes-ingress-controller/pull/1930)
- Fixed a bug where Ingress resources would not be able to receive status
  updates containing relevant addresses in environments where LoadBalancer
  type services provision slowly.
  [#1931](https://github.com/Kong/kubernetes-ingress-controller/pull/1931)

## [2.0.2] - 2021/10/14

#### Added

<<<<<<< HEAD
- fix kongClusterPlugin handling for kic 2.0.
  [#1418](https://github.com/Kong/kubernetes-ingress-controller/pull/1418)
- profiling using `pprof` is now a standalone HTTP server listening on port 10256.
  [#1417](https://github.com/Kong/kubernetes-ingress-controller/pull/1417)
- support for [UDP][kong-udp] via the new `UDPIngress` API.
- `--watch-namespace` now supports multiple distinct namespaces versus simply
  supporting all namespaces (the default) or a single namespace. To watch
  multiple namespaces, use a comma-separated list (for example,
  `--watch-namespace "namespaceA,namespaceB"`).
- support for the `konghq.com/host-aliases` annotation.
  [#1016](https://github.com/Kong/kubernetes-ingress-controller/pull/1016/)
- Added `--proxy-timeout-seconds` flag to configure the kong client api timeout.
  [#1401](https://github.com/Kong/kubernetes-ingress-controller/pull/1401)
=======
- Builds now produce Red Hat UBI-based images.
>>>>>>> 326399c4

## [2.0.1] - 2021/10/11
#### Added

- The ingress controller version now gets logged on startup.
  [#1911](https://github.com/Kong/kubernetes-ingress-controller/pull/1911)

#### Fixed

- Fixed an issue reading workspace information with RBAC permissions that
  only allow access to the specified workspace.
  [#1900](https://github.com/Kong/kubernetes-ingress-controller/issues/1900)

## [2.0.0] - 2021/10/07

**NOTE**: This changelog entry was compiled from every changelog entry in the
  `alpha` and `beta` pre-releases of `2.0.0`. If you're looking for the interim
  changelog between `alpha` and/or `beta` versions prior to the release see
  the [historical changelog here][alpha-beta-changelog].

[alpha-beta-changelog]:https://github.com/Kong/kubernetes-ingress-controller/blob/3e9761c378d02eda1c4622d87b899ea9ea4c35b4/CHANGELOG.md

#### Breaking changes

While you're reviewing the breaking changes below we also recommend you check
out our [upgrade guide][upgrade-1-3-to-2-0] which covers upgrading from the
previous `v1.3.x` releases to this release.

- The admission webhook now requires clients that support TLS 1.2 or higher.
  [#1671](https://github.com/Kong/kubernetes-ingress-controller/issues/1671)
- autonegotiation of the Ingress API version (extensions v1beta1, networking
  v1beta1, networking v1) has been disabled. Instead, the user is expected to
<<<<<<< HEAD
  set **exactly** one of `--controller-ingress-networkingv1`,
  `--controller-ingress-networkingv1beta1`,
  `--controller-ingress-extensionsv1beta1` flags to `enabled`. There will be an
  `auto` mode implemented soon that will add the autonegotiation capability
  back.

#### Under the hood

- the controller manager will no longer log multiple entries for `nil` updates
  to the Kong Admin API. The result is that operators will no longer see multiple
  "no configuration change, skipping sync to kong" entries for any single update,
  instead it will only report this `nil` update scenario the first time it is
  encountered for any particular SHA derived from the configuration contents.
=======
  set **exactly** one of:
  `--controller-ingress-networkingv1`
  `--controller-ingress-networkingv1beta1`
  `--controller-ingress-extensionsv1beta1`
- several miscellaneous flags have been removed.
  The following flags are no longer present:
  - `--disable-ingress-extensionsv1beta1` (replaced by `--enable-controller-ingress-extensionsv1beta1=false`)
  - `--disable-ingress-networkingv1` (replaced by `--enable-controller-ingress-networkingv1=false`)
  - `--disable-ingress-networkingv1beta1` (replaced by `--enable-controller-ingress-networkingv1beta1=false`)
  - `--version`
  - `--alsologtostderr`
  - `--logtostderr`
  - `--v`
  - `--vmodule`
- support for "classless" ingress types has been removed.
  The following flags are no longer present:
  - `--process-classless-ingress-v1beta1`
  - `--process-classless-ingress-v1`
  - `--process-classless-kong-consumer`
- `--dump-config` (a diagnostic option) is now a boolean. `true` is equivalent
  to the old `enabled` value. `false` is equivalent to the old `disabled`
  value. `true` with the additional new `--dump-sensitive-config=true` flag is
  equivalent to the old `sensitive` value.
- The historical `--stderrthreshold` flag is now deprecated: it no longer has
  any effect when used and will be removed in a later release.
  [#1297](https://github.com/Kong/kubernetes-ingress-controller/issues/1297)
- The `--update-status-on-shutdown` flag which supplements the `--update-status`
  flag has been deprecated and will no longer have any effect, it will be removed
  in a later release.
  [#1304](https://github.com/Kong/kubernetes-ingress-controller/issues/1304)
>>>>>>> 326399c4
- the `--sync-rate-limit` is now deprecated in favor of `--sync-time-seconds`.
  This functionality no longer blocks goroutines until the provided number of
  seconds has passed to enforce rate limiting, now instead it configures a
  non-blocking [time.Ticker][go-tick] that runs at the provided seconds
  interval. Input remains a float that indicates seconds.

[upgrade-1-3-to-2-0]:https://docs.konghq.com/kubernetes-ingress-controller/2.0.x/guides/upgrade/

#### Added

- Individual controllers can now be enabled or disabled at a granular level.
  For example you can disable the controller for `TCPIngress` with:
  `--enable-controller-tcpingress=false`
  To see the entire list of configurable controllers run the controller manager
  with `--help`.
  [#1638](https://github.com/Kong/kubernetes-ingress-controller/issues/1638)
- The `--watch-namespace` flag was added and supports watching a single
  specific namespace (e.g. `--watch-namespace namespaceA`) or multiple
  distinct namespaces using a comma-separated list (e.g.
  `--watch-namespace "namespaceA,namespaceB"`). If not provided the default
  behavior is to watch **all namespaces** as it was in previous releases.
  [#1317](https://github.com/Kong/kubernetes-ingress-controller/pull/1317)
- UDP support was added via the `v1beta1.UDPIngress` API.
  [#1454](https://github.com/Kong/kubernetes-ingress-controller/pull/1454)
  [UDP Blog Post][kong-udp]
- Renamed roles and bindings to reflect their association with Kong.
  [#1801](https://github.com/Kong/kubernetes-ingress-controller/issues/1801)
- Upgraded Kong Gateway from 2.4 to 2.5
  [#1684](https://github.com/Kong/kubernetes-ingress-controller/issues/1684)
- Decreased log level of some status update messages.
  [#1641](https://github.com/Kong/kubernetes-ingress-controller/issues/1641)
- Added metrics tracking whether configuration was successfully generated and
  applied and the time taken to sync configuration to Kong.
  [#1622](https://github.com/Kong/kubernetes-ingress-controller/issues/1622)
- Added a [Prometheus operator PodMonitor](https://github.com/Kong/kubernetes-ingress-controller/blob/v2.0.0-beta.1/config/prometheus/monitor.yaml)
  to scrape controller and Kong metrics. To use it:
  ```
  kubectl apply -f https://raw.githubusercontent.com/Kong/kubernetes-ingress-controller/main/config/prometheus/monitor.yaml
  ```
  [#1657](https://github.com/Kong/kubernetes-ingress-controller/issues/1657)
- Added controller functional metrics in 2.x
  [#705](https://github.com/Kong/kubernetes-ingress-controller/issues/705)
- Implemented Ingress status updates in 2.x.
  [#1451](https://github.com/Kong/kubernetes-ingress-controller/pull/1451)
- Added `--publish-status-address` and `--publish-service` flags to 2.x.
  [#1451](https://github.com/Kong/kubernetes-ingress-controller/pull/1451)
  [#1509](https://github.com/Kong/kubernetes-ingress-controller/pull/1509)
- Added scripts to generate 2.x manifests.
  [#1563](https://github.com/Kong/kubernetes-ingress-controller/pull/1563)
- Added support for --dump-config to 2.x.
  [#1589](https://github.com/Kong/kubernetes-ingress-controller/pull/1589)
- profiling using `pprof` is now a standalone HTTP server listening on port 10256.
- adds support for selector tags (filter) tags refractored work. KIC 1.x
  [#1415](https://github.com/Kong/kubernetes-ingress-controller/pull/1415)
- Profiling using `pprof` is now a standalone HTTP server listening on port 10256.
  [#1417](https://github.com/Kong/kubernetes-ingress-controller/pull/1417)
- Reduced 2.x RBAC permissions to match 1.x permissions and added a generated
  single-namespace Role that matches the ClusterRole.
  [#1457](https://github.com/Kong/kubernetes-ingress-controller/pull/1457)
- support for the `konghq.com/host-aliases` annotation.
  [#1016](https://github.com/Kong/kubernetes-ingress-controller/pull/1016/)
- Added `--proxy-timeout-seconds` flag to configure the kong client api timeout.
  [#1401](https://github.com/Kong/kubernetes-ingress-controller/pull/1401)

[kong-udp]:https://konghq.com/blog/kong-gateway-2-2-released/#UDP-Support

#### Fixed

- In DB-less mode, the controller only marks itself ready once it has
  successfully applied configuration at least once. This ensures that proxies
  do not start handling traffic until they are configured.
  [#1720](https://github.com/Kong/kubernetes-ingress-controller/issues/1720)
- Prometheus metrics were not exposed on the metrics endpoint in 2.0.0-beta.1 by default
  [#1497](https://github.com/Kong/kubernetes-ingress-controller/issues/1497)
- Resolved an issue where certain UDPIngress and TCPIngress configurations
  resulted in overlapping incompatible Kong configuration.
  [#1702](https://github.com/Kong/kubernetes-ingress-controller/issues/1702)
- Fixed a panic that would occur in the controller manager when a
  `KongConsumer` object with an empty name was submitted.
  Any `KongConsumer` resource created with an empty `UserName` will
  now throw an error in the controller manager logs (this wont stop
  other configurations from proceeding), but the object in question
  will thereafter otherwise be skipped for backend configuration
  until the resource has been corrected.
  [#1658](https://github.com/Kong/kubernetes-ingress-controller/issues/1658)
- The controller will now retry unsuccessful TCPIngress status updates.
  [#1641](https://github.com/Kong/kubernetes-ingress-controller/issues/1641)
- The controller now correctly disables Knative controllers automatically when
  Knative controllers are not installed.
  [#1585](https://github.com/Kong/kubernetes-ingress-controller/issues/1585)
- Corrected the old Ingress v1beta1 API group.
  [#1584](https://github.com/Kong/kubernetes-ingress-controller/pull/1584)
- Updated our Knative API support for more recent upstream releases.
  [#1148] (https://github.com/Kong/kubernetes-ingress-controller/pull/1396)

#### Under the hood

- Updated the compiler to [Go v1.17](https://golang.org/doc/go1.17)
  [#1714](https://github.com/Kong/kubernetes-ingress-controller/issues/1714)
- Code for the previous v1.x releases of the Kubernetes Ingress Controller
  have been removed. Maintenance of the v1.x era codebase lives on in the
  `1.3.x` and related branches going forward.
  [#1591](https://github.com/Kong/kubernetes-ingress-controller/issues/1591)
- Made assorted improvements to CI and test code.
  [#1646](https://github.com/Kong/kubernetes-ingress-controller/issues/1646)
  [#1664](https://github.com/Kong/kubernetes-ingress-controller/issues/1664)
  [#1669](https://github.com/Kong/kubernetes-ingress-controller/issues/1669)
  [#1672](https://github.com/Kong/kubernetes-ingress-controller/issues/1672)
- New `v1` versions of `CustomResourceDefinitions` introduced for KIC 2.0 are now
  backwards compatible with the previous `v1beta1` CRD definitions (i.e. `v1beta1 -> v1`
  upgrades of KIC's CustomResourceDefinitions now work fully automatically). In practice
  the upgrade process should be seamless for end-users (e.g. `kubectl apply -f <NEW CRDS>`).
  If you're interested in better understanding the differences and what's going on
  under the hood, please see the relevant PR which includes the user facing changes.
  [Kubernetes#79604](https://github.com/kubernetes/kubernetes/pull/79604)
  [#1133](https://github.com/Kong/kubernetes-ingress-controller/issues/1133)
- The uuid generation is now done by the same library in the whole project
  [#1604](https://github.com/Kong/kubernetes-ingress-controller/issues/1604)
- the controller manager will no longer log multiple entries for `nil` updates
  to the Kong Admin API. The result is that operators will no longer see multiple
  "no configuration change, skipping sync to kong" entries for any single update,
  instead it will only report this `nil` update scenario the first time it is
  encountered for any particular SHA derived from the configuration contents.
- project layout for contributions has been changed: this project now uses the
  [Kubebuilder SDK][kubebuilder] and there are layout changes and
  configurations specific to the new build environment.
- controller architecture has been changed: each API type now has an
  independent controller implementation and all controllers now utilize
  [controller-runtime][controller-runtime].
- full integration testing in [Golang][go] has been added for testing APIs and
  controllers on a fully featured Kubernetes cluster, this is now supported by
  the new [Kong Kubernetes Testing Framework (KTF)][ktf] project and now runs
  as part of CI.
- the mechanism for caching and resolving Kong Admin `/config` configurations
  when running in `DBLESS` mode has been reimplemented to enable fine-tuned
  configuration options in later iterations.
- contains the refactored admission webhook server. The server key and
  certificate flags have improved semantics: the default flag value is no
  longer the default path, but an empty string. When both key/cert value flags
  and key/cert file flags remain unset, KIC will read cert/key files from the
  default paths, as said in the flag descriptions. This change should not
  affect any existing configuration - in all configuration cases, behavior is
  expected to remain unchanged.
- taking configuration values from environment variables no longer uses Viper.

[go-tick]:https://golang.org/pkg/time/#Ticker
[kubebuilder]:https://github.com/kubernetes-sigs/kubebuilder
[controller-runtime]:https://github.com/kubernetes-sigs/controller-runtime
[go]:https://golang.org
[ktf]:https://github.com/kong/kubernetes-testing-framework

## [1.3.3] - 2021/10/01

#### Fixed

- Fixed invalid plugin validation code in admission controller.
  [go-kong#81](https://github.com/Kong/go-kong/pull/81)
- Fixed a panic when sorting consumers.
  [#1658](https://github.com/Kong/kubernetes-ingress-controller/pull/1658)

## [1.3.2] - 2021/08/12

#### Under the hood

- Updated Alpine image to 3.14.
  [#1691](https://github.com/Kong/kubernetes-ingress-controller/pull/1691/)
- Update Kong images to 2.5.

## [1.3.1] - 2021/06/03

#### Fixed

- fixed a bug that now stops `v1.3.x` releases from advertising themselves as `v2` if manually built with default configurations.

#### Under the hood

- Upgraded CI dependencies
- Some cleanup iterations on RELEASE.md release process

## [1.3.0] - 2021/05/27

#### Added

- support for the `konghq.com/host-aliases` annotation.
  [#1016](https://github.com/Kong/kubernetes-ingress-controller/pull/1016/)

#### Fixed

- Sort SNIs and certificates consistently to avoid an issue with unnecessary
  configuration re-syncs.
  [#1268](https://github.com/Kong/kubernetes-ingress-controller/pull/1268/)

#### Under the hood

- Upgraded various dependencies.

## [1.2.0] - 2021/03/24

#### Added

- Ingresses now support `konghq.com/request-buffering` and
  `konghq.com/response-buffering` annotations, which set the
  `request-buffering` and `response-buffering` settings on associated Kong
  routes.
  [#1016](https://github.com/Kong/kubernetes-ingress-controller/pull/1016/)
- Added `--dump-config` flag to dump generated Kong configuration to a
  temporary file to debug issues where the controller generates unexpected
  configuration or unacceptable configuration. When set to `enabled` it redacts
  sensitive values (credentials and certificate keys), and when set to
  `sensitive`, it includes all configuration.
  [#991](https://github.com/Kong/kubernetes-ingress-controller/pull/991/)
- Added support for mtls-auth plugin credentials (requires Enterprise 2.3.2.0
  or newer).
  [#1078](https://github.com/Kong/kubernetes-ingress-controller/pull/1078/)
- The KongClusterPlugin CRD is now optional, for installation in clusters
  where KIC administrators do not have cluster-wide permissions.

#### Fixed

- The admission webhook can now validate KongPlugin configurations stored in a
  Secret.
  [#1036](https://github.com/Kong/kubernetes-ingress-controller/pull/1036/)

#### Under the hood

- Build configuration allows target architectures other than `amd64`. Note that
  other architectures are not officially supported.
  [#1046](https://github.com/Kong/kubernetes-ingress-controller/pull/1046/)
- Updated to Go 1.16. Make sure to update your Go version if you build your own
  controller binaries.
  [#1110](https://github.com/Kong/kubernetes-ingress-controller/pull/1110/)
- Refactored synchronization loop into more discrete components and created
  packages for them.
  [#1027](https://github.com/Kong/kubernetes-ingress-controller/pull/1027/)
  [#1029](https://github.com/Kong/kubernetes-ingress-controller/pull/1029/)
- Broad refactoring (with the purpose of exposing KIC's logic as libraries), in preparation for an architectural upgrade of KIC to a [kubebuilder](https://github.com/kubernetes-sigs/kubebuilder)-based
  implementation of the controller (expected to be released as KIC v2.0).
  [#1037](https://github.com/Kong/kubernetes-ingress-controller/pull/1037/)
- Added a Go-based integration test environment and initial set of tests.
  [#1102](https://github.com/Kong/kubernetes-ingress-controller/pull/1102/)
- CI improvements check test coverage for PRs and automaticall open PRs for
  dependency updates.
- Upgraded almost all Go library dependencies (from now on, using Dependabot to ensure that minor releases use the newest versions available).

## [1.1.1] - 2021/01/07

#### Fixed

- Ingress controller now correctly sets ports for ExternalName services [#985](https://github.com/Kong/kubernetes-ingress-controller/pull/985)
- TCPIngress CRD: removed the duplicated subresource YAML key [#997](https://github.com/Kong/kubernetes-ingress-controller/pull/997)

#### Deprecated

- Removed Helm 2 installation instructions because Helm 2 is EOL. Use Helm 3 instead. [#993](https://github.com/Kong/kubernetes-ingress-controller/pull/993)

## [1.1.0] - 2020/12/09

#### Breaking changes

- The controller no longer supports Cassandra-backed Kong clusters, following
  deprecation in 0.9.0. You must migrate to a Postgres-backed or DB-less
  cluster before upgrading to 1.1.0. The controller will restore configuration
  from Kubernetes resources (Ingresses, Services, KongPlugins, etc.) into the
  new datastore automatically. Kong Enterprise users with
  non-controller-managed configuration (Portal configuration, RBAC
  configuration, etc.) will need to migrate that configuration manually.
  [#974](https://github.com/Kong/kubernetes-ingress-controller/pull/974)

#### Added

- The default Kong version is now 2.2.x and the default Kong Enterprise version
  is now 2.2.0.0.
  [#932](https://github.com/Kong/kubernetes-ingress-controller/pull/932)
  [#965](https://github.com/Kong/kubernetes-ingress-controller/pull/965)
- The default worker count is now 2 instead of 1. This avoids request latency
  during blocking configuration changes.
  [#957](https://github.com/Kong/kubernetes-ingress-controller/pull/957)
- Knative Services now support `konghq.com/override` (for attaching
  KongIngress resources).
  [#908](https://github.com/Kong/kubernetes-ingress-controller/pull/908)
- Added the `konghq.com/snis` Ingress annotation. This populates SNI
  configuration on the routes derived from the annotated Ingress.
  [#863](https://github.com/Kong/kubernetes-ingress-controller/pull/863)

#### Fixed

- The controller now correctly prints the affected Service name when logging
  warnings about Services without any endpoints.
  [#915](https://github.com/Kong/kubernetes-ingress-controller/pull/915)
- Credentials that lack critical fields no longer result in a panic.
  [#944](https://github.com/Kong/kubernetes-ingress-controller/pull/944)

## [1.0.0] - 2020/10/05

#### Breaking changes

- The controller no longer supports versions of Kong prior to 2.0.0.
  [#875](https://github.com/Kong/kubernetes-ingress-controller/pull/875)
- Deprecated 0.x.x flags are no longer supported. Please see [the documentation
  changes](https://github.com/Kong/kubernetes-ingress-controller/pull/866/files#diff-9a686fb3bf9c18ab81952a0933fb5c00)
  for a complete list of removed flags and their replacements. Note that this
  change applies to both flags and their equivalent environment variables, e.g.
  for `--admin-header`, if you set `CONTROLLER_ADMIN_HEADER`, you should now
  use `CONTROLLER_KONG_ADMIN_HEADER`.
  [#866](https://github.com/Kong/kubernetes-ingress-controller/pull/866)
- KongCredential custom resources are no longer supported. You should convert
  any KongCredential resources to [credential Secrets](https://docs.konghq.com/kubernetes-ingress-controller/1.0.x/guides/using-consumer-credential-resource/#provision-a-consumer)
  before upgrading to 1.0.0.
  [#862](https://github.com/Kong/kubernetes-ingress-controller/pull/862)
- Deprecated 0.x.x annotations are no longer supported. Please see [the
  documentation changes](https://github.com/Kong/kubernetes-ingress-controller/pull/873/files#diff-777e08783d63482620961c4f93a1e1f6)
  for a complete list of removed annotations and their replacements.
  [#873](https://github.com/Kong/kubernetes-ingress-controller/pull/873)

#### Added

- The controller Docker registry now has minor version tags. These always point
  to the latest patch release for a given minor version, e.g. if `1.0.3` is the
  latest patch release for the `1.0.x` series, the `1.0` Docker tag will point
  to `1.0.3`.
  [#747](https://github.com/Kong/kubernetes-ingress-controller/pull/747)
- Custom resources now all have a status field. For 1.0.0, this field is a
  placeholder, and does not contain any actual status information. Future
  versions will add status information that reflects whether the controller has
  created Kong configuration for that custom resource.
  [#824](https://github.com/Kong/kubernetes-ingress-controller/pull/824)
- Version compatibility documentation now includes [information about supported
  Kubernetes versions for a given controller version](https://docs.konghq.com/kubernetes-ingress-controller/1.0.x/references/version-compatibility/#kubernetes).
  [#820](https://github.com/Kong/kubernetes-ingress-controller/pull/820)

#### Fixed

- EKS documentation now uses hostnames rather than IP addresses.
  [#877](https://github.com/Kong/kubernetes-ingress-controller/pull/877)

## [0.10.0] - 2020/09/15

#### Breaking changes

- Ingress resources now require `kubernetes.io/ingress.class` annotations by
  default. Kong recommends adding this annotation to Ingresses that previously
  did not have it, but you can override this change and instruct the controller
  to process Ingresses without this annotation if desired. See the [ingress
  class documentation](https://example.com/link-tbd) for details.
  [#767](https://github.com/Kong/kubernetes-ingress-controller/pull/767)
- KongConsumer resources now require `kubernetes.io/ingress.class` annotations
  by default. This change can also be overriden using a flag.
  [#767](https://github.com/Kong/kubernetes-ingress-controller/pull/767)
- TCPIngress resources now require `kubernetes.io/ingress.class` annotations.
  This change _cannot_ be overriden.
  [#767](https://github.com/Kong/kubernetes-ingress-controller/pull/767)
- CA certificate secrets now require `kubernetes.io/ingress.class` annotations.
  This change _cannot_ be overriden.
  [#815](https://github.com/Kong/kubernetes-ingress-controller/pull/815)
- Removed support for global KongPlugin resources. You must now use
  KongClusterPlugin resources for global plugins. You should run
  `kubectl get kongplugin -l global=true --all-namespaces` to list existing
  global KongPlugins to find and convert them before upgrading. The controller
  will also log a warning if it finds any global KongPlugins that are still in
  place.
  [#751](https://github.com/Kong/kubernetes-ingress-controller/pull/751)


#### Added

- Added support for [Ingress
  v1](https://github.com/kubernetes/enhancements/tree/master/keps/sig-network/1453-ingress-api#summary-of-the-proposed-changes).
  [#832](https://github.com/Kong/kubernetes-ingress-controller/pull/832).
  [#843](https://github.com/Kong/kubernetes-ingress-controller/pull/843).
- Added support for the port mapping functionality in Kong versions 2.1 and
  newer in example manifests. This feature [improves Kong's functionality when
  behind a load balancer that uses different ports than Kong's proxy
  listens](https://github.com/Kong/kong/pull/5861).
  [#753](https://github.com/Kong/kubernetes-ingress-controller/pull/753)
- Added support for the `ingress.kubernetes.io/force-ssl-redirect` annotation.
  [#745](https://github.com/Kong/kubernetes-ingress-controller/pull/745)
- Transitioned to structured logging.
  [#748](https://github.com/Kong/kubernetes-ingress-controller/pull/748)
- Added flags to enable processing of Ingress and KongConsumer resources
  without `ingress.class` annotations regardless of the controller class.
  Previously, this functionality was only available when using the default
  controller class, and could not be disabled.
  [#767](https://github.com/Kong/kubernetes-ingress-controller/pull/767)
- Added support for `admission.k8s.io/v1` validating webhooks.
  [#759](https://github.com/Kong/kubernetes-ingress-controller/pull/759)
- Migrated to Go 1.13-style error handling.
  [#765](https://github.com/Kong/kubernetes-ingress-controller/pull/765)
- Added documentation for using the controller along with Istio.
  [#798](https://github.com/Kong/kubernetes-ingress-controller/pull/798)
- Updated documentation to include information on Kong 2.1.

#### Fixed

- Removed `securityContext` from example deployments. Earlier Kong versions
  had to run as root to support some Enterprise features. This is no longer the
  case in modern Kong versions.
  [#672](https://github.com/Kong/kubernetes-ingress-controller/pull/672)
- Added missing documentation for `--enable-reverse-sync` flag.
  [#718](https://github.com/Kong/kubernetes-ingress-controller/pull/718)
- Fixed a bug where the controller did not track updates to resources that
  should not have required `ingress.class` unless that annotation was present.
  [#767](https://github.com/Kong/kubernetes-ingress-controller/pull/767)
- Clarified build instructions for pushing Docker artifacts.
  [#768](https://github.com/Kong/kubernetes-ingress-controller/pull/768)
- Improved controller startup behavior in scenarios where Kong was not
  available. The controller will now retry and exit with an error after a
  timeout, rather than hanging indefinitely.
  [#771](https://github.com/Kong/kubernetes-ingress-controller/pull/771)
  [#799](https://github.com/Kong/kubernetes-ingress-controller/pull/799)
- Addressed several documentation typos and incongruent examples.
  [#776](https://github.com/Kong/kubernetes-ingress-controller/pull/776)
  [#785](https://github.com/Kong/kubernetes-ingress-controller/pull/785)
  [#809](https://github.com/Kong/kubernetes-ingress-controller/pull/809)
- Corrected a Helm 3 example that still used deprecated Helm 2 flags.
  [#793](https://github.com/Kong/kubernetes-ingress-controller/pull/793)

#### Under the hood

- Improved tests by removing many hard-coded default values. The tests now
  reference variables that define the default value in a single location.
  [#815](https://github.com/Kong/kubernetes-ingress-controller/pull/815)
- Added CI warning when base and single-file example manifests diverge.
  [#797](https://github.com/Kong/kubernetes-ingress-controller/pull/797)
- Updated Kubernetes dependencies from v0.17.x to v0.19.0 and switched from
  `knative.dev/serving` to `knative.dev/networking`.
  [#813](https://github.com/Kong/kubernetes-ingress-controller/pull/813)
  [#817](https://github.com/Kong/kubernetes-ingress-controller/pull/817)
- Updated Go build configuration to use Go 1.15.
  [#816](https://github.com/Kong/kubernetes-ingress-controller/pull/816)

## [0.9.1] - 2020/06/08

#### Fixed

- Parse TLS section of Knative Ingress resources
  [#721](https://github.com/Kong/kubernetes-ingress-controller/pull/721)

## [0.9.0] - 2020/05/26

#### Breaking change

Health-check behavior of the default manifest has been changed to use
`status` interface of Kong instead of a simple Nginx server block.
The change is transparent and doesn't require any additional work.
[#634](https://github.com/Kong/kubernetes-ingress-controller/pull/634)

### Deprecations

Kong deployments backed by Cassandra are deprecated and will not be supported
in future. Cassandra deployments for Ingress Controller use cases are rare
and seldom make sense since the features that Cassandra brings are
provided by other means in such architectures.
[#617](https://github.com/Kong/kubernetes-ingress-controller/pull/617)

#### Added

- **Plugin configuration via Kubernetes Secrets**  Configuration of plugins
  can be stored in Kubernetes Secrets and then referenced in `KongPlugin`
  and `KongClusterPlugin` resources.
  [#618](https://github.com/Kong/kubernetes-ingress-controller/pull/618)
- **mTLS authentication**  The controller can configure CA Certificates
  in Kong and these can be used by `mtls-auth` plugin in Kong. The plugin
  is currently enterprise-only.
  [#616](https://github.com/Kong/kubernetes-ingress-controller/pull/616)
- **Kong Custom entities in DB-less mode** Custom entities used in
  custom plugins can now be configured for DB-less deployments of Kong.
  [#630](https://github.com/Kong/kubernetes-ingress-controller/pull/630)
- **Host-header manipulation**  Host header of a request destined to a
  Kubernetes Service can now be manipulated using the `konghq.com/host-header`
  annotation on the `Service` resource.
  [#597](https://github.com/Kong/kubernetes-ingress-controller/pull/597)
- **Method-based routing**  Method based routing can be performed using the
  Ingress resource. A new annotation `konghq.com/methods` can now be used to
  match HTTP method in addition to HTTP `host` and `path`. This was
  previously supported only via `KongIngress` Custom Resource.
  [#591](https://github.com/Kong/kubernetes-ingress-controller/pull/591)
- **New configuration options** Following new CLI flags and corresponding
  environment variables have been added:
  - `--admission-webhook-cert`, `--admission-webhook-key`
    and `--kong-admin-ca-cert`. These have been added to ease configuration
    by enabling users to supply sensitive values using `Secret`
    references inside `PodSpec`.
    [#628](https://github.com/Kong/kubernetes-ingress-controller/pull/628)
  - `--kong-custom-entities-secret` flag has been added to support
    custom entities in DB-less mode feature.

#### Fixed

- Some errors that were previously ignored are being caught and handled
  correctly
  [#635](https://github.com/Kong/kubernetes-ingress-controller/pull/635)
- Ingress rules with consecutive slashes (`//`) are now ignored
  [#663](https://github.com/Kong/kubernetes-ingress-controller/pull/663)

## [0.8.1] - 2020/04/15

#### Added

- Added `--enable-reverse-sync` flag to enable checks from Kong to kubernetes
  state. This should be enabled only if a human has access to Kong's Admin API
  or Kong Manager (for Enterprise users). This flag will disable an optimization
  in the controller and result in an increase read activity on Kong's Admin
  API and database.
  [#559](https://github.com/Kong/kubernetes-ingress-controller/issues/559)

#### Fixed

- Fix certificate and SNI sync to avoid a deadlock due to a conflict when
  Kong is running with a database backend.
  [#524](https://github.com/Kong/kubernetes-ingress-controller/issues/524)
- Correctly set Knative Ingress Status
  [#600](https://github.com/Kong/kubernetes-ingress-controller/pull/600)

## [0.8.0] - 2020/03/25

#### Breaking changes

- **`strip_path` disabled by default**
  The value of `strip_path` of routes in Kong is now set to `false`.
  If you are upgrading from a previous version, please carefully test the change
  before rolling it out as this change can possibly break the routing
  for your clusters.
  You can use `konghq.com/strip-path` annotation to set the value to `true`.

#### Deprecations

The following annotations are now deprecated and will be removed in a future
release:
- `configuration.konghq.com`
- `plugins.konghq.com`
- `configuration.konghq.com/protocols`
- `configuration.konghq.com/protocol`
- `configuration.konghq.com/client-cert`

Please read the annotations document for new annotations.

#### Added

- **Knative Ingress support**  The controller can now proxy traffic for
  serverless workloads running on top of Knative. Users can also select
  Kong plugins to execute on a per Knative workload/service basis.
  [#563](https://github.com/Kong/kubernetes-ingress-controller/pull/563)
- **TCP/TLS routing**  New Custom Resource TCPIngress has been introduced
  to support TCP proxy. SNI-based proxying is also supported for TLS encrypted
  TCP streams.
  [#527](https://github.com/Kong/kubernetes-ingress-controller/pull/527)
- **New Custom Resource KongClusterPlugin**  Plugin configuration can now
  be shared acrossed Kubernetes namespaces using `KongClusterPlugin`, a new
  cluster-level Custom Resource.
  [#520](https://github.com/Kong/kubernetes-ingress-controller/pull/520)
- **New annotation group `konghq.com`** A new annotations group has
  been introduced which should simplify configuration and reduce the need of
  `KongIngress` resource in most use-cases. The following new annotations
  have been introduced:
  - `konghq.com/plugins`
  - `konghq.com/override`
  - `konghq.com/client-cert`
  - `konghq.com/protocols`
  - `konghq.com/protocol`
  - `konghq.com/preserve-host`
  - `konghq.com/plugins`
  - `konghq.com/override`
  - `konghq.com/path`
  - `konghq.com/strip-path`
  - `konghq.com/https-redirect-status-code`

#### Fixed

- Admission webhook now checks for the correct fields for JWT credential
  type.
  [#556](https://github.com/Kong/kubernetes-ingress-controller/pull/556)

#### Under the hood

- decK has been upgraded to v1.0.3.
  [#576](https://github.com/Kong/kubernetes-ingress-controller/pull/576)
- Go has been upgraded to 1.14.
  [#579](https://github.com/Kong/kubernetes-ingress-controller/pull/579)
- Alpine docker image has been upgraded to 3.11.
  [#567](https://github.com/Kong/kubernetes-ingress-controller/pull/567)

## [0.7.1] - 2020/01/31

#### Summary

This releases contains bug-fixes only. All users are advised to upgrade.

#### Fixed

- De-duplicate SNIs when the same SNI is associated with multiple secrets.
  [#510](https://github.com/Kong/kubernetes-ingress-controller/issues/510)
- `plugin.RunOn` is not injected when Kong version >= 2.0.0.
  [#521](https://github.com/Kong/kubernetes-ingress-controller/issues/521)
- Parse default backend in `Ingress` resource correctly.
  [#511](https://github.com/Kong/kubernetes-ingress-controller/issues/511)
- KongPlugin resources with `global: true` label are correctly processed
  to include `protocols` fields while rendering Kong's configuration.
  [#502](https://github.com/Kong/kubernetes-ingress-controller/issues/502)
- Admission Controller: correctly process updates to `KongConsumer` resource
  [#501](https://github.com/Kong/kubernetes-ingress-controller/issues/501)
- Do not send multiple update events for a single CRD update
  [#514](https://github.com/Kong/kubernetes-ingress-controller/issues/514)

## [0.7.0] - 2020/01/06

#### Summary

This release adds secret-based credentials, gRPC routing, upstream mutual
authentication, DB-less deployment by default and performance improvements.

#### Breaking changes

- The default value of `--admission-webhook-listen` flag is now `off` to avoid
  an error in the logs when the cert and key pair is not provided. Users will
  have to explicitly set this flag to `:8080` to enable it. Please do note that
  it is recommended to always set up the Admission Controller.

#### Added

- **Multi-port services** Ingress rules forwarding traffic to multiple ports
  of the same services are now supported. The names of the services configured
  in Kong have been changed to include the port number/name for uniqueness.
  [#404](https://github.com/Kong/kubernetes-ingress-controller/pull/404)
- When using the controller with Kong Enterprise,
  Controller now attempts to create the workspace configured via
  `--kong-workspace`, if it does not exist.
  [#429](https://github.com/Kong/kubernetes-ingress-controller/pull/429)
- **Controller configuration revamped** Configuration of the controller itself
  can now be tweaked via environment flags and CLI flags, both. Environment
  variables and Secrets can be used to pass sensitive information to the
  controller.
  [#436](https://github.com/Kong/kubernetes-ingress-controller/pull/436)
- **Encrypted credentials via Secrets** Credentials can now be configured via
  `Secret` resource from the Kubernetes core API. These credentials are
  encrypted at rest by Kubernetes. The controller loads these secrets into
  Kong's memory or database from the Kubernetes data-store.
  [#430](https://github.com/Kong/kubernetes-ingress-controller/pull/430)
- **Multi-entity plugins** Plugins can now be configured for a combination of
  an Ingress rule(s) and KongConsumer or a combination of a Service
  and KongConsumer.
  [#386](https://github.com/Kong/kubernetes-ingress-controller/issues/386)
- **Mutual authentication using mTLS** Kong and the Kubernetes Service can
  mutually authenticate each other now. Use the new
  `configuration.konghq.com/client-cert` annotation on a Kubernetes Service
  to specify the cert-key pair Kong should use to authenticate itself.
  [#483](https://github.com/Kong/kubernetes-ingress-controller/pull/483)
- **gRPC routing** Kong Ingress Controller can now expose and proxy gRPC
  protocol based services, in addition to HTTP-based services. These can
  be configured using the core Ingress resource itself.
  [#454](https://github.com/Kong/kubernetes-ingress-controller/pull/454)
- **Performance improvement** Number of sync calls to Kong, in both DB and
  DB-less mode, should be reduced by an order of magnitude for most deployments.
  This will also improve Kong's performance.
  [#484](https://github.com/Kong/kubernetes-ingress-controller/pull/484)
- `credentials` property has been added to the `KongConsumer` Custom Resource.
  This property holds the references to the secrets containing the credentials.
  [#430](https://github.com/Kong/kubernetes-ingress-controller/pull/430)
- Flag `--kong-admin-filter-tag` has been added to change the tag used
  to filter and managed entity in Kong's database. This defaults to
  `managed-by-ingress-controller`.
  [#440](https://github.com/Kong/kubernetes-ingress-controller/pull/440)
- Flag `--kong-admin-concurrency` has been added to control the number of
  concurrent requests between the controller and Kong's Admin API.
  This defaults to `10`.
  [#481](https://github.com/Kong/kubernetes-ingress-controller/pull/481)
- Flag `--kong-admin-token` has been added to supply the RBAC token
  for the Admin API for Kong Enterprise deployments.
  [#489](https://github.com/Kong/kubernetes-ingress-controller/pull/489)
- Admission Controller now validates Secret-based credentials. It ensures that
  the required fields are set in the secret and the credential type is a
  valid one.
  [#446](https://github.com/Kong/kubernetes-ingress-controller/pull/446)
- `http2` is now enabled by default on the TLS port.
  [#456](https://github.com/Kong/kubernetes-ingress-controller/pull/456)
- DB-less or the in-memory mode is now the new default in the reference
  manifests. It is recommended to run Kong without a database for Ingress
  Controller deployments.
  [#456](https://github.com/Kong/kubernetes-ingress-controller/pull/456)
- `upstream.host_header` property has been added to the `KongIngress` Custom
  Resource. This property can be used to change the `host` header in every
  request that is sent to the upstream service.
  [#478](https://github.com/Kong/kubernetes-ingress-controller/pull/478)

#### Fixed

- Every event in the queue is not logged anymore as it can leak sensitive
  information in the logs. Thanks to [@goober](https://github.com/goober)
  for the report.
  [#439](https://github.com/Kong/kubernetes-ingress-controller/pull/439)
- For database deployments, `upstream` entity are now created with `round-robin`
  as default `algorithm` to avoid false positives during a sync operation.
  These false positives can have a negative impact on Kong's performance.
  [#480](https://github.com/Kong/kubernetes-ingress-controller/pull/480)


#### Deprecated

- `KongCredential` Custom Resource is now deprecated and will be remove in a
  future release. Instead, please use Secret-based credentials.
  [#430](https://github.com/Kong/kubernetes-ingress-controller/pull/430):
- Following flags have been deprecated and new ones have been added in place
  [#436](https://github.com/Kong/kubernetes-ingress-controller/pull/436):
  - `--kong-url`, instead use `--kong-admin-url`
  - `--admin-tls-skip-verify`, instead use `--kong-admin-tls-skip-verify`
  - `--admin-header`, instead use `--kong-admin-header`
  - `--admin-tls-server-name`, instead use `--kong-admin-tls-server-name`
  - `--admin-ca-cert-file`, instead use `--kong-admin-ca-cert-file`

#### Under the hood

- decK has been bumped up to v0.6.2.

## [0.6.2] - 2019/11/13

#### Summary

This is a minor patch release to fix version parsing issue with new
Kong Enterprise packages.

## [0.6.1] - 2019/10/09

#### Summary

This is a minor patch release to update Kong Ingress Controller's
Docker image to use a non-root by default.

## [0.6.0] - 2019/09/17

#### Summary

This release introduces an Admission Controller for CRDs,
Istio compatibility, support for `networking/ingress`,
Kong 1.3 additions and enhancements to documentation and deployments.

#### Added

- **Service Mesh integration** Kong Ingress Controller can now be deployed
  alongside Service Mesh solutions like Kuma and Istio. In such a deployment,
  Kong handles all the external client facing routing and policies while the
  mesh takes care of these aspects for internal service-to-service traffic.
- **`ingress.kubernetes.io/service-upstream`**, a new annotation has
  been introduced.
  Adding this annotation to a Kubernetes service resource
  will result in Kong directly forwarding traffic to kube-proxy.
  In other words, Kong will not send traffic directly to the pods.
  [#365](https://github.com/Kong/kubernetes-ingress-controller/pull/365)
- Ingress resources created in the new `networking.k8s.io` API group are
  now be supported. The controller dynamically figures out the API group
  to use based on the metadata it receives from k8s API-server.
- **Kong Credential enhancements**
  - Kong Credentials are now live-synced as they are created and updated in
    DB-mode.
    [#230](https://github.com/Kong/kubernetes-ingress-controller/issues/#230)
  - A single Consumer can now contain multiple credentials of the same type
    and multiple ACL group associations.
    [#371](https://github.com/Kong/kubernetes-ingress-controller/pull/371)
- **Admission controller** Kong Ingress Controller now ships with an in-built
  admission controller for KongPlugin and KongConsumer entities. The validations
  stop users from misconfiguring the Ingress controller.
  [#372](https://github.com/Kong/kubernetes-ingress-controller/pull/372)
- **Kong 1.3 support**:
  - HTTP Header based routing is now supported using `KongIngress.Route.Headers`
    property.
  - The algorithm to use for load-balancing traffic sent upstream can be
    set using `KongIngress.Upstream.Algorithm` field.
- **Kustomize**: Users can now use `kustomize` to tweak the reference deployment
  as per their needs. Both, DB and DB-less modes are supported. Please have
  a look at `deploy/manifests` directory in the Github repository.
- **Documentation**: The documentation for the project has been revamped.
  Deployment guides, how-to guides, and reference docs have been added.
- **Deployment**: The deployment of Kong Ingress Controller in DB and DB-less
  modes has been simplified, and Kong Ingress Controller now always runs as a
  side-car to Kong in proxy mode. There is no dedicated deployment for Kong
  Ingress Controller that needs to be run.

#### Fixed

- SNIs and Certificates are now de-duplicated across namespaces.
  [#360](https://github.com/Kong/kubernetes-ingress-controller/issues/#360)
  [#327](https://github.com/Kong/kubernetes-ingress-controller/issues/#327)
- Empty TLS secret no longer stops the controller from syncing configuration
  [#321](https://github.com/Kong/kubernetes-ingress-controller/issues/#321)
- Fix a nil reference when empty Ingress rules are created
  [#365](https://github.com/Kong/kubernetes-ingress-controller/pull/365)

#### Under the hood

- Kubernetes client-go library has been updated to v1.15.3.
- Credentials sync has been moved into decK and decK has been bumped up
  to v0.5.1.

## [0.5.0] - 2019/06/25

#### Summary

This release introduces automated TLS certificates, consumer-level plugins,
enabling deployments using controller and Kong's Admin API at the same time
and numerous bug-fixes and enhancements.

#### Breaking changes

- UUID of consumers in Kong are no longer associated with UID of KongConsumer
  custom resource.

#### Added

- Kong 1.2 is now supported, meaning wild-card hosts in TLS section of Ingress
  resources are allowed.
- **Automated TLS certificates using Let's Encrypt**: Use Kong's Ingress
  Controller and
  [cert-manager](https://docs.cert-manager.io/en/latest/tasks/issuing-certificates/ingress-shim.html)
  to automatically provision TLS certs and serve them.
- **Tagging support**: All entities managed by Kong Ingress Controller in Kong's
  database are now tagged and the controller manages only a subset of Kong's
  configuration. Any entity created via Kong's Admin API will not be
  automatically deleted by the Ingress Controller.
- **Consumer-level plugins** can now be configured by applying
  `plugins.konghq.com` annotation on KongConsumer custom resources.
  [#250](https://github.com/Kong/kubernetes-ingress-controller/issues/#250)
- **Kong Enterprise workspaces**: Ingress Controller can manage a specific
  workspace inside Kong Enterprise (previously, only default workspace).
- Avoid reloading configuration in Kong in db-less mode when there is no
  change in configuration.
  [#308](https://github.com/Kong/kubernetes-ingress-controller/pull/308)
- Service scoped plugins for Kong 1.1 are now configured correctly.
  [#289](https://github.com/Kong/kubernetes-ingress-controller/issues/#289)

#### Fixed

- Multiple certificates are now correctly populated in Kong.
  [#285](https://github.com/Kong/kubernetes-ingress-controller/issues/#285)
- Missing entities like certificate secrets, services or plugins in Kubernetes
  object store will not stop controller from syncing configuration to Kong.
- A Ingress rule with an empty path is correctly parsed and populated in Kong.
  [#98](https://github.com/Kong/kubernetes-ingress-controller/issues/#98)
- Plugins with a nested schema are now correctly configured.
  [#294](https://github.com/Kong/kubernetes-ingress-controller/issues/#294)

#### Under the hood

- Dependency management for the project is done using Go modules.
- Kubernetes client-go library has been updated to v1.14.1.
- Makefile and Dockerfiles have been simplified.

## [0.4.0] - 2019/04/24

#### Summary

This release introduces support to run Kong as an Ingress Controller
without a database!
This release comes with major under the hood rewrites to fix numerous
bugs and design issues in the codebase. Most of the syncing logic has
now been ported over to [decK](http://github.com/hbagdi/deck).

This release comes with a number of breaking changes.
Please read the changelog and test in your environment.

#### Breaking Changes

- :warning: Annotation `<plugin-name>.plugin.konghq.com`
  (deprecated in 0.2.0) is no longer supported.
- :warning: `--default-backend-service` CLI flag is now removed. The default
  service will now be picked up from the default backend in the Ingress rules.
- :warning: Service and Upstream entity overrides via KongIngress CRD are now
  supported only with `configuration.konghq.com` annotation on Kubernetes
  services.
  Route level overrides work same as before,
  using the `configuration.konghq.com` annotation on Ingress resources.
- :warning: `strip_path` property of Routes in Kong is set to `true` by default.
- :warning: `preserve_host` property of Routes in Kong is set to
  `true` by default.
- Plugins created for a combination of Route and Consumer using `consumerRef`
  property in KongPlugin CRD are not supported anymore. This functionality
  will be added back in future
  via [#250](https://github.com/Kong/kubernetes-ingress-controller/issues/250).
- Service and upstream Host name have changed from
  `namespace.service-name.port` to `service-name.namespace.svc`.

#### Added

- Ingress Controller now supports a DB-less deployment mode using Kong 1.1.
  [#244](https://github.com/Kong/kubernetes-ingress-controller/issues/244)
- New `run_on` and `protocols` properties are added to KongPlugin CRD.
  These can be used to further tune behaviors of plugins
  in Service Mesh deployments.
- New fields are added to KongIngress CRD to support HTTPS Active health-checks.
- Ingress Controller is now built using Go 1.12.
- Default service, which handles all traffic that is not matched against
  any of the Ingress rules, is now configured using the default backend
  defined via the Ingress resources.

#### Fixed

- Logs to stdout and stderr will be much more quieter and helpful and won't
  be as verbose as before.
- Routes with same path but different methods can now be created.
  [#202](https://github.com/Kong/kubernetes-ingress-controller/issues/202)
- Removing a value in KongPlugin config will now correctly sync it to Kong.
  [#117](https://github.com/Kong/kubernetes-ingress-controller/issues/117)
- Setting `--update-state=false` no longer causes a panic and performs leader
  election correctly.
  [#232](https://github.com/Kong/kubernetes-ingress-controller/issues/232)
  Thanks to [@lijiaocn](https://github.com/lijiaocn) for the fix!!
- KongIngress will now correctly override properites of Upstream object
  in Kong.
  [#252](https://github.com/Kong/kubernetes-ingress-controller/issues/252)
- Removing a value from KongPlugin config will now correctly unset it in
  Kong's datastore.
  [#117](https://github.com/Kong/kubernetes-ingress-controller/issues/117)

#### Under the hood

- Translation of Ingress rules and CRDs to Kong entities is completey
  re-written.
  [#241](https://github.com/Kong/kubernetes-ingress-controller/issues/241)
- For database deployments, an external tool, decK is used to sync resources
  to Kong, fixing numerous bugs and making Ingress Controller code saner
  and easier to maintain.

## [0.3.0] - 2019/01/08

#### Breaking Changes

 - :warning: Default Ingress class is now `kong`.
   If you were relying on the previous default of `nginx`, you will
   need to explicitly set the class using `--ingress-class` CLI flag.

#### Added

- **Support for Kong 1.0.x** Kong 1.0 introduces a number of breaking changes
  in the Admin API. Ingress controller is updated to make correct calls
  and parse responses correctly.
  [#213](https://github.com/Kong/kubernetes-ingress-controller/pull/213)
- **ingress.class annotation-based filtering on CRD** Multiple Kong clusters
  can be deployed and configured individually on the same Kubernetes Cluster.
  This feature allows configuring
  global Plugins, Consumers & credentials
  using a different `ingress.class` annotation for each Kong cluster.
  [#220](https://github.com/Kong/kubernetes-ingress-controller/pull/220)
- **TLS support for Ingress Controller <-> Kong communication**
  The ingress controller can now talk to Kong's Control-Plane using TLS with
  custom certificates. Following new CLI flags are introduces:
  - `--admin-tls-skip-verify`: to skip validation of a certificate; it
  shouldn't be used in production environments.
  - `--admin-tls-server-name`: use this if the FQDN of Kong's Control Plane
  doesn't match the CN in the certificate.
  - `--admin-ca-cert-file`: use this to specify a custom CA cert which is
  not part of the bundled CA certs.
  [#212](https://github.com/Kong/kubernetes-ingress-controller/pull/212)

#### Fixed

- Retries for services in Kong can be set to zero.
   [#211](https://github.com/Kong/kubernetes-ingress-controller/pull/211)


## [0.2.2] - 2018/11/09

#### Fixed

 - Fix plugin config comparison logic to avoid unnecessary PATCH requests
   to Kong
   [#196](https://github.com/Kong/kubernetes-ingress-controller/pull/196)
 - Fix `strip_path` in Routes in Kong. It is now set to false by default
   as in all other versions of Ingress controller except 0.2.1.
   [#194](https://github.com/Kong/kubernetes-ingress-controller/pull/194)
 - Fix path-only based Ingress rule parsing and configuration where only a
   path based rule for a Kubernetes Service
   would not setup Routes and Service in Kong.
   [#190](https://github.com/Kong/kubernetes-ingress-controller/pull/190)
 - Fix a nil pointer reference when overriding Ingress resource with KongIngress
   [#188](https://github.com/Kong/kubernetes-ingress-controller/pull/188)


## [0.1.3] - 2018/11/09

#### Fixed

 - Fix path-only based Ingress rule parsing and configuration where only a
   path based rule for a Kubernetes Service
   would not setup Routes and Service in Kong.
   [#190](https://github.com/Kong/kubernetes-ingress-controller/pull/190)
 - Fix plugin config comparison logic to avoid unnecessary PATCH requests
   to Kong
   [#196](https://github.com/Kong/kubernetes-ingress-controller/pull/196)


## [0.2.1] - 2018/10/26

#### Added

 - **Header Injection in requests to Kong's Admin API** HTTP Headers
   can be set via CLI which will be injected in every request sent to
   Kong's Admin API, enabling the use of Ingress Controller when Kong's
   Control Plane is protected by Authentication/Authorization.
   [#172](https://github.com/Kong/kubernetes-ingress-controller/pull/172)
 - **Path only based routing** Path only Ingress rules (without a host)
   are now parsed and served correctly.
   [#142](https://github.com/Kong/kubernetes-ingress-controller/pull/142)
 - Under the hood, an external library is now used to talk to Kong's Admin
   API. Several other packages and dead code has been dropped. These changes
   don't have any user facing changes but are steps in direction to simplify
   code and make it more testable.
   [#150](https://github.com/Kong/kubernetes-ingress-controller/pull/150)
   [#154](https://github.com/Kong/kubernetes-ingress-controller/pull/154)
   [#179](https://github.com/Kong/kubernetes-ingress-controller/pull/179)

#### Fixed

 - Fixed KongIngress overrides to enable overriding hashing attributes in
   Upstream object in Kong.
   Thanks @jdevalk2 for the patch!
   [#139](https://github.com/Kong/kubernetes-ingress-controller/pull/139)
 - Remove and sync certificates correctly when TLS secret reference changes
   for a hostname in Ingress spec.
   [#169](https://github.com/Kong/kubernetes-ingress-controller/pull/169)
 - Migrations for Kong are run using 'Job' in Kubernetes to avoid any
   issues that might arise due to multiple Kong nodes running migrations.
   [#161](https://github.com/Kong/kubernetes-ingress-controller/pull/161)
 - Kong and Ingress controller now wait for Postgres to start and migrations
   to finish before attempting to start.
   [#168](https://github.com/Kong/kubernetes-ingress-controller/pull/168)


## [0.1.2] - 2018/10/26

#### Deprecated

 - :warning: Configuring plugins in Kong using `<plugin-name>.plugin.konghq.com`
   annotation is now deprecated and will be removed in a future release.
   Please use `plugins.konghq.com` annotation instead.

#### Added

 - **Header Injection in requests to Kong's Admin API** HTTP Headers
   can be set via CLI which will be injected in every request sent to
   Kong's Admin API, enabling the use of Ingress Controller when Kong's
   Control Plane is protected by Authentication/Authorization.
   [#172](https://github.com/Kong/kubernetes-ingress-controller/pull/172)
 - **Path only based routing** Path only Ingress rules (without a host)
   are now parsed and served correctly.
   [#142](https://github.com/Kong/kubernetes-ingress-controller/pull/142)
 - **Global Plugins** Plugins can be configured to run globally in Kong
   using a "global" label on `KongPlugin` resource.
   [#112](https://github.com/Kong/kubernetes-ingress-controller/pull/112)
 - A new property `plugin` has been introduced in `KongPlugin` resource
   which ties the configuration to be used and the type of the plugin.
   [#122](https://github.com/Kong/kubernetes-ingress-controller/pull/122)
 - Multiple plugins can be configured for an Ingress or a Service in k8s
   using `plugins.konghq.com` annotation.
   [#124](https://github.com/Kong/kubernetes-ingress-controller/pull/124)
 - `KongPlugin` resources do not need to be duplicated any more.
   The same `KongPlugin` resource can be used across
   multiple Ingress/Service resources.
   [#121](https://github.com/Kong/kubernetes-ingress-controller/pull/121)

#### Fixed

 - Avoid issuing unnecessary PATCH requests on Services in Kong during the
   reconciliation loop, which lead to unnecessary Router rebuilds inside Kong.
   [#107](https://github.com/Kong/kubernetes-ingress-controller/pull/107)
 - Fixed the diffing logic for plugin configuration between KongPlugin
   resource in k8s and plugin config in Kong to avoid false positives.
   [#106](https://github.com/Kong/kubernetes-ingress-controller/pull/106)
 - Correctly format IPv6 address for Targets in Kong.
   Thanks @NixM0nk3y for the patch!
   [#118](https://github.com/Kong/kubernetes-ingress-controller/pull/118)
 - Fixed KongIngress overrides to enable overriding hashing attributes in
   Upstream object in Kong.
   Thanks @jdevalk2 for the patch!
   [#139](https://github.com/Kong/kubernetes-ingress-controller/pull/139)
 - Remove and sync certificates correctly when TLS secret reference changes
   for a hostname in Ingress spec.
   [#169](https://github.com/Kong/kubernetes-ingress-controller/pull/169)


## [0.1.1] - 2018/09/26

#### Fixed

 - Fix version parsing for minor releases of Kong Enterprise (like 0.33-1).
   The dash(`-`) didn't go well with the semver parsing
   [#141](https://github.com/Kong/kubernetes-ingress-controller/pull/141)

## [0.2.0] - 2018/09/21

#### Breaking Changes

 - :warning: Support for Kong 0.13.x has been dropped in favor of 0.14.x

#### Deprecated

 - :warning: Configuring plugins in Kong using `<plugin-name>.plugin.konghq.com`
   annotation is now deprecated and will be removed in a future release.
   Please use `plugins.konghq.com` annotation instead.

#### Added

 - **Support for Kong 0.14.x** The supported version of Kong 0.14.x
   has been introduced. Kong 0.14.x introduced breaking changes to a few
   Admin API endpoints which have been updated in the Ingress Controller.
   [#101](https://github.com/Kong/kubernetes-ingress-controller/pull/101)
 - **Global Plugins** Plugins can be configured to run globally in Kong
   using a "global" label on `KongPlugin` resource.
   [#112](https://github.com/Kong/kubernetes-ingress-controller/pull/112)
 - A new property `plugin` has been introduced in `KongPlugin` resource
   which ties the configuration to be used and the type of the plugin.
   [#122](https://github.com/Kong/kubernetes-ingress-controller/pull/122)
 - Multiple plugins can be configured for an Ingress or a Service in k8s
   using `plugins.konghq.com` annotation.
   [#124](https://github.com/Kong/kubernetes-ingress-controller/pull/124)
 - `KongPlugin` resources do not need to be duplicated any more.
   The same `KongPlugin` resource can be used across
   multiple Ingress/Service resources.
   [#121](https://github.com/Kong/kubernetes-ingress-controller/pull/121)
 - The custom resource definitions now have a short-name for all the
   CRDs, making it easy to interact with `kubectl`.
   [#120](https://github.com/Kong/kubernetes-ingress-controller/pull/120)

#### Fixed

 - Avoid issuing unnecessary PATCH requests on Services in Kong during the
   reconciliation loop, which lead to unnecessary Router rebuilds inside Kong.
   [#107](https://github.com/Kong/kubernetes-ingress-controller/pull/107)
 - Fixed the diffing logic for plugin configuration between KongPlugin
   resource in k8s and plugin config in Kong to avoid false positives.
   [#106](https://github.com/Kong/kubernetes-ingress-controller/pull/106)
 - Correctly format IPv6 address for Targets in Kong.
   Thanks @NixM0nk3y for the patch!
   [#118](https://github.com/Kong/kubernetes-ingress-controller/pull/118)


## [0.1.0] - 2018/08/17

#### Breaking Changes

 - :warning: **Declarative Consumers in Kong** Kong consumers can be
   declaratively configured via `KongConsumer` custom resources. Any consumers
   created directly in Kong without a corresponding `KongConsumer` custom
   resource will be deleted by the ingress controller.
   [#81](https://github.com/Kong/kubernetes-ingress-controller/pull/81)

#### Added

 - **Support Upstream TLS** Service in Kong can be configured to use HTTPS
   via `KongIngress` custom resource.
   [#79](https://github.com/Kong/kubernetes-ingress-controller/pull/79)
 - Support for control over protocol(HTTP/HTTPS) to use for ingress traffic
   via `KongIngress` custom resource.
   [#64](https://github.com/Kong/kubernetes-ingress-controller/pull/64)

#### Fixed

 - Multiple SNIs are created in Kong if multiple hosts are specified in TLS
   section of an `Ingress` resource.
   [#76](https://github.com/Kong/kubernetes-ingress-controller/pull/76)
 - Updates to `KongIngress` resource associated with an Ingress
   now updates the corresponding routing properties in Kong.
   [#92](https://github.com/Kong/kubernetes-ingress-controller/pull/92)


## [v0.0.5] - 2018/06/02

#### Added

 - Add support for Kong Enterprise Edition 0.32 and above

## [v0.0.4] and prior

 - The initial versions  were rapildy iterated to deliver
   a working ingress controller.

[2.0.4]: https://github.com/kong/kubernetes-ingress-controller/compare/v2.0.3...v2.0.4
[2.0.3]: https://github.com/kong/kubernetes-ingress-controller/compare/v2.0.2...v2.0.3
[2.0.2]: https://github.com/kong/kubernetes-ingress-controller/compare/v2.0.1...v2.0.2
[2.0.1]: https://github.com/kong/kubernetes-ingress-controller/compare/v2.0.0...v2.0.1
[2.0.0]: https://github.com/kong/kubernetes-ingress-controller/compare/v2.0.0-beta.2...v2.0.0
[1.3.3]: https://github.com/kong/kubernetes-ingress-controller/compare/1.3.2...1.3.3
[1.3.2]: https://github.com/kong/kubernetes-ingress-controller/compare/1.3.1...1.3.2
[1.3.1]: https://github.com/kong/kubernetes-ingress-controller/compare/1.3.0...1.3.1
[1.3.0]: https://github.com/kong/kubernetes-ingress-controller/compare/1.2.0...1.3.0
[1.2.0]: https://github.com/kong/kubernetes-ingress-controller/compare/1.1.1...1.2.0
[1.1.1]: https://github.com/kong/kubernetes-ingress-controller/compare/1.1.0...1.1.1
[1.1.0]: https://github.com/kong/kubernetes-ingress-controller/compare/1.0.0...1.1.0
[1.0.0]: https://github.com/kong/kubernetes-ingress-controller/compare/0.10.0...1.0.0
[0.10.0]: https://github.com/kong/kubernetes-ingress-controller/compare/0.9.1...0.10.0
[0.9.1]: https://github.com/kong/kubernetes-ingress-controller/compare/0.9.0...0.9.1
[0.9.0]: https://github.com/kong/kubernetes-ingress-controller/compare/0.8.1...0.9.0
[0.8.1]: https://github.com/kong/kubernetes-ingress-controller/compare/0.8.0...0.8.1
[0.8.0]: https://github.com/kong/kubernetes-ingress-controller/compare/0.7.1...0.8.0
[0.7.1]: https://github.com/kong/kubernetes-ingress-controller/compare/0.7.0...0.7.1
[0.7.0]: https://github.com/kong/kubernetes-ingress-controller/compare/0.6.2...0.7.0
[0.6.2]: https://github.com/kong/kubernetes-ingress-controller/compare/0.6.1...0.6.2
[0.6.1]: https://github.com/kong/kubernetes-ingress-controller/compare/0.6.0...0.6.1
[0.6.0]: https://github.com/kong/kubernetes-ingress-controller/compare/0.5.0...0.6.0
[0.5.0]: https://github.com/kong/kubernetes-ingress-controller/compare/0.4.0...0.5.0
[0.4.0]: https://github.com/kong/kubernetes-ingress-controller/compare/0.3.0...0.4.0
[0.3.0]: https://github.com/kong/kubernetes-ingress-controller/compare/0.2.2...0.3.0
[0.2.2]: https://github.com/kong/kubernetes-ingress-controller/compare/0.2.1...0.2.2
[0.1.3]: https://github.com/kong/kubernetes-ingress-controller/compare/0.1.2...0.1.3
[0.2.1]: https://github.com/kong/kubernetes-ingress-controller/compare/0.2.0...0.2.1
[0.1.2]: https://github.com/kong/kubernetes-ingress-controller/compare/0.1.1...0.1.2
[0.1.1]: https://github.com/kong/kubernetes-ingress-controller/compare/0.1.0...0.1.1
[0.2.0]: https://github.com/kong/kubernetes-ingress-controller/compare/0.1.0...0.2.0
[0.1.0]: https://github.com/kong/kubernetes-ingress-controller/compare/v0.0.5...0.1.0
[v0.0.5]: https://github.com/kong/kubernetes-ingress-controller/compare/v0.0.4...v0.0.5
[v0.0.4]: https://github.com/kong/kubernetes-ingress-controller/compare/7866a27f268c32c5618fba546da2c73ba74d4a46...v0.0.4<|MERGE_RESOLUTION|>--- conflicted
+++ resolved
@@ -73,23 +73,7 @@
 
 #### Added
 
-<<<<<<< HEAD
-- fix kongClusterPlugin handling for kic 2.0.
-  [#1418](https://github.com/Kong/kubernetes-ingress-controller/pull/1418)
-- profiling using `pprof` is now a standalone HTTP server listening on port 10256.
-  [#1417](https://github.com/Kong/kubernetes-ingress-controller/pull/1417)
-- support for [UDP][kong-udp] via the new `UDPIngress` API.
-- `--watch-namespace` now supports multiple distinct namespaces versus simply
-  supporting all namespaces (the default) or a single namespace. To watch
-  multiple namespaces, use a comma-separated list (for example,
-  `--watch-namespace "namespaceA,namespaceB"`).
-- support for the `konghq.com/host-aliases` annotation.
-  [#1016](https://github.com/Kong/kubernetes-ingress-controller/pull/1016/)
-- Added `--proxy-timeout-seconds` flag to configure the kong client api timeout.
-  [#1401](https://github.com/Kong/kubernetes-ingress-controller/pull/1401)
-=======
 - Builds now produce Red Hat UBI-based images.
->>>>>>> 326399c4
 
 ## [2.0.1] - 2021/10/11
 #### Added
@@ -122,21 +106,6 @@
   [#1671](https://github.com/Kong/kubernetes-ingress-controller/issues/1671)
 - autonegotiation of the Ingress API version (extensions v1beta1, networking
   v1beta1, networking v1) has been disabled. Instead, the user is expected to
-<<<<<<< HEAD
-  set **exactly** one of `--controller-ingress-networkingv1`,
-  `--controller-ingress-networkingv1beta1`,
-  `--controller-ingress-extensionsv1beta1` flags to `enabled`. There will be an
-  `auto` mode implemented soon that will add the autonegotiation capability
-  back.
-
-#### Under the hood
-
-- the controller manager will no longer log multiple entries for `nil` updates
-  to the Kong Admin API. The result is that operators will no longer see multiple
-  "no configuration change, skipping sync to kong" entries for any single update,
-  instead it will only report this `nil` update scenario the first time it is
-  encountered for any particular SHA derived from the configuration contents.
-=======
   set **exactly** one of:
   `--controller-ingress-networkingv1`
   `--controller-ingress-networkingv1beta1`
@@ -167,7 +136,6 @@
   flag has been deprecated and will no longer have any effect, it will be removed
   in a later release.
   [#1304](https://github.com/Kong/kubernetes-ingress-controller/issues/1304)
->>>>>>> 326399c4
 - the `--sync-rate-limit` is now deprecated in favor of `--sync-time-seconds`.
   This functionality no longer blocks goroutines until the provided number of
   seconds has passed to enforce rate limiting, now instead it configures a
