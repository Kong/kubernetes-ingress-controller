--- conflicted
+++ resolved
@@ -490,13 +490,9 @@
 # It should be run only after the cluster has been already prepared to run with KIC.
 .PHONY: _run
 _run:
-<<<<<<< HEAD
 	go build -gcflags="all=-N -l" -o ./controller ./internal/cmd/main.go && \
 		./controller \
-=======
-	go run ./internal/cmd/main.go \
 		--anonymous-reports=false \
->>>>>>> 207810fa
 		--kong-admin-url $(KONG_ADMIN_URL) \
 		--publish-service $(KONG_NAMESPACE)/$(KONG_PROXY_SERVICE) \
 		--kubeconfig $(KUBECONFIG) \
