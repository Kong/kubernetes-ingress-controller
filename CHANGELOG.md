--- conflicted
+++ resolved
@@ -1,5 +1,5 @@
 # Table of Contents
-
+ - [2.8.0](#280)
  - [2.7.0](#270)
  - [2.6.0](#260)
  - [2.5.0](#250)
@@ -52,18 +52,19 @@
  - [0.0.5](#005)
  - [0.0.4 and prior](#004-and-prior)
 
+## [2.8.0]
+
+> Release date: TBD
+
+### Added
+
+- On configuration push to the data plane failure, `ingress_controller_configuration_push_count` Prometheus metric
+  is now reported with `success="false"` and `failure_reason="conflict|other"` labels, enabling distinguishing
+  configuration conflicts from other errors (e.g. transient network errors).
+  [#2965](https://github.com/Kong/kubernetes-ingress-controller/pull/2965)
+
 ## [2.7.0]
 
-<<<<<<< HEAD
-> Release date: TBD 
-
-### Added
-
-- On configuration push to the data plane failure, `ingress_controller_configuration_push_count` Prometheus metric
-  is now reported with `success="false"` and `failure_reason="conflict|other"` labels, enabling distinguishing 
-  configuration conflicts from other errors (e.g. transient network errors). 
-  [#2965](https://github.com/Kong/kubernetes-ingress-controller/pull/2965)
-=======
 > Release date: 2022-09-26
 
 2.7 patches several bugs in 2.6.0. One of these required a breaking change. The
@@ -103,7 +104,6 @@
   versions are EOL, and we advise users to upgrade to Kubernetes 1.22 or later
   before upgrading to KIC 2.6+ or Kong 3.0+.
   [#2970](https://github.com/Kong/kubernetes-ingress-controller/pull/2970)
->>>>>>> faffc1d2
 
 ## [2.6.0]
 
@@ -1988,7 +1988,6 @@
  - The initial versions  were rapildy iterated to deliver
    a working ingress controller.
 
-[2.7.0]: https://github.com/kong/kubernetes-ingress-controller/compare/v2.6.0...v2.7.0
 [2.6.0]: https://github.com/kong/kubernetes-ingress-controller/compare/v2.5.0...v2.6.0
 [2.5.0]: https://github.com/kong/kubernetes-ingress-controller/compare/v2.4.2...v2.5.0
 [2.4.2]: https://github.com/kong/kubernetes-ingress-controller/compare/v2.4.1...v2.4.2
