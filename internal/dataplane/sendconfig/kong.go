--- conflicted
+++ resolved
@@ -17,13 +17,9 @@
 
 // Kong Represents a Kong client and connection information.
 type Kong struct {
-<<<<<<< HEAD
 	Clients []adminapi.Client
-=======
-	Clients []ClientWithPluginStore
 	Config  Config
 }
->>>>>>> 65e07cfb
 
 // Config gathers parameters that are needed for sending configuration to Kong Admin API.
 type Config struct {
@@ -54,16 +50,8 @@
 func New(
 	ctx context.Context,
 	logger logr.Logger,
-<<<<<<< HEAD
 	kongClients []adminapi.Client,
-	v semver.Version,
-	dbMode string,
-	concurrency int,
-	filterTags []string,
-=======
-	kongClients []*adminapi.Client,
 	cfg Config,
->>>>>>> 65e07cfb
 ) Kong {
 	if err := tagsFilteringEnabled(ctx, kongClients); err != nil {
 		logger.Error(err, "tag filtering disabled")
@@ -73,17 +61,12 @@
 	}
 
 	return Kong{
-		Config: cfg,
-		Clients: lo.Map(kongClients, func(client *adminapi.Client, index int) ClientWithPluginStore {
-			return ClientWithPluginStore{
-				Client:            client,
-				PluginSchemaStore: util.NewPluginSchemaStore(client.Client),
-			}
-		}),
+		Config:  cfg,
+		Clients: kongClients,
 	}
 }
 
-func tagsFilteringEnabled(ctx context.Context, kongClients []*adminapi.Client) error {
+func tagsFilteringEnabled(ctx context.Context, kongClients []adminapi.Client) error {
 	var errg errgroup.Group
 	for _, cl := range kongClients {
 		cl := cl
@@ -98,37 +81,5 @@
 			return nil
 		})
 	}
-<<<<<<< HEAD
-	if err := errg.Wait(); err != nil {
-		logger.Error(err, "tag filtering disabled")
-	} else {
-		logger.Info("tag filtering enabled", "tags", filterTags)
-		tags = filterTags
-	}
-
-	return Kong{
-		InMemory:    (dbMode == "off") || (dbMode == ""),
-		Version:     v,
-		FilterTags:  tags,
-		Concurrency: concurrency,
-		Clients:     kongClients,
-	}
-=======
 	return errg.Wait()
-}
-
-type ClientWithPluginStore struct {
-	*adminapi.Client
-	*util.PluginSchemaStore
-	// lastConfigSHA is a checksum of the last successful update to the data-plane
-	lastConfigSHA []byte
-}
-
-func (c *ClientWithPluginStore) SetLastConfigSHA(s []byte) {
-	c.lastConfigSHA = s
-}
-
-func (c *ClientWithPluginStore) LastConfigSHA() []byte {
-	return c.lastConfigSHA
->>>>>>> 65e07cfb
 }