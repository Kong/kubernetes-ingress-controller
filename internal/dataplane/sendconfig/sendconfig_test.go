--- conflicted
+++ resolved
@@ -1,21 +1,8 @@
 package sendconfig
 
 import (
-<<<<<<< HEAD
-	"reflect"
 	"testing"
 
-	"github.com/kong/deck/file"
-=======
-	"errors"
-	"fmt"
-	"net"
-	"net/http"
-	"testing"
-
-	deckutils "github.com/kong/deck/utils"
->>>>>>> 73f51e2a
-	"github.com/kong/go-kong/kong"
 	"github.com/stretchr/testify/assert"
 )
 
