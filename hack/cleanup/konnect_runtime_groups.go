package main

import (
	"context"
	"errors"
	"fmt"
	"net/http"
	"time"

	"github.com/go-logr/logr"
	"github.com/oapi-codegen/runtime/types"
	"github.com/samber/lo"

	cp "github.com/kong/kubernetes-ingress-controller/v2/internal/konnect/controlplanes"
	"github.com/kong/kubernetes-ingress-controller/v2/internal/konnect/roles"
)

const (
	konnectControlPlanesBaseURL     = "https://us.kic.api.konghq.tech/v2"
	konnectControlPlanesLimit       = 100
	konnectRolesBaseURL             = "https://global.api.konghq.tech/v2"
	createdInTestsControlPlaneLabel = "created_in_tests"
	timeUntilControlPlaneOrphaned   = time.Hour
)

<<<<<<< HEAD
// cleanupKonnectRuntimeGroups deletes orphaned runtime groups created by the tests and their roles.
func cleanupKonnectRuntimeGroups(ctx context.Context, log logr.Logger) error {
	rgClient, err := rg.NewClientWithResponses(konnectRuntimeGroupsBaseURL, rg.WithRequestEditorFn(
=======
// cleanupKonnectControlPlanes deletes orphaned control planes created by the tests and their roles.
func cleanupKonnectControlPlanes(ctx context.Context) error {
	cpClient, err := cp.NewClientWithResponses(konnectControlPlanesBaseURL, cp.WithRequestEditorFn(
>>>>>>> a7d258a1
		func(ctx context.Context, req *http.Request) error {
			req.Header.Set("Authorization", "Bearer "+konnectAccessToken)
			return nil
		}),
	)
	if err != nil {
		return fmt.Errorf("failed to create control planes client: %w", err)
	}

<<<<<<< HEAD
	orphanedRGs, err := findOrphanedRuntimeGroups(ctx, log, rgClient)
=======
	orphanedCPs, err := findOrphanedControlPlanes(ctx, cpClient)
>>>>>>> a7d258a1
	if err != nil {
		return fmt.Errorf("failed to find orphaned control planes: %w", err)
	}
<<<<<<< HEAD
	if err := deleteRuntimeGroups(ctx, log, orphanedRGs, rgClient); err != nil {
		return fmt.Errorf("failed to delete runtime groups: %w", err)
=======
	if err := deleteControlPlanes(ctx, orphanedCPs, cpClient); err != nil {
		return fmt.Errorf("failed to delete control planes: %w", err)
>>>>>>> a7d258a1
	}

	// We have to manually delete roles created for the control plane because Konnect doesn't do it automatically.
	// If we don't do it, we will eventually hit a problem with Konnect APIs answering our requests with 504s
	// because of a performance issue when there's too many roles for the account
	// (see https://konghq.atlassian.net/browse/TPS-1319).
	//
	// We can drop this once the automated cleanup is implemented on Konnect side:
	// https://konghq.atlassian.net/browse/TPS-1453.
	rolesClient := roles.NewClient(&http.Client{}, konnectRolesBaseURL, konnectAccessToken)
<<<<<<< HEAD
	rolesToDelete, err := findOrphanedRolesToDelete(ctx, log, orphanedRGs, rolesClient)
=======
	rolesToDelete, err := findOrphanedRolesToDelete(ctx, orphanedCPs, rolesClient)
>>>>>>> a7d258a1
	if err != nil {
		return fmt.Errorf("failed to list control plane roles to delete: %w", err)
	}
<<<<<<< HEAD
	if err := deleteRoles(ctx, log, rolesToDelete, rolesClient); err != nil {
		return fmt.Errorf("failed to delete runtime group roles: %w", err)
=======
	if err := deleteRoles(ctx, rolesToDelete, rolesClient); err != nil {
		return fmt.Errorf("failed to delete control plane roles: %w", err)
>>>>>>> a7d258a1
	}

	return nil
}

<<<<<<< HEAD
// findOrphanedRuntimeGroups finds runtime groups that were created by the tests and are older than timeUntilRuntimeGroupOrphaned.
func findOrphanedRuntimeGroups(ctx context.Context, log logr.Logger, c *rg.ClientWithResponses) ([]types.UUID, error) {
	response, err := c.ListRuntimeGroupsWithResponse(ctx, &rg.ListRuntimeGroupsParams{
		PageSize: lo.ToPtr(konnectRuntimeGroupsLimit),
=======
// findOrphanedControlPlanes finds control planes that were created by the tests and are older than timeUntilControlPlaneOrphaned.
func findOrphanedControlPlanes(ctx context.Context, c *cp.ClientWithResponses) ([]types.UUID, error) {
	response, err := c.ListControlPlanesWithResponse(ctx, &cp.ListControlPlanesParams{
		PageSize: lo.ToPtr(konnectControlPlanesLimit),
>>>>>>> a7d258a1
	})
	if err != nil {
		return nil, fmt.Errorf("failed to list control planes: %w", err)
	}
	if response.JSON200 == nil {
		return nil, fmt.Errorf("failed to list control planes, status: %s, body: %s", response.Status(), string(response.Body))
	}
	if response.JSON200 == nil || response.JSON200.Data == nil {
		return nil, fmt.Errorf("no data in the response, status: %s, body: %s", response.Status(), string(response.Body))
	}

<<<<<<< HEAD
	var orphanedRuntimeGroups []types.UUID
	for _, runtimeGroup := range *response.JSON200.Data {
		if runtimeGroup.Labels == nil || (*runtimeGroup.Labels)[createdInTestsRuntimeGroupLabel] != "true" {
			log.Info("runtime group was not created by the tests, skipping", "name", *runtimeGroup.Name)
			continue
		}
		if runtimeGroup.CreatedAt == nil {
			log.Info("runtime group has no creation timestamp, skipping", "name", *runtimeGroup.Name)
=======
	var orphanedControlPlanes []types.UUID
	for _, ControlPlane := range *response.JSON200.Data {
		if ControlPlane.Labels == nil || (*ControlPlane.Labels)[createdInTestsControlPlaneLabel] != "true" {
			log.Infof("control plane %s was not created by the tests, skipping\n", *ControlPlane.Name)
			continue
		}
		if ControlPlane.CreatedAt == nil {
			log.Infof("control plane %s has no creation timestamp, skipping\n", *ControlPlane.Name)
>>>>>>> a7d258a1
			continue
		}
		orphanedAfter := (*ControlPlane.CreatedAt).Add(timeUntilControlPlaneOrphaned)
		if !time.Now().After(orphanedAfter) {
<<<<<<< HEAD
			log.Info("runtime group is not old enough to be considered orphaned, skipping", "name", *runtimeGroup.Name, "created_at", *runtimeGroup.CreatedAt)
=======
			log.Infof("control plane %s is not old enough to be considered orphaned, created at %s, skipping\n", *ControlPlane.Name, *ControlPlane.CreatedAt)
>>>>>>> a7d258a1
			continue
		}
		orphanedControlPlanes = append(orphanedControlPlanes, *ControlPlane.Id)
	}
	return orphanedControlPlanes, nil
}

<<<<<<< HEAD
// deleteRuntimeGroups deletes runtime groups by their IDs.
func deleteRuntimeGroups(ctx context.Context, log logr.Logger, rgsIDs []types.UUID, c *rg.ClientWithResponses) error {
	if len(rgsIDs) < 1 {
		log.Info("no runtime groups to clean up")
=======
// deleteControlPlanes deletes control planes by their IDs.
func deleteControlPlanes(ctx context.Context, cpsIDs []types.UUID, c *cp.ClientWithResponses) error {
	if len(cpsIDs) < 1 {
		log.Info("no control planes to clean up")
>>>>>>> a7d258a1
		return nil
	}

	var errs []error
<<<<<<< HEAD
	for _, rgID := range rgsIDs {
		log.Info("deleting runtime group", "name", rgID)
		if _, err := c.DeleteRuntimeGroupWithResponse(ctx, rgID); err != nil {
			errs = append(errs, fmt.Errorf("failed to delete runtime group %s: %w", rgID, err))
=======
	for _, cpID := range cpsIDs {
		log.Infof("deleting control plane %s\n", cpID)
		if _, err := c.DeleteControlPlaneWithResponse(ctx, cpID); err != nil {
			errs = append(errs, fmt.Errorf("failed to delete control plane %s: %w", cpID, err))
>>>>>>> a7d258a1
		}
	}
	return errors.Join(errs...)
}

<<<<<<< HEAD
// findOrphanedRolesToDelete gets a list of roles that belong to the orphaned runtime groups.
func findOrphanedRolesToDelete(ctx context.Context, log logr.Logger, orphanedRGsIDs []types.UUID, rolesClient *roles.Client) ([]string, error) {
	if len(orphanedRGsIDs) < 1 {
		log.Info("no runtime groups to clean up, skipping listing roles")
=======
// findOrphanedRolesToDelete gets a list of roles that belong to the orphaned control planes.
func findOrphanedRolesToDelete(ctx context.Context, orphanedCPsIDs []types.UUID, rolesClient *roles.Client) ([]string, error) {
	if len(orphanedCPsIDs) < 1 {
		log.Info("no control planes to clean up, skipping listing roles")
>>>>>>> a7d258a1
		return nil, nil
	}

	existingRoles, err := rolesClient.ListControlPlanesRoles(ctx)
	if err != nil {
		return nil, fmt.Errorf("failed to list control plane roles: %w", err)
	}

	var rolesIDsToDelete []string
	for _, role := range existingRoles {
		belongsToOrphanedControlPlane := lo.ContainsBy(orphanedCPsIDs, func(cpID types.UUID) bool {
			return cpID.String() == role.EntityID
		})
<<<<<<< HEAD
		if !belongsToOrphanedRuntimeGroup {
			log.Info("role is not assigned to an orphaned runtime group, skipping", "id", role.ID)
=======
		if !belongsToOrphanedControlPlane {
			log.Infof("role %s is not assigned to an orphaned control plane, skipping\n", role.ID)
>>>>>>> a7d258a1
			continue
		}
		rolesIDsToDelete = append(rolesIDsToDelete, role.ID)
	}
	return rolesIDsToDelete, nil
}

// deleteRoles deletes roles by their IDs.
func deleteRoles(ctx context.Context, log logr.Logger, rolesIDsToDelete []string, rolesClient *roles.Client) error {
	if len(rolesIDsToDelete) == 0 {
		log.Info("no roles to delete")
		return nil
	}

	var errs []error
	for _, roleID := range rolesIDsToDelete {
		log.Info("deleting role", "id", roleID)
		if err := rolesClient.DeleteRole(ctx, roleID); err != nil {
			errs = append(errs, fmt.Errorf("failed to delete role %s: %w", roleID, err))
		}
	}

	return errors.Join(errs...)
}<|MERGE_RESOLUTION|>--- conflicted
+++ resolved
@@ -23,15 +23,9 @@
 	timeUntilControlPlaneOrphaned   = time.Hour
 )
 
-<<<<<<< HEAD
-// cleanupKonnectRuntimeGroups deletes orphaned runtime groups created by the tests and their roles.
-func cleanupKonnectRuntimeGroups(ctx context.Context, log logr.Logger) error {
-	rgClient, err := rg.NewClientWithResponses(konnectRuntimeGroupsBaseURL, rg.WithRequestEditorFn(
-=======
 // cleanupKonnectControlPlanes deletes orphaned control planes created by the tests and their roles.
-func cleanupKonnectControlPlanes(ctx context.Context) error {
+func cleanupKonnectControlPlanes(ctx context.Context, log logr.Logger) error {
 	cpClient, err := cp.NewClientWithResponses(konnectControlPlanesBaseURL, cp.WithRequestEditorFn(
->>>>>>> a7d258a1
 		func(ctx context.Context, req *http.Request) error {
 			req.Header.Set("Authorization", "Bearer "+konnectAccessToken)
 			return nil
@@ -41,21 +35,12 @@
 		return fmt.Errorf("failed to create control planes client: %w", err)
 	}
 
-<<<<<<< HEAD
-	orphanedRGs, err := findOrphanedRuntimeGroups(ctx, log, rgClient)
-=======
-	orphanedCPs, err := findOrphanedControlPlanes(ctx, cpClient)
->>>>>>> a7d258a1
+	orphanedCPs, err := findOrphanedControlPlanes(ctx, log, cpClient)
 	if err != nil {
 		return fmt.Errorf("failed to find orphaned control planes: %w", err)
 	}
-<<<<<<< HEAD
-	if err := deleteRuntimeGroups(ctx, log, orphanedRGs, rgClient); err != nil {
-		return fmt.Errorf("failed to delete runtime groups: %w", err)
-=======
-	if err := deleteControlPlanes(ctx, orphanedCPs, cpClient); err != nil {
+	if err := deleteControlPlanes(ctx, log, orphanedCPs, cpClient); err != nil {
 		return fmt.Errorf("failed to delete control planes: %w", err)
->>>>>>> a7d258a1
 	}
 
 	// We have to manually delete roles created for the control plane because Konnect doesn't do it automatically.
@@ -66,37 +51,21 @@
 	// We can drop this once the automated cleanup is implemented on Konnect side:
 	// https://konghq.atlassian.net/browse/TPS-1453.
 	rolesClient := roles.NewClient(&http.Client{}, konnectRolesBaseURL, konnectAccessToken)
-<<<<<<< HEAD
-	rolesToDelete, err := findOrphanedRolesToDelete(ctx, log, orphanedRGs, rolesClient)
-=======
-	rolesToDelete, err := findOrphanedRolesToDelete(ctx, orphanedCPs, rolesClient)
->>>>>>> a7d258a1
+	rolesToDelete, err := findOrphanedRolesToDelete(ctx, log, orphanedCPs, rolesClient)
 	if err != nil {
 		return fmt.Errorf("failed to list control plane roles to delete: %w", err)
 	}
-<<<<<<< HEAD
 	if err := deleteRoles(ctx, log, rolesToDelete, rolesClient); err != nil {
-		return fmt.Errorf("failed to delete runtime group roles: %w", err)
-=======
-	if err := deleteRoles(ctx, rolesToDelete, rolesClient); err != nil {
 		return fmt.Errorf("failed to delete control plane roles: %w", err)
->>>>>>> a7d258a1
 	}
 
 	return nil
 }
 
-<<<<<<< HEAD
-// findOrphanedRuntimeGroups finds runtime groups that were created by the tests and are older than timeUntilRuntimeGroupOrphaned.
-func findOrphanedRuntimeGroups(ctx context.Context, log logr.Logger, c *rg.ClientWithResponses) ([]types.UUID, error) {
-	response, err := c.ListRuntimeGroupsWithResponse(ctx, &rg.ListRuntimeGroupsParams{
-		PageSize: lo.ToPtr(konnectRuntimeGroupsLimit),
-=======
 // findOrphanedControlPlanes finds control planes that were created by the tests and are older than timeUntilControlPlaneOrphaned.
-func findOrphanedControlPlanes(ctx context.Context, c *cp.ClientWithResponses) ([]types.UUID, error) {
+func findOrphanedControlPlanes(ctx context.Context, log logr.Logger, c *cp.ClientWithResponses) ([]types.UUID, error) {
 	response, err := c.ListControlPlanesWithResponse(ctx, &cp.ListControlPlanesParams{
 		PageSize: lo.ToPtr(konnectControlPlanesLimit),
->>>>>>> a7d258a1
 	})
 	if err != nil {
 		return nil, fmt.Errorf("failed to list control planes: %w", err)
@@ -108,34 +77,19 @@
 		return nil, fmt.Errorf("no data in the response, status: %s, body: %s", response.Status(), string(response.Body))
 	}
 
-<<<<<<< HEAD
-	var orphanedRuntimeGroups []types.UUID
-	for _, runtimeGroup := range *response.JSON200.Data {
-		if runtimeGroup.Labels == nil || (*runtimeGroup.Labels)[createdInTestsRuntimeGroupLabel] != "true" {
-			log.Info("runtime group was not created by the tests, skipping", "name", *runtimeGroup.Name)
-			continue
-		}
-		if runtimeGroup.CreatedAt == nil {
-			log.Info("runtime group has no creation timestamp, skipping", "name", *runtimeGroup.Name)
-=======
 	var orphanedControlPlanes []types.UUID
 	for _, ControlPlane := range *response.JSON200.Data {
 		if ControlPlane.Labels == nil || (*ControlPlane.Labels)[createdInTestsControlPlaneLabel] != "true" {
-			log.Infof("control plane %s was not created by the tests, skipping\n", *ControlPlane.Name)
+			log.Info("control plane was not created by the tests, skipping", "name", *ControlPlane.Name)
 			continue
 		}
 		if ControlPlane.CreatedAt == nil {
-			log.Infof("control plane %s has no creation timestamp, skipping\n", *ControlPlane.Name)
->>>>>>> a7d258a1
+			log.Info("control plane has no creation timestamp, skipping", "name", *ControlPlane.Name)
 			continue
 		}
 		orphanedAfter := (*ControlPlane.CreatedAt).Add(timeUntilControlPlaneOrphaned)
 		if !time.Now().After(orphanedAfter) {
-<<<<<<< HEAD
-			log.Info("runtime group is not old enough to be considered orphaned, skipping", "name", *runtimeGroup.Name, "created_at", *runtimeGroup.CreatedAt)
-=======
-			log.Infof("control plane %s is not old enough to be considered orphaned, created at %s, skipping\n", *ControlPlane.Name, *ControlPlane.CreatedAt)
->>>>>>> a7d258a1
+			log.Info("control plane is not old enough to be considered orphaned, skipping", "name", *ControlPlane.Name, "created_at", *ControlPlane.CreatedAt)
 			continue
 		}
 		orphanedControlPlanes = append(orphanedControlPlanes, *ControlPlane.Id)
@@ -143,48 +97,27 @@
 	return orphanedControlPlanes, nil
 }
 
-<<<<<<< HEAD
-// deleteRuntimeGroups deletes runtime groups by their IDs.
-func deleteRuntimeGroups(ctx context.Context, log logr.Logger, rgsIDs []types.UUID, c *rg.ClientWithResponses) error {
-	if len(rgsIDs) < 1 {
-		log.Info("no runtime groups to clean up")
-=======
 // deleteControlPlanes deletes control planes by their IDs.
-func deleteControlPlanes(ctx context.Context, cpsIDs []types.UUID, c *cp.ClientWithResponses) error {
+func deleteControlPlanes(ctx context.Context, log logr.Logger, cpsIDs []types.UUID, c *cp.ClientWithResponses) error {
 	if len(cpsIDs) < 1 {
 		log.Info("no control planes to clean up")
->>>>>>> a7d258a1
 		return nil
 	}
 
 	var errs []error
-<<<<<<< HEAD
-	for _, rgID := range rgsIDs {
-		log.Info("deleting runtime group", "name", rgID)
-		if _, err := c.DeleteRuntimeGroupWithResponse(ctx, rgID); err != nil {
-			errs = append(errs, fmt.Errorf("failed to delete runtime group %s: %w", rgID, err))
-=======
 	for _, cpID := range cpsIDs {
-		log.Infof("deleting control plane %s\n", cpID)
+		log.Info("deleting control plane", "name", cpID)
 		if _, err := c.DeleteControlPlaneWithResponse(ctx, cpID); err != nil {
 			errs = append(errs, fmt.Errorf("failed to delete control plane %s: %w", cpID, err))
->>>>>>> a7d258a1
 		}
 	}
 	return errors.Join(errs...)
 }
 
-<<<<<<< HEAD
-// findOrphanedRolesToDelete gets a list of roles that belong to the orphaned runtime groups.
-func findOrphanedRolesToDelete(ctx context.Context, log logr.Logger, orphanedRGsIDs []types.UUID, rolesClient *roles.Client) ([]string, error) {
-	if len(orphanedRGsIDs) < 1 {
-		log.Info("no runtime groups to clean up, skipping listing roles")
-=======
 // findOrphanedRolesToDelete gets a list of roles that belong to the orphaned control planes.
-func findOrphanedRolesToDelete(ctx context.Context, orphanedCPsIDs []types.UUID, rolesClient *roles.Client) ([]string, error) {
+func findOrphanedRolesToDelete(ctx context.Context, log logr.Logger, orphanedCPsIDs []types.UUID, rolesClient *roles.Client) ([]string, error) {
 	if len(orphanedCPsIDs) < 1 {
 		log.Info("no control planes to clean up, skipping listing roles")
->>>>>>> a7d258a1
 		return nil, nil
 	}
 
@@ -198,13 +131,8 @@
 		belongsToOrphanedControlPlane := lo.ContainsBy(orphanedCPsIDs, func(cpID types.UUID) bool {
 			return cpID.String() == role.EntityID
 		})
-<<<<<<< HEAD
-		if !belongsToOrphanedRuntimeGroup {
-			log.Info("role is not assigned to an orphaned runtime group, skipping", "id", role.ID)
-=======
 		if !belongsToOrphanedControlPlane {
-			log.Infof("role %s is not assigned to an orphaned control plane, skipping\n", role.ID)
->>>>>>> a7d258a1
+			log.Info("role is not assigned to an orphaned control plane, skipping", "id", role.ID)
 			continue
 		}
 		rolesIDsToDelete = append(rolesIDsToDelete, role.ID)
