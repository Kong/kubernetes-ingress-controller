--- conflicted
+++ resolved
@@ -102,11 +102,9 @@
   performance benefits, however, so labeling plugin configuration Secrets and
   enabling the filter is recommended as soon as is convenient.
   [#5856](https://github.com/Kong/kubernetes-ingress-controller/pull/5856)
-<<<<<<< HEAD
 - Dynamically set the proxy protocol of GRPCRoute to `grpc` or `grpcs` based on the port listened by Gateway.
   If you don't set the protocol for Service via "konghq.com/protocol" annotation, Kong will use `grpc` instead of `grpcs`.
   [#5776](https://github.com/Kong/kubernetes-ingress-controller/pull/5776)
-=======
 - The `/debug/config/failed` and `/debug/config/successful` diagnostic
   endpoints now nest configuration dumps under a `config` key. These endpoints
   previously returned the configuration dump at the root. They now return
@@ -114,7 +112,6 @@
   impact normal usage, but if you scrape these endpoints, be aware that their
   output format has changed.
   [#6101](https://github.com/Kong/kubernetes-ingress-controller/pull/6101)
->>>>>>> 8a886857
 
 ### Added
 
