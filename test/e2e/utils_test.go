--- conflicted
+++ resolved
@@ -5,6 +5,7 @@
 import (
 	"bytes"
 	"context"
+	"errors"
 	"fmt"
 	"io"
 	"net"
@@ -16,6 +17,8 @@
 	"testing"
 	"time"
 
+	"github.com/blang/semver/v4"
+	"github.com/kong/go-kong/kong"
 	"github.com/kong/kubernetes-testing-framework/pkg/clusters/types/gke"
 	"github.com/kong/kubernetes-testing-framework/pkg/environments"
 	"github.com/phayes/freeport"
@@ -26,6 +29,8 @@
 	metav1 "k8s.io/apimachinery/pkg/apis/meta/v1"
 	k8stypes "k8s.io/apimachinery/pkg/types"
 	"k8s.io/apimachinery/pkg/util/intstr"
+
+	"github.com/kong/kubernetes-ingress-controller/v2/test/internal/testenv"
 )
 
 const (
@@ -147,34 +152,16 @@
 			t.Logf("failed patching controller liveness (%v), using default manifest %v", err, baseManifestPath)
 			return manifestsReader
 		}
-<<<<<<< HEAD
-
-		if testenv.KongImageTag() != "" {
-			patchReadinessProbeRange := kong.MustNewRange("<" + statusReadyProbeMinimalKongVersion.String())
-			kongVersion, err := getKongVersionFromOverrideTag()
-			// If we could not get version from kong image, assume they are latest.
-			// So we do not patch the readiness probe path to the legacy path `/status`.
-			if err == nil && patchReadinessProbeRange(kongVersion) {
-				manifestsReader, err = patchReadinessProbePath(manifestsReader, deployments.ProxyNN, "/status")
-				if err != nil {
-					t.Logf("failed patching controller readiness (%v), using default manifest %v", err, baseManifestPath)
-					return manifestsReader
-				}
-			}
-		}
-
-=======
->>>>>>> 93c1a9c2
+
 	}
 
 	return manifestsReader
 }
 
-<<<<<<< HEAD
 // extractVersionFromImage extracts semver of image from image tag. If tag is not given,
 // or is not in a semver format, it returns an error.
 // for example: kong/kubernetes-ingress-controller:2.9.3 => semver.Version{Major:2,Minor:9,Patch:3}.
-func extractVersionFromImage(imageName string) (semver.Version, error) {
+func extractVersionFromImage(imageName string) (semver.Version, error) { //nolint:unused
 	split := strings.Split(imageName, ":")
 	if len(split) < 2 {
 		return semver.Version{}, fmt.Errorf("could not parse override image '%s', expected <repo>:<tag> format", imageName)
@@ -192,7 +179,7 @@
 // below the minVersion.
 // if the override KIC image is not set, it assumes that the latest image is used, so it never skips
 // the test if override image is not given.
-func skipTestIfControllerVersionBelow(t *testing.T, minVersion semver.Version) {
+func skipTestIfControllerVersionBelow(t *testing.T, minVersion semver.Version) { //nolint:unused
 	if testenv.ControllerImageTag() == "" {
 		return
 	}
@@ -208,36 +195,7 @@
 	}
 }
 
-// getDBLessTestManifestByControllerImageEnv gets the proper manifest for dbless deployment.
-// It takes into account the TEST_CONTROLLER_IMAGE and TEST_CONTROLLER_TAG environment variables.
-// This is needed because KIC does not support Gateway Discovery in versions below 2.9,
-// and hence we need to use the legacy manifest for those versions.
-func getDBLessTestManifestByControllerImageEnv(t *testing.T) string {
-	t.Helper()
-
-	// if no version specified, we assume that we are using the latest version of KIC.
-	if testenv.ControllerImageTag() == "" {
-		return dblessPath
-	}
-
-	v, err := extractVersionFromImage(testenv.ControllerImageTag())
-	// assume using latest version if failed to extract version from image tag.
-	if err != nil {
-		t.Logf("could not extract version from controller image: %v, assume using the latest version", err)
-		return dblessPath
-	}
-	// If KIC version is lower than the minimum version that enables gateway discovery, use the legacy manifest.
-	if v.LE(gatewayDiscoveryMinimalVersion) {
-		return dblessLegacyPath
-	}
-	return dblessPath
-}
-
 // patchGatewayImageFromEnv will optionally replace a default controller image in manifests with env overrides.
-=======
-// patchGatewayImageFromEnv will optionally replace a default controller image in manifests with `kongImageOverride`
->>>>>>> 93c1a9c2
-// if it's set.
 func patchGatewayImageFromEnv(t *testing.T, manifestsReader io.Reader) (io.Reader, error) {
 	t.Helper()
 
@@ -271,10 +229,9 @@
 	return manifestReader, nil
 }
 
-<<<<<<< HEAD
 // getKongVersionFromOverrideTag parses Kong version from env effective version or override tag. The effective version
 // takes precedence.
-func getKongVersionFromOverrideTag() (kong.Version, error) {
+func getKongVersionFromOverrideTag() (kong.Version, error) { //nolint:unused
 	if kongEffectiveVersion := testenv.KongEffectiveVersion(); kongEffectiveVersion != "" {
 		return kong.ParseSemanticVersion(kongEffectiveVersion)
 	}
@@ -286,8 +243,6 @@
 	return kong.ParseSemanticVersion(testenv.KongTag())
 }
 
-=======
->>>>>>> 93c1a9c2
 // getKongProxyIP takes a Service with Kong proxy ports and returns and its IP, or fails the test if it cannot.
 func getKongProxyIP(ctx context.Context, t *testing.T, env environments.Environment) string {
 	t.Helper()
