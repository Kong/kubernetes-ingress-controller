# Table of Contents

 - [2.0.0-alpha.2](#200-alpha2---tbd)
 - [2.0.0-alpha.1](#200-alpha1---20210527)
 - [1.3.1](#131---20210603)
 - [1.3.0](#130---20210527)
 - [1.2.0](#120---20210324)
 - [1.1.1](#111---20210107)
 - [1.1.0](#110---20201209)
 - [1.0.0](#100---20201005)
 - [0.10.0](#0100---20200915)
 - [0.9.1](#091---20200608)
 - [0.9.0](#090---20200526)
 - [0.8.1](#081---20200415)
 - [0.8.0](#080---20200325)
 - [0.7.1](#071---20200131)
 - [0.7.0](#070---20200106)
 - [0.6.2](#062---20191113)
 - [0.6.1](#061---20191009)
 - [0.6.0](#060---20190917)
 - [0.5.0](#050---20190625)
 - [0.4.0](#040---20190424)
 - [0.3.0](#030---20190108)
 - [0.2.2](#022---20181109)
 - [0.1.3](#013---20181109)
 - [0.2.1](#021---20181026)
 - [0.1.2](#012---20181026)
 - [0.1.1](#011---20180926)
 - [0.2.0](#020---20180921)
 - [0.1.0](#010---20180817)
 - [0.0.5](#005---20180602)
 - [0.0.4 and prior](#004-and-prior)

<<<<<<< HEAD
## [2.0.0-alpha.2] - TBD

#### Fixed

- KongClusterPlugins are properly treated as cluster resources and apply
  properly in 2.x.
  [#1418](https://github.com/Kong/kubernetes-ingress-controller/pull/1418)
- 2.x now loads Secrets properly. This fixes certificate support on Ingress,
  and should address other Secret-based configuration (custom entities,
  `ConfigFrom` in KongPlugins, etc.)
  [#1439](https://github.com/Kong/kubernetes-ingress-controller/pull/1439)

#### Added
- Profiling using `pprof` is now a standalone HTTP server listening on port 10256.
  [#1417](https://github.com/Kong/kubernetes-ingress-controller/pull/1417)

=======
## [2.0.0-alpha.2] - 2021/06

#### Added
- knative API - Full Feature Parity
 [#1148] (https://github.com/Kong/kubernetes-ingress-controller/pull/1396)
>>>>>>> 33cf1c59

## [2.0.0-alpha.1] - 2021/05/27

**NOTE**: This is a draft of release notes for the next major version to be
released and the release notes may change significantly before then.

#### Added

- support for [UDP][kong-udp] via the new `UDPIngress` API.
- `--watch-namespace` now supports multiple distinct namespaces versus simply
  supporting all namespaces (the default) or a single namespace. To watch
  multiple namespaces, use a comma-separated list (for example,
  `--watch-namespace "namespaceA,namespaceB"`).
- support for the `konghq.com/host-aliases` annotation.
  [#1016](https://github.com/Kong/kubernetes-ingress-controller/pull/1016/)
- Added `--proxy-timeout-seconds` flag to configure the kong client api timeout.
  [#1401](https://github.com/Kong/kubernetes-ingress-controller/pull/1401)

[kong-udp]:https://konghq.com/blog/kong-gateway-2-2-released/#UDP-Support

#### Breaking changes

- support for "classless" ingress types has been removed: the controller flags
  `--process-classless-ingress-v1beta1`, `--process-classless-ingress-v1` and
  `--process-classless-kong-consumer` flags are no longer valid
- autonegotiation of the Ingress API version (extensions v1beta1, networking
  v1beta1, networking v1) has been disabled. Instead, the user is expected to
  set **exactly** one of `--controller-ingress-networkingv1`,
  `--controller-ingress-networkingv1beta1`,
  `--controller-ingress-extensionsv1beta1` flags to `enabled`. There will be an
  `auto` mode implemented soon that will add the autonegotiation capability
  back.

#### Under the hood

- the controller manager will no longer log multiple entries for `nil` updates
  to the Kong Admin API. The result is that operators will no longer see multiple
  "no configuration change, skipping sync to kong" entries for any single update,
  instead it will only report this `nil` update scenario the first time it is
  encountered for any particular SHA derived from the configuration contents.
- the `--sync-rate-limit` is now deprecated in favor of `--sync-time-seconds`.
  This functionality no longer blocks goroutines until the provided number of
  seconds has passed to enforce rate limiting, now instead it configures a
  non-blocking [time.Ticker][go-tick] that runs at the provided seconds
  interval. Input remains a float that indicates seconds.
- project layout for contributions has been changed: this project now uses the
  [Kubebuilder SDK][kubebuilder] and there are layout changes and
  configurations specific to the new build environment.
- controller architecture has been changed: each API type now has an
  independent controller implementation and all controllers now utilize
  [controller-runtime][controller-runtime].
- full integration testing in [Golang][go] has been added for testing APIs and
  controllers on a fully featured Kubernetes cluster, this is now supported by
  the new [Kong Kubernetes Testing Framework (KTF)][ktf] project and now runs
  as part of CI.
- the mechanism for caching and resolving Kong Admin `/config` configurations
  when running in `DBLESS` mode has been reimplemented to enable fine-tuned
  configuration options in later iterations.
- contains the refactored admission webhook server. The server key and
  certificate flags have improved semantics: the default flag value is no
  longer the default path, but an empty string. When both key/cert value flags
  and key/cert file flags remain unset, KIC will read cert/key files from the
  default paths, as said in the flag descriptions. This change should not
  affect any existing configuration - in all configuration cases, behavior is
  expected to remain unchanged.
- taking configuration values from environment variables no longer uses Viper.

[go-tick]:https://golang.org/pkg/time/#Ticker
[kubebuilder]:https://github.com/kubernetes-sigs/kubebuilder
[controller-runtime]:https://github.com/kubernetes-sigs/controller-runtime
[go]:https://golang.org
[ktf]:https://github.com/kong/kubernetes-testing-framework

## [1.3.1] - 2021/06/03

#### Fixed

- fixed a bug that now stops `v1.3.x` releases from advertising themselves as `v2` if manually built with default configurations.

#### Under the hood

- Upgraded CI dependencies
- Some cleanup iterations on RELEASE.md release process

## [1.3.0] - 2021/05/27

#### Added

- support for the `konghq.com/host-aliases` annotation.
  [#1016](https://github.com/Kong/kubernetes-ingress-controller/pull/1016/)

#### Fixed

- Sort SNIs and certificates consistently to avoid an issue with unnecessary
  configuration re-syncs.
  [#1268](https://github.com/Kong/kubernetes-ingress-controller/pull/1268/)

#### Under the hood

- Upgraded various dependencies.

## [1.2.0] - 2021/03/24

#### Added

- Ingresses now support `konghq.com/request-buffering` and
  `konghq.com/response-buffering` annotations, which set the
  `request-buffering` and `response-buffering` settings on associated Kong
  routes.
  [#1016](https://github.com/Kong/kubernetes-ingress-controller/pull/1016/)
- Added `--dump-config` flag to dump generated Kong configuration to a
  temporary file to debug issues where the controller generates unexpected
  configuration or unacceptable configuration. When set to `enabled` it redacts
  sensitive values (credentials and certificate keys), and when set to
  `sensitive`, it includes all configuration.
  [#991](https://github.com/Kong/kubernetes-ingress-controller/pull/991/)
- Added support for mtls-auth plugin credentials (requires Enterprise 2.3.2.0
  or newer).
  [#1078](https://github.com/Kong/kubernetes-ingress-controller/pull/1078/)
- The KongClusterPlugin CRD is now optional, for installation in clusters
  where KIC administrators do not have cluster-wide permissions.

#### Fixed

- The admission webhook can now validate KongPlugin configurations stored in a
  Secret.
  [#1036](https://github.com/Kong/kubernetes-ingress-controller/pull/1036/)

#### Under the hood

- Build configuration allows target architectures other than `amd64`. Note that
  other architectures are not officially supported.
  [#1046](https://github.com/Kong/kubernetes-ingress-controller/pull/1046/)
- Updated to Go 1.16. Make sure to update your Go version if you build your own
  controller binaries.
  [#1110](https://github.com/Kong/kubernetes-ingress-controller/pull/1110/)
- Refactored synchronization loop into more discrete components and created
  packages for them.
  [#1027](https://github.com/Kong/kubernetes-ingress-controller/pull/1027/)
  [#1029](https://github.com/Kong/kubernetes-ingress-controller/pull/1029/)
- Broad refactoring (with the purpose of exposing KIC's logic as libraries), in preparation for an architectural upgrade of KIC to a [kubebuilder](https://github.com/kubernetes-sigs/kubebuilder)-based
  implementation of the controller (expected to be released as KIC v2.0).
  [#1037](https://github.com/Kong/kubernetes-ingress-controller/pull/1037/)
- Added a Go-based integration test environment and initial set of tests.
  [#1102](https://github.com/Kong/kubernetes-ingress-controller/pull/1102/)
- CI improvements check test coverage for PRs and automaticall open PRs for
  dependency updates.
- Upgraded almost all Go library dependencies (from now on, using Dependabot to ensure that minor releases use the newest versions available).

## [1.1.1] - 2021/01/07

#### Fixed

- Ingress controller now correctly sets ports for ExternalName services [#985](https://github.com/Kong/kubernetes-ingress-controller/pull/985)
- TCPIngress CRD: removed the duplicated subresource YAML key [#997](https://github.com/Kong/kubernetes-ingress-controller/pull/997)

#### Deprecated

- Removed Helm 2 installation instructions because Helm 2 is EOL. Use Helm 3 instead. [#993](https://github.com/Kong/kubernetes-ingress-controller/pull/993)

## [1.1.0] - 2020/12/09

#### Breaking changes

- The controller no longer supports Cassandra-backed Kong clusters, following
  deprecation in 0.9.0. You must migrate to a Postgres-backed or DB-less
  cluster before upgrading to 1.1.0. The controller will restore configuration
  from Kubernetes resources (Ingresses, Services, KongPlugins, etc.) into the
  new datastore automatically. Kong Enterprise users with
  non-controller-managed configuration (Portal configuration, RBAC
  configuration, etc.) will need to migrate that configuration manually.
  [#974](https://github.com/Kong/kubernetes-ingress-controller/pull/974)

#### Added

- The default Kong version is now 2.2.x and the default Kong Enterprise version
  is now 2.2.0.0.
  [#932](https://github.com/Kong/kubernetes-ingress-controller/pull/932)
  [#965](https://github.com/Kong/kubernetes-ingress-controller/pull/965)
- The default worker count is now 2 instead of 1. This avoids request latency
  during blocking configuration changes.
  [#957](https://github.com/Kong/kubernetes-ingress-controller/pull/957)
- Knative Services now support `konghq.com/override` (for attaching
  KongIngress resources).
  [#908](https://github.com/Kong/kubernetes-ingress-controller/pull/908)
- Added the `konghq.com/snis` Ingress annotation. This populates SNI
  configuration on the routes derived from the annotated Ingress.
  [#863](https://github.com/Kong/kubernetes-ingress-controller/pull/863)

#### Fixed

- The controller now correctly prints the affected Service name when logging
  warnings about Services without any endpoints.
  [#915](https://github.com/Kong/kubernetes-ingress-controller/pull/915)
- Credentials that lack critical fields no longer result in a panic.
  [#944](https://github.com/Kong/kubernetes-ingress-controller/pull/944)

## [1.0.0] - 2020/10/05

#### Breaking changes

- The controller no longer supports versions of Kong prior to 2.0.0.
  [#875](https://github.com/Kong/kubernetes-ingress-controller/pull/875)
- Deprecated 0.x.x flags are no longer supported. Please see [the documentation
  changes](https://github.com/Kong/kubernetes-ingress-controller/pull/866/files#diff-9a686fb3bf9c18ab81952a0933fb5c00)
  for a complete list of removed flags and their replacements. Note that this
  change applies to both flags and their equivalent environment variables, e.g.
  for `--admin-header`, if you set `CONTROLLER_ADMIN_HEADER`, you should now
  use `CONTROLLER_KONG_ADMIN_HEADER`.
  [#866](https://github.com/Kong/kubernetes-ingress-controller/pull/866)
- KongCredential custom resources are no longer supported. You should convert
  any KongCredential resources to [credential Secrets](https://docs.konghq.com/kubernetes-ingress-controller/1.0.x/guides/using-consumer-credential-resource/#provision-a-consumer)
  before upgrading to 1.0.0.
  [#862](https://github.com/Kong/kubernetes-ingress-controller/pull/862)
- Deprecated 0.x.x annotations are no longer supported. Please see [the
  documentation changes](https://github.com/Kong/kubernetes-ingress-controller/pull/873/files#diff-777e08783d63482620961c4f93a1e1f6)
  for a complete list of removed annotations and their replacements.
  [#873](https://github.com/Kong/kubernetes-ingress-controller/pull/873)

#### Added

- The controller Docker registry now has minor version tags. These always point
  to the latest patch release for a given minor version, e.g. if `1.0.3` is the
  latest patch release for the `1.0.x` series, the `1.0` Docker tag will point
  to `1.0.3`.
  [#747](https://github.com/Kong/kubernetes-ingress-controller/pull/747)
- Custom resources now all have a status field. For 1.0.0, this field is a
  placeholder, and does not contain any actual status information. Future
  versions will add status information that reflects whether the controller has
  created Kong configuration for that custom resource.
  [#824](https://github.com/Kong/kubernetes-ingress-controller/pull/824)
- Version compatibility documentation now includes [information about supported
  Kubernetes versions for a given controller version](https://docs.konghq.com/kubernetes-ingress-controller/1.0.x/references/version-compatibility/#kubernetes).
  [#820](https://github.com/Kong/kubernetes-ingress-controller/pull/820)

#### Fixed

- EKS documentation now uses hostnames rather than IP addresses.
  [#877](https://github.com/Kong/kubernetes-ingress-controller/pull/877)

## [0.10.0] - 2020/09/15

#### Breaking changes

- Ingress resources now require `kubernetes.io/ingress.class` annotations by
  default. Kong recommends adding this annotation to Ingresses that previously
  did not have it, but you can override this change and instruct the controller
  to process Ingresses without this annotation if desired. See the [ingress
  class documentation](https://example.com/link-tbd) for details.
  [#767](https://github.com/Kong/kubernetes-ingress-controller/pull/767)
- KongConsumer resources now require `kubernetes.io/ingress.class` annotations
  by default. This change can also be overriden using a flag.
  [#767](https://github.com/Kong/kubernetes-ingress-controller/pull/767)
- TCPIngress resources now require `kubernetes.io/ingress.class` annotations.
  This change _cannot_ be overriden.
  [#767](https://github.com/Kong/kubernetes-ingress-controller/pull/767)
- CA certificate secrets now require `kubernetes.io/ingress.class` annotations.
  This change _cannot_ be overriden.
  [#815](https://github.com/Kong/kubernetes-ingress-controller/pull/815)
- Removed support for global KongPlugin resources. You must now use
  KongClusterPlugin resources for global plugins. You should run
  `kubectl get kongplugin -l global=true --all-namespaces` to list existing
  global KongPlugins to find and convert them before upgrading. The controller
  will also log a warning if it finds any global KongPlugins that are still in
  place.
  [#751](https://github.com/Kong/kubernetes-ingress-controller/pull/751)


#### Added

- Added support for [Ingress
  v1](https://github.com/kubernetes/enhancements/tree/master/keps/sig-network/1453-ingress-api#summary-of-the-proposed-changes).
  [#832](https://github.com/Kong/kubernetes-ingress-controller/pull/832).
  [#843](https://github.com/Kong/kubernetes-ingress-controller/pull/843).
- Added support for the port mapping functionality in Kong versions 2.1 and
  newer in example manifests. This feature [improves Kong's functionality when
  behind a load balancer that uses different ports than Kong's proxy
  listens](https://github.com/Kong/kong/pull/5861).
  [#753](https://github.com/Kong/kubernetes-ingress-controller/pull/753)
- Added support for the `ingress.kubernetes.io/force-ssl-redirect` annotation.
  [#745](https://github.com/Kong/kubernetes-ingress-controller/pull/745)
- Transitioned to structured logging.
  [#748](https://github.com/Kong/kubernetes-ingress-controller/pull/748)
- Added flags to enable processing of Ingress and KongConsumer resources
  without `ingress.class` annotations regardless of the controller class.
  Previously, this functionality was only available when using the default
  controller class, and could not be disabled.
  [#767](https://github.com/Kong/kubernetes-ingress-controller/pull/767)
- Added support for `admission.k8s.io/v1` validating webhooks.
  [#759](https://github.com/Kong/kubernetes-ingress-controller/pull/759)
- Migrated to Go 1.13-style error handling.
  [#765](https://github.com/Kong/kubernetes-ingress-controller/pull/765)
- Added documentation for using the controller along with Istio.
  [#798](https://github.com/Kong/kubernetes-ingress-controller/pull/798)
- Updated documentation to include information on Kong 2.1.

#### Fixed

- Removed `securityContext` from example deployments. Earlier Kong versions
  had to run as root to support some Enterprise features. This is no longer the
  case in modern Kong versions.
  [#672](https://github.com/Kong/kubernetes-ingress-controller/pull/672)
- Added missing documentation for `--enable-reverse-sync` flag.
  [#718](https://github.com/Kong/kubernetes-ingress-controller/pull/718)
- Fixed a bug where the controller did not track updates to resources that
  should not have required `ingress.class` unless that annotation was present.
  [#767](https://github.com/Kong/kubernetes-ingress-controller/pull/767)
- Clarified build instructions for pushing Docker artifacts.
  [#768](https://github.com/Kong/kubernetes-ingress-controller/pull/768)
- Improved controller startup behavior in scenarios where Kong was not
  available. The controller will now retry and exit with an error after a
  timeout, rather than hanging indefinitely.
  [#771](https://github.com/Kong/kubernetes-ingress-controller/pull/771)
  [#799](https://github.com/Kong/kubernetes-ingress-controller/pull/799)
- Addressed several documentation typos and incongruent examples.
  [#776](https://github.com/Kong/kubernetes-ingress-controller/pull/776)
  [#785](https://github.com/Kong/kubernetes-ingress-controller/pull/785)
  [#809](https://github.com/Kong/kubernetes-ingress-controller/pull/809)
- Corrected a Helm 3 example that still used deprecated Helm 2 flags.
  [#793](https://github.com/Kong/kubernetes-ingress-controller/pull/793)

#### Under the hood

- Improved tests by removing many hard-coded default values. The tests now
  reference variables that define the default value in a single location.
  [#815](https://github.com/Kong/kubernetes-ingress-controller/pull/815)
- Added CI warning when base and single-file example manifests diverge.
  [#797](https://github.com/Kong/kubernetes-ingress-controller/pull/797)
- Updated Kubernetes dependencies from v0.17.x to v0.19.0 and switched from
  `knative.dev/serving` to `knative.dev/networking`.
  [#813](https://github.com/Kong/kubernetes-ingress-controller/pull/813)
  [#817](https://github.com/Kong/kubernetes-ingress-controller/pull/817)
- Updated Go build configuration to use Go 1.15.
  [#816](https://github.com/Kong/kubernetes-ingress-controller/pull/816)

## [0.9.1] - 2020/06/08

#### Fixed

- Parse TLS section of Knative Ingress resources
  [#721](https://github.com/Kong/kubernetes-ingress-controller/pull/721)

## [0.9.0] - 2020/05/26

#### Breaking change

Health-check behavior of the default manifest has been changed to use
`status` interface of Kong instead of a simple Nginx server block.
The change is transparent and doesn't require any additional work.
[#634](https://github.com/Kong/kubernetes-ingress-controller/pull/634)

### Deprecations

Kong deployments backed by Cassandra are deprecated and will not be supported
in future. Cassandra deployments for Ingress Controller use cases are rare
and seldom make sense since the features that Cassandra brings are
provided by other means in such architectures.
[#617](https://github.com/Kong/kubernetes-ingress-controller/pull/617)

#### Added

- **Plugin configuration via Kubernetes Secrets**  Configuration of plugins
  can be stored in Kubernetes Secrets and then referenced in `KongPlugin`
  and `KongClusterPlugin` resources.
  [#618](https://github.com/Kong/kubernetes-ingress-controller/pull/618)
- **mTLS authentication**  The controller can configure CA Certificates
  in Kong and these can be used by `mtls-auth` plugin in Kong. The plugin
  is currently enterprise-only.
  [#616](https://github.com/Kong/kubernetes-ingress-controller/pull/616)
- **Kong Custom entities in DB-less mode** Custom entities used in
  custom plugins can now be configured for DB-less deployments of Kong.
  [#630](https://github.com/Kong/kubernetes-ingress-controller/pull/630)
- **Host-header manipulation**  Host header of a request destined to a
  Kubernetes Service can now be manipulated using the `konghq.com/host-header`
  annotation on the `Service` resource.
  [#597](https://github.com/Kong/kubernetes-ingress-controller/pull/597)
- **Method-based routing**  Method based routing can be performed using the
  Ingress resource. A new annotation `konghq.com/methods` can now be used to
  match HTTP method in addition to HTTP `host` and `path`. This was
  previously supported only via `KongIngress` Custom Resource.
  [#591](https://github.com/Kong/kubernetes-ingress-controller/pull/591)
- **New configuration options** Following new CLI flags and corresponding
  environment variables have been added:
  - `--admission-webhook-cert`, `--admission-webhook-key`
    and `--kong-admin-ca-cert`. These have been added to ease configuration
    by enabling users to supply sensitive values using `Secret`
    references inside `PodSpec`.
    [#628](https://github.com/Kong/kubernetes-ingress-controller/pull/628)
  - `--kong-custom-entities-secret` flag has been added to support
    custom entities in DB-less mode feature.

#### Fixed

- Some errors that were previously ignored are being caught and handled
  correctly
  [#635](https://github.com/Kong/kubernetes-ingress-controller/pull/635)
- Ingress rules with consecutive slashes (`//`) are now ignored
  [#663](https://github.com/Kong/kubernetes-ingress-controller/pull/663)

## [0.8.1] - 2020/04/15

#### Added

- Added `--enable-reverse-sync` flag to enable checks from Kong to kubernetes
  state. This should be enabled only if a human has access to Kong's Admin API
  or Kong Manager (for Enterprise users). This flag will disable an optimization
  in the controller and result in an increase read activity on Kong's Admin
  API and database.
  [#559](https://github.com/Kong/kubernetes-ingress-controller/issues/559)

#### Fixed

- Fix certificate and SNI sync to avoid a deadlock due to a conflict when
  Kong is running with a database backend.
  [#524](https://github.com/Kong/kubernetes-ingress-controller/issues/524)
- Correctly set Knative Ingress Status
  [#600](https://github.com/Kong/kubernetes-ingress-controller/pull/600)

## [0.8.0] - 2020/03/25

#### Breaking changes

- **`strip_path` disabled by default**
  The value of `strip_path` of routes in Kong is now set to `false`.
  If you are upgrading from a previous version, please carefully test the change
  before rolling it out as this change can possibly break the routing
  for your clusters.
  You can use `konghq.com/strip-path` annotation to set the value to `true`.

#### Deprecations

The following annotations are now deprecated and will be removed in a future
release:
- `configuration.konghq.com`
- `plugins.konghq.com`
- `configuration.konghq.com/protocols`
- `configuration.konghq.com/protocol`
- `configuration.konghq.com/client-cert`

Please read the annotations document for new annotations.

#### Added

- **Knative Ingress support**  The controller can now proxy traffic for
  serverless workloads running on top of Knative. Users can also select
  Kong plugins to execute on a per Knative workload/service basis.
  [#563](https://github.com/Kong/kubernetes-ingress-controller/pull/563)
- **TCP/TLS routing**  New Custom Resource TCPIngress has been introduced
  to support TCP proxy. SNI-based proxying is also supported for TLS encrypted
  TCP streams.
  [#527](https://github.com/Kong/kubernetes-ingress-controller/pull/527)
- **New Custom Resource KongClusterPlugin**  Plugin configuration can now
  be shared acrossed Kubernetes namespaces using `KongClusterPlugin`, a new
  cluster-level Custom Resource.
  [#520](https://github.com/Kong/kubernetes-ingress-controller/pull/520)
- **New annotation group `konghq.com`** A new annotations group has
  been introduced which should simplify configuration and reduce the need of
  `KongIngress` resource in most use-cases. The following new annotations
  have been introduced:
  - `konghq.com/plugins`
  - `konghq.com/override`
  - `konghq.com/client-cert`
  - `konghq.com/protocols`
  - `konghq.com/protocol`
  - `konghq.com/preserve-host`
  - `konghq.com/plugins`
  - `konghq.com/override`
  - `konghq.com/path`
  - `konghq.com/strip-path`
  - `konghq.com/https-redirect-status-code`

#### Fixed

- Admission webhook now checks for the correct fields for JWT credential
  type.
  [#556](https://github.com/Kong/kubernetes-ingress-controller/pull/556)

#### Under the hood

- decK has been upgraded to v1.0.3.
  [#576](https://github.com/Kong/kubernetes-ingress-controller/pull/576)
- Go has been upgraded to 1.14.
  [#579](https://github.com/Kong/kubernetes-ingress-controller/pull/579)
- Alpine docker image has been upgraded to 3.11.
  [#567](https://github.com/Kong/kubernetes-ingress-controller/pull/567)

## [0.7.1] - 2020/01/31

#### Summary

This releases contains bug-fixes only. All users are advised to upgrade.

#### Fixed

- De-duplicate SNIs when the same SNI is associated with multiple secrets.
  [#510](https://github.com/Kong/kubernetes-ingress-controller/issues/510)
- `plugin.RunOn` is not injected when Kong version >= 2.0.0.
  [#521](https://github.com/Kong/kubernetes-ingress-controller/issues/521)
- Parse default backend in `Ingress` resource correctly.
  [#511](https://github.com/Kong/kubernetes-ingress-controller/issues/511)
- KongPlugin resources with `global: true` label are correctly processed
  to include `protocols` fields while rendering Kong's configuration.
  [#502](https://github.com/Kong/kubernetes-ingress-controller/issues/502)
- Admission Controller: correctly process updates to `KongConsumer` resource
  [#501](https://github.com/Kong/kubernetes-ingress-controller/issues/501)
- Do not send multiple update events for a single CRD update
  [#514](https://github.com/Kong/kubernetes-ingress-controller/issues/514)

## [0.7.0] - 2020/01/06

#### Summary

This release adds secret-based credentials, gRPC routing, upstream mutual
authentication, DB-less deployment by default and performance improvements.

#### Breaking changes

- The default value of `--admission-webhook-listen` flag is now `off` to avoid
  an error in the logs when the cert and key pair is not provided. Users will
  have to explicitly set this flag to `:8080` to enable it. Please do note that
  it is recommended to always set up the Admission Controller.

#### Added

- **Multi-port services** Ingress rules forwarding traffic to multiple ports
  of the same services are now supported. The names of the services configured
  in Kong have been changed to include the port number/name for uniqueness.
  [#404](https://github.com/Kong/kubernetes-ingress-controller/pull/404)
- When using the controller with Kong Enterprise,
  Controller now attempts to create the workspace configured via
  `--kong-workspace`, if it does not exist.
  [#429](https://github.com/Kong/kubernetes-ingress-controller/pull/429)
- **Controller configuration revamped** Configuration of the controller itself
  can now be tweaked via environment flags and CLI flags, both. Environment
  variables and Secrets can be used to pass sensitive information to the
  controller.
  [#436](https://github.com/Kong/kubernetes-ingress-controller/pull/436)
- **Encrypted credentials via Secrets** Credentials can now be configured via
  `Secret` resource from the Kubernetes core API. These credentials are
  encrypted at rest by Kubernetes. The controller loads these secrets into
  Kong's memory or database from the Kubernetes data-store.
  [#430](https://github.com/Kong/kubernetes-ingress-controller/pull/430)
- **Multi-entity plugins** Plugins can now be configured for a combination of
  an Ingress rule(s) and KongConsumer or a combination of a Service
  and KongConsumer.
  [#386](https://github.com/Kong/kubernetes-ingress-controller/issues/386)
- **Mutual authentication using mTLS** Kong and the Kubernetes Service can
  mutually authenticate each other now. Use the new
  `configuration.konghq.com/client-cert` annotation on a Kubernetes Service
  to specify the cert-key pair Kong should use to authenticate itself.
  [#483](https://github.com/Kong/kubernetes-ingress-controller/pull/483)
- **gRPC routing** Kong Ingress Controller can now expose and proxy gRPC
  protocol based services, in addition to HTTP-based services. These can
  be configured using the core Ingress resource itself.
  [#454](https://github.com/Kong/kubernetes-ingress-controller/pull/454)
- **Performance improvement** Number of sync calls to Kong, in both DB and
  DB-less mode, should be reduced by an order of magnitude for most deployments.
  This will also improve Kong's performance.
  [#484](https://github.com/Kong/kubernetes-ingress-controller/pull/484)
- `credentials` property has been added to the `KongConsumer` Custom Resource.
  This property holds the references to the secrets containing the credentials.
  [#430](https://github.com/Kong/kubernetes-ingress-controller/pull/430)
- Flag `--kong-admin-filter-tag` has been added to change the tag used
  to filter and managed entity in Kong's database. This defaults to
  `managed-by-ingress-controller`.
  [#440](https://github.com/Kong/kubernetes-ingress-controller/pull/440)
- Flag `--kong-admin-concurrency` has been added to control the number of
  concurrent requests between the controller and Kong's Admin API.
  This defaults to `10`.
  [#481](https://github.com/Kong/kubernetes-ingress-controller/pull/481)
- Flag `--kong-admin-token` has been added to supply the RBAC token
  for the Admin API for Kong Enterprise deployments.
  [#489](https://github.com/Kong/kubernetes-ingress-controller/pull/489)
- Admission Controller now validates Secret-based credentials. It ensures that
  the required fields are set in the secret and the credential type is a
  valid one.
  [#446](https://github.com/Kong/kubernetes-ingress-controller/pull/446)
- `http2` is now enabled by default on the TLS port.
  [#456](https://github.com/Kong/kubernetes-ingress-controller/pull/456)
- DB-less or the in-memory mode is now the new default in the reference
  manifests. It is recommended to run Kong without a database for Ingress
  Controller deployments.
  [#456](https://github.com/Kong/kubernetes-ingress-controller/pull/456)
- `upstream.host_header` property has been added to the `KongIngress` Custom
  Resource. This property can be used to change the `host` header in every
  request that is sent to the upstream service.
  [#478](https://github.com/Kong/kubernetes-ingress-controller/pull/478)

#### Fixed

- Every event in the queue is not logged anymore as it can leak sensitive
  information in the logs. Thanks to [@goober](https://github.com/goober)
  for the report.
  [#439](https://github.com/Kong/kubernetes-ingress-controller/pull/439)
- For database deployments, `upstream` entity are now created with `round-robin`
  as default `algorithm` to avoid false positives during a sync operation.
  These false positives can have a negative impact on Kong's performance.
  [#480](https://github.com/Kong/kubernetes-ingress-controller/pull/480)


#### Deprecated

- `KongCredential` Custom Resource is now deprecated and will be remove in a
  future release. Instead, please use Secret-based credentials.
  [#430](https://github.com/Kong/kubernetes-ingress-controller/pull/430):
- Following flags have been deprecated and new ones have been added in place
  [#436](https://github.com/Kong/kubernetes-ingress-controller/pull/436):
  - `--kong-url`, instead use `--kong-admin-url`
  - `--admin-tls-skip-verify`, instead use `--kong-admin-tls-skip-verify`
  - `--admin-header`, instead use `--kong-admin-header`
  - `--admin-tls-server-name`, instead use `--kong-admin-tls-server-name`
  - `--admin-ca-cert-file`, instead use `--kong-admin-ca-cert-file`

#### Under the hood

- decK has been bumped up to v0.6.2.

## [0.6.2] - 2019/11/13

#### Summary

This is a minor patch release to fix version parsing issue with new
Kong Enterprise packages.

## [0.6.1] - 2019/10/09

#### Summary

This is a minor patch release to update Kong Ingress Controller's
Docker image to use a non-root by default.

## [0.6.0] - 2019/09/17

#### Summary

This release introduces an Admission Controller for CRDs,
Istio compatibility, support for `networking/ingress`,
Kong 1.3 additions and enhancements to documentation and deployments.

#### Added

- **Service Mesh integration** Kong Ingress Controller can now be deployed
  alongside Service Mesh solutions like Kuma and Istio. In such a deployment,
  Kong handles all the external client facing routing and policies while the
  mesh takes care of these aspects for internal service-to-service traffic.
- **`ingress.kubernetes.io/service-upstream`**, a new annotation has
  been introduced.
  Adding this annotation to a Kubernetes service resource
  will result in Kong directly forwarding traffic to kube-proxy.
  In other words, Kong will not send traffic directly to the pods.
  [#365](https://github.com/Kong/kubernetes-ingress-controller/pull/365)
- Ingress resources created in the new `networking.k8s.io` API group are
  now be supported. The controller dynamically figures out the API group
  to use based on the metadata it receives from k8s API-server.
- **Kong Credential enhancements**
  - Kong Credentials are now live-synced as they are created and updated in
    DB-mode.
    [#230](https://github.com/Kong/kubernetes-ingress-controller/issues/#230)
  - A single Consumer can now contain multiple credentials of the same type
    and multiple ACL group associations.
    [#371](https://github.com/Kong/kubernetes-ingress-controller/pull/371)
- **Admission controller** Kong Ingress Controller now ships with an in-built
  admission controller for KongPlugin and KongConsumer entities. The validations
  stop users from misconfiguring the Ingress controller.
  [#372](https://github.com/Kong/kubernetes-ingress-controller/pull/372)
- **Kong 1.3 support**:
  - HTTP Header based routing is now supported using `KongIngress.Route.Headers`
    property.
  - The algorithm to use for load-balancing traffic sent upstream can be
    set using `KongIngress.Upstream.Algorithm` field.
- **Kustomize**: Users can now use `kustomize` to tweak the reference deployment
  as per their needs. Both, DB and DB-less modes are supported. Please have
  a look at `deploy/manifests` directory in the Github repository.
- **Documentation**: The documentation for the project has been revamped.
  Deployment guides, how-to guides, and reference docs have been added.
- **Deployment**: The deployment of Kong Ingress Controller in DB and DB-less
  modes has been simplified, and Kong Ingress Controller now always runs as a
  side-car to Kong in proxy mode. There is no dedicated deployment for Kong
  Ingress Controller that needs to be run.

#### Fixed

- SNIs and Certificates are now de-duplicated across namespaces.
  [#360](https://github.com/Kong/kubernetes-ingress-controller/issues/#360)
  [#327](https://github.com/Kong/kubernetes-ingress-controller/issues/#327)
- Empty TLS secret no longer stops the controller from syncing configuration
  [#321](https://github.com/Kong/kubernetes-ingress-controller/issues/#321)
- Fix a nil reference when empty Ingress rules are created
  [#365](https://github.com/Kong/kubernetes-ingress-controller/pull/365)

#### Under the hood

- Kubernetes client-go library has been updated to v1.15.3.
- Credentials sync has been moved into decK and decK has been bumped up
  to v0.5.1.

## [0.5.0] - 2019/06/25

#### Summary

This release introduces automated TLS certificates, consumer-level plugins,
enabling deployments using controller and Kong's Admin API at the same time
and numerous bug-fixes and enhancements.

#### Breaking changes

- UUID of consumers in Kong are no longer associated with UID of KongConsumer
  custom resource.

#### Added

- Kong 1.2 is now supported, meaning wild-card hosts in TLS section of Ingress
  resources are allowed.
- **Automated TLS certificates using Let's Encrypt**: Use Kong's Ingress
  Controller and
  [cert-manager](https://docs.cert-manager.io/en/latest/tasks/issuing-certificates/ingress-shim.html)
  to automatically provision TLS certs and serve them.
- **Tagging support**: All entities managed by Kong Ingress Controller in Kong's
  database are now tagged and the controller manages only a subset of Kong's
  configuration. Any entity created via Kong's Admin API will not be
  automatically deleted by the Ingress Controller.
- **Consumer-level plugins** can now be configured by applying
  `plugins.konghq.com` annotation on KongConsumer custom resources.
  [#250](https://github.com/Kong/kubernetes-ingress-controller/issues/#250)
- **Kong Enterprise workspaces**: Ingress Controller can manage a specific
  workspace inside Kong Enterprise (previously, only default workspace).
- Avoid reloading configuration in Kong in db-less mode when there is no
  change in configuration.
  [#308](https://github.com/Kong/kubernetes-ingress-controller/pull/308)
- Service scoped plugins for Kong 1.1 are now configured correctly.
  [#289](https://github.com/Kong/kubernetes-ingress-controller/issues/#289)

#### Fixed

- Multiple certificates are now correctly populated in Kong.
  [#285](https://github.com/Kong/kubernetes-ingress-controller/issues/#285)
- Missing entities like certificate secrets, services or plugins in Kubernetes
  object store will not stop controller from syncing configuration to Kong.
- A Ingress rule with an empty path is correctly parsed and populated in Kong.
  [#98](https://github.com/Kong/kubernetes-ingress-controller/issues/#98)
- Plugins with a nested schema are now correctly configured.
  [#294](https://github.com/Kong/kubernetes-ingress-controller/issues/#294)

#### Under the hood

- Dependency management for the project is done using Go modules.
- Kubernetes client-go library has been updated to v1.14.1.
- Makefile and Dockerfiles have been simplified.

## [0.4.0] - 2019/04/24

#### Summary

This release introduces support to run Kong as an Ingress Controller
without a database!
This release comes with major under the hood rewrites to fix numerous
bugs and design issues in the codebase. Most of the syncing logic has
now been ported over to [decK](http://github.com/hbagdi/deck).

This release comes with a number of breaking changes.
Please read the changelog and test in your environment.

#### Breaking Changes

- :warning: Annotation `<plugin-name>.plugin.konghq.com`
  (deprecated in 0.2.0) is no longer supported.
- :warning: `--default-backend-service` CLI flag is now removed. The default
  service will now be picked up from the default backend in the Ingress rules.
- :warning: Service and Upstream entity overrides via KongIngress CRD are now
  supported only with `configuration.konghq.com` annotation on Kubernetes
  services.
  Route level overrides work same as before,
  using the `configuration.konghq.com` annotation on Ingress resources.
- :warning: `strip_path` property of Routes in Kong is set to `true` by default.
- :warning: `preserve_host` property of Routes in Kong is set to
  `true` by default.
- Plugins created for a combination of Route and Consumer using `consumerRef`
  property in KongPlugin CRD are not supported anymore. This functionality
  will be added back in future
  via [#250](https://github.com/Kong/kubernetes-ingress-controller/issues/250).
- Service and upstream Host name have changed from
  `namespace.service-name.port` to `service-name.namespace.svc`.

#### Added

- Ingress Controller now supports a DB-less deployment mode using Kong 1.1.
  [#244](https://github.com/Kong/kubernetes-ingress-controller/issues/244)
- New `run_on` and `protocols` properties are added to KongPlugin CRD.
  These can be used to further tune behaviors of plugins
  in Service Mesh deployments.
- New fields are added to KongIngress CRD to support HTTPS Active health-checks.
- Ingress Controller is now built using Go 1.12.
- Default service, which handles all traffic that is not matched against
  any of the Ingress rules, is now configured using the default backend
  defined via the Ingress resources.

#### Fixed

- Logs to stdout and stderr will be much more quieter and helpful and won't
  be as verbose as before.
- Routes with same path but different methods can now be created.
  [#202](https://github.com/Kong/kubernetes-ingress-controller/issues/202)
- Removing a value in KongPlugin config will now correctly sync it to Kong.
  [#117](https://github.com/Kong/kubernetes-ingress-controller/issues/117)
- Setting `--update-state=false` no longer causes a panic and performs leader
  election correctly.
  [#232](https://github.com/Kong/kubernetes-ingress-controller/issues/232)
  Thanks to [@lijiaocn](https://github.com/lijiaocn) for the fix!!
- KongIngress will now correctly override properites of Upstream object
  in Kong.
  [#252](https://github.com/Kong/kubernetes-ingress-controller/issues/252)
- Removing a value from KongPlugin config will now correctly unset it in
  Kong's datastore.
  [#117](https://github.com/Kong/kubernetes-ingress-controller/issues/117)

#### Under the hood

- Translation of Ingress rules and CRDs to Kong entities is completey
  re-written.
  [#241](https://github.com/Kong/kubernetes-ingress-controller/issues/241)
- For database deployments, an external tool, decK is used to sync resources
  to Kong, fixing numerous bugs and making Ingress Controller code saner
  and easier to maintain.

## [0.3.0] - 2019/01/08

#### Breaking Changes

 - :warning: Default Ingress class is now `kong`.
   If you were relying on the previous default of `nginx`, you will
   need to explicitly set the class using `--ingress-class` CLI flag.

#### Added

- **Support for Kong 1.0.x** Kong 1.0 introduces a number of breaking changes
  in the Admin API. Ingress controller is updated to make correct calls
  and parse responses correctly.
  [#213](https://github.com/Kong/kubernetes-ingress-controller/pull/213)
- **ingress.class annotation-based filtering on CRD** Multiple Kong clusters
  can be deployed and configured individually on the same Kubernetes Cluster.
  This feature allows configuring
  global Plugins, Consumers & credentials
  using a different `ingress.class` annotation for each Kong cluster.
  [#220](https://github.com/Kong/kubernetes-ingress-controller/pull/220)
- **TLS support for Ingress Controller <-> Kong communication**
  The ingress controller can now talk to Kong's Control-Plane using TLS with
  custom certificates. Following new CLI flags are introduces:
  - `--admin-tls-skip-verify`: to skip validation of a certificate; it
  shouldn't be used in production environments.
  - `--admin-tls-server-name`: use this if the FQDN of Kong's Control Plane
  doesn't match the CN in the certificate.
  - `--admin-ca-cert-file`: use this to specify a custom CA cert which is
  not part of the bundled CA certs.
  [#212](https://github.com/Kong/kubernetes-ingress-controller/pull/212)

#### Fixed

- Retries for services in Kong can be set to zero.
   [#211](https://github.com/Kong/kubernetes-ingress-controller/pull/211)


## [0.2.2] - 2018/11/09

#### Fixed

 - Fix plugin config comparison logic to avoid unnecessary PATCH requests
   to Kong
   [#196](https://github.com/Kong/kubernetes-ingress-controller/pull/196)
 - Fix `strip_path` in Routes in Kong. It is now set to false by default
   as in all other versions of Ingress controller except 0.2.1.
   [#194](https://github.com/Kong/kubernetes-ingress-controller/pull/194)
 - Fix path-only based Ingress rule parsing and configuration where only a
   path based rule for a Kubernetes Service
   would not setup Routes and Service in Kong.
   [#190](https://github.com/Kong/kubernetes-ingress-controller/pull/190)
 - Fix a nil pointer reference when overriding Ingress resource with KongIngress
   [#188](https://github.com/Kong/kubernetes-ingress-controller/pull/188)


## [0.1.3] - 2018/11/09

#### Fixed

 - Fix path-only based Ingress rule parsing and configuration where only a
   path based rule for a Kubernetes Service
   would not setup Routes and Service in Kong.
   [#190](https://github.com/Kong/kubernetes-ingress-controller/pull/190)
 - Fix plugin config comparison logic to avoid unnecessary PATCH requests
   to Kong
   [#196](https://github.com/Kong/kubernetes-ingress-controller/pull/196)


## [0.2.1] - 2018/10/26

#### Added

 - **Header Injection in requests to Kong's Admin API** HTTP Headers
   can be set via CLI which will be injected in every request sent to
   Kong's Admin API, enabling the use of Ingress Controller when Kong's
   Control Plane is protected by Authentication/Authorization.
   [#172](https://github.com/Kong/kubernetes-ingress-controller/pull/172)
 - **Path only based routing** Path only Ingress rules (without a host)
   are now parsed and served correctly.
   [#142](https://github.com/Kong/kubernetes-ingress-controller/pull/142)
 - Under the hood, an external library is now used to talk to Kong's Admin
   API. Several other packages and dead code has been dropped. These changes
   don't have any user facing changes but are steps in direction to simplify
   code and make it more testable.
   [#150](https://github.com/Kong/kubernetes-ingress-controller/pull/150)
   [#154](https://github.com/Kong/kubernetes-ingress-controller/pull/154)
   [#179](https://github.com/Kong/kubernetes-ingress-controller/pull/179)

#### Fixed

 - Fixed KongIngress overrides to enable overriding hashing attributes in
   Upstream object in Kong.
   Thanks @jdevalk2 for the patch!
   [#139](https://github.com/Kong/kubernetes-ingress-controller/pull/139)
 - Remove and sync certificates correctly when TLS secret reference changes
   for a hostname in Ingress spec.
   [#169](https://github.com/Kong/kubernetes-ingress-controller/pull/169)
 - Migrations for Kong are run using 'Job' in Kubernetes to avoid any
   issues that might arise due to multiple Kong nodes running migrations.
   [#161](https://github.com/Kong/kubernetes-ingress-controller/pull/161)
 - Kong and Ingress controller now wait for Postgres to start and migrations
   to finish before attempting to start.
   [#168](https://github.com/Kong/kubernetes-ingress-controller/pull/168)


## [0.1.2] - 2018/10/26

#### Deprecated

 - :warning: Configuring plugins in Kong using `<plugin-name>.plugin.konghq.com`
   annotation is now deprecated and will be removed in a future release.
   Please use `plugins.konghq.com` annotation instead.

#### Added

 - **Header Injection in requests to Kong's Admin API** HTTP Headers
   can be set via CLI which will be injected in every request sent to
   Kong's Admin API, enabling the use of Ingress Controller when Kong's
   Control Plane is protected by Authentication/Authorization.
   [#172](https://github.com/Kong/kubernetes-ingress-controller/pull/172)
 - **Path only based routing** Path only Ingress rules (without a host)
   are now parsed and served correctly.
   [#142](https://github.com/Kong/kubernetes-ingress-controller/pull/142)
 - **Global Plugins** Plugins can be configured to run globally in Kong
   using a "global" label on `KongPlugin` resource.
   [#112](https://github.com/Kong/kubernetes-ingress-controller/pull/112)
 - A new property `plugin` has been introduced in `KongPlugin` resource
   which ties the configuration to be used and the type of the plugin.
   [#122](https://github.com/Kong/kubernetes-ingress-controller/pull/122)
 - Multiple plugins can be configured for an Ingress or a Service in k8s
   using `plugins.konghq.com` annotation.
   [#124](https://github.com/Kong/kubernetes-ingress-controller/pull/124)
 - `KongPlugin` resources do not need to be duplicated any more.
   The same `KongPlugin` resource can be used across
   multiple Ingress/Service resources.
   [#121](https://github.com/Kong/kubernetes-ingress-controller/pull/121)

#### Fixed

 - Avoid issuing unnecessary PATCH requests on Services in Kong during the
   reconciliation loop, which lead to unnecessary Router rebuilds inside Kong.
   [#107](https://github.com/Kong/kubernetes-ingress-controller/pull/107)
 - Fixed the diffing logic for plugin configuration between KongPlugin
   resource in k8s and plugin config in Kong to avoid false positives.
   [#106](https://github.com/Kong/kubernetes-ingress-controller/pull/106)
 - Correctly format IPv6 address for Targets in Kong.
   Thanks @NixM0nk3y for the patch!
   [#118](https://github.com/Kong/kubernetes-ingress-controller/pull/118)
 - Fixed KongIngress overrides to enable overriding hashing attributes in
   Upstream object in Kong.
   Thanks @jdevalk2 for the patch!
   [#139](https://github.com/Kong/kubernetes-ingress-controller/pull/139)
 - Remove and sync certificates correctly when TLS secret reference changes
   for a hostname in Ingress spec.
   [#169](https://github.com/Kong/kubernetes-ingress-controller/pull/169)


## [0.1.1] - 2018/09/26

#### Fixed

 - Fix version parsing for minor releases of Kong Enterprise (like 0.33-1).
   The dash(`-`) didn't go well with the semver parsing
   [#141](https://github.com/Kong/kubernetes-ingress-controller/pull/141)

## [0.2.0] - 2018/09/21

#### Breaking Changes

 - :warning: Support for Kong 0.13.x has been dropped in favor of 0.14.x

#### Deprecated

 - :warning: Configuring plugins in Kong using `<plugin-name>.plugin.konghq.com`
   annotation is now deprecated and will be removed in a future release.
   Please use `plugins.konghq.com` annotation instead.

#### Added

 - **Support for Kong 0.14.x** The supported version of Kong 0.14.x
   has been introduced. Kong 0.14.x introduced breaking changes to a few
   Admin API endpoints which have been updated in the Ingress Controller.
   [#101](https://github.com/Kong/kubernetes-ingress-controller/pull/101)
 - **Global Plugins** Plugins can be configured to run globally in Kong
   using a "global" label on `KongPlugin` resource.
   [#112](https://github.com/Kong/kubernetes-ingress-controller/pull/112)
 - A new property `plugin` has been introduced in `KongPlugin` resource
   which ties the configuration to be used and the type of the plugin.
   [#122](https://github.com/Kong/kubernetes-ingress-controller/pull/122)
 - Multiple plugins can be configured for an Ingress or a Service in k8s
   using `plugins.konghq.com` annotation.
   [#124](https://github.com/Kong/kubernetes-ingress-controller/pull/124)
 - `KongPlugin` resources do not need to be duplicated any more.
   The same `KongPlugin` resource can be used across
   multiple Ingress/Service resources.
   [#121](https://github.com/Kong/kubernetes-ingress-controller/pull/121)
 - The custom resource definitions now have a short-name for all the
   CRDs, making it easy to interact with `kubectl`.
   [#120](https://github.com/Kong/kubernetes-ingress-controller/pull/120)

#### Fixed

 - Avoid issuing unnecessary PATCH requests on Services in Kong during the
   reconciliation loop, which lead to unnecessary Router rebuilds inside Kong.
   [#107](https://github.com/Kong/kubernetes-ingress-controller/pull/107)
 - Fixed the diffing logic for plugin configuration between KongPlugin
   resource in k8s and plugin config in Kong to avoid false positives.
   [#106](https://github.com/Kong/kubernetes-ingress-controller/pull/106)
 - Correctly format IPv6 address for Targets in Kong.
   Thanks @NixM0nk3y for the patch!
   [#118](https://github.com/Kong/kubernetes-ingress-controller/pull/118)


## [0.1.0] - 2018/08/17

#### Breaking Changes

 - :warning: **Declarative Consumers in Kong** Kong consumers can be
   declaratively configured via `KongConsumer` custom resources. Any consumers
   created directly in Kong without a corresponding `KongConsumer` custom
   resource will be deleted by the ingress controller.
   [#81](https://github.com/Kong/kubernetes-ingress-controller/pull/81)

#### Added

 - **Support Upstream TLS** Service in Kong can be configured to use HTTPS
   via `KongIngress` custom resource.
   [#79](https://github.com/Kong/kubernetes-ingress-controller/pull/79)
 - Support for control over protocol(HTTP/HTTPS) to use for ingress traffic
   via `KongIngress` custom resource.
   [#64](https://github.com/Kong/kubernetes-ingress-controller/pull/64)

#### Fixed

 - Multiple SNIs are created in Kong if multiple hosts are specified in TLS
   section of an `Ingress` resource.
   [#76](https://github.com/Kong/kubernetes-ingress-controller/pull/76)
 - Updates to `KongIngress` resource associated with an Ingress
   now updates the corresponding routing properties in Kong.
   [#92](https://github.com/Kong/kubernetes-ingress-controller/pull/92)


## [v0.0.5] - 2018/06/02

#### Added

 - Add support for Kong Enterprise Edition 0.32 and above

## [v0.0.4] and prior

 - The initial versions  were rapildy iterated to deliver
   a working ingress controller.

[2.0.0-alpha.2]: https://github.com/kong/kubernetes-ingress-controller/compare/2.0.0-alpha.1...2.0.0-alpha.2
[2.0.0-alpha.1]: https://github.com/kong/kubernetes-ingress-controller/compare/1.2.0...2.0.0-alpha.1
[1.3.1]: https://github.com/kong/kubernetes-ingress-controller/compare/1.3.0...1.3.1
[1.3.0]: https://github.com/kong/kubernetes-ingress-controller/compare/1.2.0...1.3.0
[1.2.0]: https://github.com/kong/kubernetes-ingress-controller/compare/1.1.1...1.2.0
[1.1.1]: https://github.com/kong/kubernetes-ingress-controller/compare/1.1.0...1.1.1
[1.1.0]: https://github.com/kong/kubernetes-ingress-controller/compare/1.0.0...1.1.0
[1.0.0]: https://github.com/kong/kubernetes-ingress-controller/compare/0.10.0...1.0.0
[0.10.0]: https://github.com/kong/kubernetes-ingress-controller/compare/0.9.1...0.10.0
[0.9.1]: https://github.com/kong/kubernetes-ingress-controller/compare/0.9.0...0.9.1
[0.9.0]: https://github.com/kong/kubernetes-ingress-controller/compare/0.8.1...0.9.0
[0.8.1]: https://github.com/kong/kubernetes-ingress-controller/compare/0.8.0...0.8.1
[0.8.0]: https://github.com/kong/kubernetes-ingress-controller/compare/0.7.1...0.8.0
[0.7.1]: https://github.com/kong/kubernetes-ingress-controller/compare/0.7.0...0.7.1
[0.7.0]: https://github.com/kong/kubernetes-ingress-controller/compare/0.6.2...0.7.0
[0.6.2]: https://github.com/kong/kubernetes-ingress-controller/compare/0.6.1...0.6.2
[0.6.1]: https://github.com/kong/kubernetes-ingress-controller/compare/0.6.0...0.6.1
[0.6.0]: https://github.com/kong/kubernetes-ingress-controller/compare/0.5.0...0.6.0
[0.5.0]: https://github.com/kong/kubernetes-ingress-controller/compare/0.4.0...0.5.0
[0.4.0]: https://github.com/kong/kubernetes-ingress-controller/compare/0.3.0...0.4.0
[0.3.0]: https://github.com/kong/kubernetes-ingress-controller/compare/0.2.2...0.3.0
[0.2.2]: https://github.com/kong/kubernetes-ingress-controller/compare/0.2.1...0.2.2
[0.1.3]: https://github.com/kong/kubernetes-ingress-controller/compare/0.1.2...0.1.3
[0.2.1]: https://github.com/kong/kubernetes-ingress-controller/compare/0.2.0...0.2.1
[0.1.2]: https://github.com/kong/kubernetes-ingress-controller/compare/0.1.1...0.1.2
[0.1.1]: https://github.com/kong/kubernetes-ingress-controller/compare/0.1.0...0.1.1
[0.2.0]: https://github.com/kong/kubernetes-ingress-controller/compare/0.1.0...0.2.0
[0.1.0]: https://github.com/kong/kubernetes-ingress-controller/compare/v0.0.5...0.1.0
[v0.0.5]: https://github.com/kong/kubernetes-ingress-controller/compare/v0.0.4...v0.0.5
[v0.0.4]: https://github.com/kong/kubernetes-ingress-controller/compare/7866a27f268c32c5618fba546da2c73ba74d4a46...v0.0.4<|MERGE_RESOLUTION|>--- conflicted
+++ resolved
@@ -31,7 +31,6 @@
  - [0.0.5](#005---20180602)
  - [0.0.4 and prior](#004-and-prior)
 
-<<<<<<< HEAD
 ## [2.0.0-alpha.2] - TBD
 
 #### Fixed
@@ -47,14 +46,8 @@
 #### Added
 - Profiling using `pprof` is now a standalone HTTP server listening on port 10256.
   [#1417](https://github.com/Kong/kubernetes-ingress-controller/pull/1417)
-
-=======
-## [2.0.0-alpha.2] - 2021/06
-
-#### Added
 - knative API - Full Feature Parity
  [#1148] (https://github.com/Kong/kubernetes-ingress-controller/pull/1396)
->>>>>>> 33cf1c59
 
 ## [2.0.0-alpha.1] - 2021/05/27
 
