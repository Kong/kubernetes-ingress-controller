//+build integration_tests

package integration

import (
	"bytes"
	"context"
	"fmt"
	"io"
	"io/ioutil"
	"net"
	"net/http"
	"net/url"
	"os"
	"os/exec"
	"strings"
	"testing"
	"time"

	corev1 "k8s.io/api/core/v1"
	"k8s.io/apimachinery/pkg/api/errors"
	metav1 "k8s.io/apimachinery/pkg/apis/meta/v1"
	"k8s.io/client-go/kubernetes"

	"github.com/kong/kubernetes-testing-framework/pkg/kind"
	ktfkind "github.com/kong/kubernetes-testing-framework/pkg/kind"

	"github.com/kong/kubernetes-ingress-controller/railgun/cmd/rootcmd"
	"github.com/kong/kubernetes-ingress-controller/railgun/pkg/config"
)

// -----------------------------------------------------------------------------
// Testing Timeouts
// -----------------------------------------------------------------------------

const (
	// clusterDeployWait is the timeout duration for deploying the kind cluster for testing
	clusterDeployWait = time.Minute * 5

	// waitTick is the default timeout tick interval for checking on ingress resources.
	waitTick = time.Second * 1

	// ingressWait is the default amount of time to wait for any particular ingress resource to be provisioned.
	ingressWait = time.Minute * 3

	// httpcTimeout is the default client timeout for HTTP clients used in tests.
	httpcTimeout = time.Second * 3

	// httpBinImage is the container image name we use for deploying the "httpbin" HTTP testing tool.
	// if you need a simple HTTP server for tests you're writing, use this and check the documentation.
	// See: https://github.com/postmanlabs/httpbin
	httpBinImage = "kennethreitz/httpbin"

	// ingressClass indicates the ingress class name which the tests will use for supported object reconcilation
	ingressClass = "kongtests"

	// elsewhere is the name of an alternative namespace
	elsewhere = "elsewhere"

	// controllerNamespace is the Kubernetes namespace where the controller is deployed
	controllerNamespace = "kong-system"
)

// -----------------------------------------------------------------------------
// Testing Variables
// -----------------------------------------------------------------------------

var (
	// LegacyControllerEnvVar indicates the environment variable which can be used to trigger tests against the legacy KIC controller-manager
	LegacyControllerEnvVar = "KONG_LEGACY_CONTROLLER"

	// httpc is the default HTTP client to use for tests
	httpc = http.Client{Timeout: httpcTimeout}

	// cluster is the object which contains a Kubernetes client for the testing cluster
	cluster ktfkind.Cluster

	// watchNamespaces is a list of namespaces the controller watches
	watchNamespaces = strings.Join([]string{
		elsewhere,
		corev1.NamespaceDefault,
		testTCPIngressNamespace,
		testUDPIngressNamespace,
	}, ",")

	// dbmode indicates the database backend of the test cluster ("off" and "postgres" are supported)
	dbmode = os.Getenv("TEST_DATABASE_MODE")
)

// -----------------------------------------------------------------------------
// Testing Main
// -----------------------------------------------------------------------------

func TestMain(m *testing.M) {
	ctx, cancel := context.WithDeadline(context.Background(), time.Now().Add(clusterDeployWait))
	defer cancel()

	var err error
	var existingClusterInUse bool
	ready := make(chan ktfkind.ProxyReadinessEvent)
	if existingClusterName := os.Getenv("KIND_CLUSTER"); existingClusterName != "" {
		existingClusterInUse = true
		cluster, err = ktfkind.GetExistingCluster(existingClusterName)
		if err != nil {
			fmt.Fprintf(os.Stderr, err.Error())
			os.Exit(10)
		}
		go waitForExistingClusterReadiness(ctx, cluster, existingClusterName, ready)
	} else {
		// configure and deploy a new cluster for tests
		config := ktfkind.ClusterConfigurationWithKongProxy{
			EnableMetalLB: true,
			DBMode:        dbmode,
		}
		if name := os.Getenv("KIND_CLUSTER_NAME"); name != "" {
			cluster, ready, err = config.DeployWithName(ctx, name)
		} else {
			cluster, ready, err = config.Deploy(ctx)
		}
		if err != nil {
			fmt.Fprintf(os.Stderr, err.Error())
			os.Exit(12)
		}
		defer cluster.Cleanup()
	}

	// deploy the Kong Kubernetes Ingress Controller (KIC) to the cluster
	if v := os.Getenv("KONG_BRING_MY_OWN_KIC"); v == "true" {
		// technically if you're debugging you can override and "bring your own KIC"
		go func() {
			event := <-ready
			if event.Err != nil {
				panic(event.Err)
			}
			proxyReadyCh <- event
		}()
	} else {
		// if you're not debugging with your own KIC, normal tests will simply run a copy of the controller manager
		if err := deployControllers(ctx, ready, cluster, os.Getenv("KONG_CONTROLLER_TEST_IMAGE"), controllerNamespace); err != nil {
			cluster.Cleanup()
			fmt.Fprintf(os.Stderr, err.Error())
			os.Exit(13)
		}
	}

	code := m.Run()
	if !existingClusterInUse {
		cluster.Cleanup()
	}
	os.Exit(code)
}

// -----------------------------------------------------------------------------
// Testing Main - Controller Deployment
// -----------------------------------------------------------------------------

var crds = []string{
	"../../config/crd/bases/configuration.konghq.com_udpingresses.yaml",
	"../../config/crd/bases/configuration.konghq.com_tcpingresses.yaml",
	"../../config/crd/bases/configuration.konghq.com_kongplugins.yaml",
	"../../config/crd/bases/configuration.konghq.com_kongingresses.yaml",
	"../../config/crd/bases/configuration.konghq.com_kongconsumers.yaml",
	"../../config/crd/bases/configuration.konghq.com_kongclusterplugins.yaml",
	knativeCrds,
}

// deployControllers ensures that relevant CRDs and controllers are deployed to the test cluster and supports legacy (KIC 1.x) clusters as well.
func deployControllers(ctx context.Context, ready chan ktfkind.ProxyReadinessEvent, cluster kind.Cluster, containerImage, namespace string) error {
	// ensure the controller namespace is created
	ns := &corev1.Namespace{ObjectMeta: metav1.ObjectMeta{Name: namespace}}
	if _, err := cluster.Client().CoreV1().Namespaces().Create(context.Background(), ns, metav1.CreateOptions{}); err != nil {
		if !errors.IsAlreadyExists(err) {
			return err
		}
	}

	// run the controller in the background
	go func() {
		// pull the readiness event for the proxy
		event := <-ready

		// if there's an error, all tests fail here
		if event.Err != nil {
			panic(event.Err)
		}

		// grab the admin hostname and pass the readiness event on to the tests
		u := event.ProxyAdminURL
		adminHost := u.Hostname()
		proxyReadyCh <- event

		// create a tempfile to hold the cluster kubeconfig that will be used for the controller
		kubeconfig, err := ioutil.TempFile(os.TempDir(), "kubeconfig-")
		if err != nil {
			panic(err)
		}
		defer os.Remove(kubeconfig.Name())

		// dump the kubeconfig from kind into the tempfile
		generateKubeconfig := exec.CommandContext(ctx, "kind", "get", "kubeconfig", "--name", cluster.Name())
		generateKubeconfig.Stdout = kubeconfig
		generateKubeconfig.Stderr = os.Stderr
		if err := generateKubeconfig.Run(); err != nil {
			panic(err)
		}
		kubeconfig.Close()

		// deploy our CRDs to the cluster
		for _, crd := range crds {
			cmd := exec.CommandContext(ctx, "kubectl", "--kubeconfig", kubeconfig.Name(), "apply", "-f", crd)
			stdout, stderr := new(bytes.Buffer), new(bytes.Buffer)
			cmd.Stdout = stdout
			cmd.Stderr = stderr
			if err := cmd.Run(); err != nil {
				fmt.Fprintln(os.Stdout, stdout.String())
				panic(fmt.Errorf("%s: %w", stderr.String(), err))
			}
		}

		// if set, allow running the legacy controller for the tests instead of the current controller
		var cmd *exec.Cmd
		if useLegacyKIC() {
			cmd = buildLegacyCommand(ctx, kubeconfig.Name(), adminHost, cluster.Client())
			stdout, stderr := new(bytes.Buffer), new(bytes.Buffer)
			cmd.Stdout = io.MultiWriter(stdout, os.Stdout)
			cmd.Stderr = io.MultiWriter(stderr, os.Stderr)
			if err := cmd.Run(); err != nil {
				fmt.Fprintln(os.Stdout, stdout.String())
				panic(fmt.Errorf("%s: %w", stderr.String(), err))
			}
		} else {
			config := config.Config{}
			flags := config.FlagSet()
			flags.Parse([]string{
				fmt.Sprintf("--kong-admin-url=http://%s:8001", adminHost),
				fmt.Sprintf("--kubeconfig=%s", kubeconfig.Name()),
				"--controller-kongstate=enabled",
				"--controller-ingress-networkingv1=enabled",
				"--controller-ingress-networkingv1beta1=enabled",
				"--controller-ingress-extensionsv1beta1=enabled",
				"--controller-tcpingress=enabled",
				"--controller-kongingress=enabled",
				"--controller-knativeingress=enabled",
				"--controller-kongclusterplugin=enabled",
				"--controller-kongplugin=enabled",
				"--controller-kongconsumer=disabled",
				"--election-id=integrationtests.konghq.com",
<<<<<<< HEAD
				"--publish-service", "kong-system/ingress-controller-kong-proxy",
=======
				"--publish-service=kong-system/ingress-controller-kong-proxy",
>>>>>>> 129c516b
				fmt.Sprintf("--watch-namespace=%s", watchNamespaces),
				fmt.Sprintf("--ingress-class=%s", ingressClass),
				"--log-level=trace",
				"--log-format=text",
				"--debug-log-reduce-redundancy",
				"--admission-webhook-listen=172.17.0.1:49023",
				fmt.Sprintf("--admission-webhook-cert=%s", admissionWebhookCert),
				fmt.Sprintf("--admission-webhook-key=%s", admissionWebhookKey),
				"--profiling",
			})
			fmt.Fprintf(os.Stderr, "config: %+v\n", config)

			if err := rootcmd.Run(ctx, &config); err != nil {
				panic(fmt.Errorf("controller manager exited with error: %w", err))
			}
		}
	}()

	return nil
}

func useLegacyKIC() bool {
	return os.Getenv(LegacyControllerEnvVar) != ""
}

// TODO: this will be removed as part of KIC 2.0, where the legacy controller will be replaced.
//       for more details see the relevant milestone: https://github.com/Kong/kubernetes-ingress-controller/milestone/12
func buildLegacyCommand(ctx context.Context, kubeconfigPath, adminHost string, kc *kubernetes.Clientset) *exec.Cmd {
	fmt.Fprintln(os.Stdout, "WARNING: deploying legacy Kong Kubernetes Ingress Controller (KIC)")

	// get the proxy pod
	podList, err := kc.CoreV1().Pods("kong-system").List(ctx, metav1.ListOptions{
		LabelSelector: "app.kubernetes.io/component=app,app.kubernetes.io/instance=ingress-controller,app.kubernetes.io/name=kong",
	})
	if err != nil {
		panic(err)
	}
	if len(podList.Items) != 1 {
		panic(fmt.Errorf("expected 1 result, found %d", len(podList.Items)))
	}
	proxyPod := podList.Items[0].Name

	// custom command for the legacy controller as there are several differences in flags.
	cmd := exec.CommandContext(ctx, "go", "run", "../../../cli/ingress-controller/",
		"--publish-service", "kong-system/ingress-controller-kong-proxy",
		"--kubeconfig", kubeconfigPath,
		"--kong-admin-url", fmt.Sprintf("http://%s:8001", adminHost),
		"--ingress-class", ingressClass)

	// set the environment according to the legacy controller's needs
	cmd.Env = append(os.Environ(),
		"POD_NAMESPACE=kong-system",
		fmt.Sprintf("POD_NAME=%s", proxyPod),
	)

	return cmd
}

func waitForExistingClusterReadiness(ctx context.Context, cluster ktfkind.Cluster, name string, ready chan ktfkind.ProxyReadinessEvent) {
	var proxyAdminURL *url.URL
	var proxyURL *url.URL
	var proxyHTTPSURL *url.URL
	var proxyUDPUrl *url.URL
	var proxyIP *net.IP

	for {
		select {
		case <-ctx.Done():
			fmt.Fprintf(os.Stderr, "ERROR: timed out waiting for readiness from existing cluster %s", name)
			os.Exit(11)
		default:
			svcs, err := cluster.Client().CoreV1().Services(controllerNamespace).List(ctx, metav1.ListOptions{})
			if err != nil {
				ready <- ktfkind.ProxyReadinessEvent{Err: err}
				break
			}
			for _, svc := range svcs.Items {
				if svc.Name == "ingress-controller-kong-admin" && len(svc.Status.LoadBalancer.Ingress) == 1 {
					proxyAdminURL, err = url.Parse(fmt.Sprintf("http://%s:%d", svc.Status.LoadBalancer.Ingress[0].IP, 8001))
					if err != nil {
						ready <- ktfkind.ProxyReadinessEvent{Err: err}
						break
					}
				} else if svc.Name == "ingress-controller-kong-proxy" && len(svc.Status.LoadBalancer.Ingress) == 1 {
					proxyURL, err = url.Parse(fmt.Sprintf("http://%s:%d", svc.Status.LoadBalancer.Ingress[0].IP, 80))
					if err != nil {
						ready <- ktfkind.ProxyReadinessEvent{Err: err}
						break
					}
					proxyHTTPSURL, err = url.Parse(fmt.Sprintf("https://%s:%d", svc.Status.LoadBalancer.Ingress[0].IP, 443))
					if err != nil {
						ready <- ktfkind.ProxyReadinessEvent{Err: err}
						break
					}
					addr := net.ParseIP(svc.Status.LoadBalancer.Ingress[0].IP)
					proxyIP = &addr
				} else if svc.Name == "ingress-controller-kong-udp" && len(svc.Status.LoadBalancer.Ingress) == 1 {
					proxyUDPUrl, err = url.Parse(fmt.Sprintf("udp://%s:9999", svc.Status.LoadBalancer.Ingress[0].IP))
					if err != nil {
						ready <- ktfkind.ProxyReadinessEvent{Err: err}
						break
					}
				}
			}
		}
		if proxyAdminURL != nil && proxyURL != nil {
			ready <- ktfkind.ProxyReadinessEvent{
				ProxyAdminURL: proxyAdminURL,
				ProxyURL:      proxyURL,
				ProxyHTTPSURL: proxyHTTPSURL,
				ProxyIP:       proxyIP,
				ProxyUDPUrl:   proxyUDPUrl,
			}
			break
		}
		time.Sleep(time.Millisecond * 200)
	}
}<|MERGE_RESOLUTION|>--- conflicted
+++ resolved
@@ -245,11 +245,7 @@
 				"--controller-kongplugin=enabled",
 				"--controller-kongconsumer=disabled",
 				"--election-id=integrationtests.konghq.com",
-<<<<<<< HEAD
-				"--publish-service", "kong-system/ingress-controller-kong-proxy",
-=======
 				"--publish-service=kong-system/ingress-controller-kong-proxy",
->>>>>>> 129c516b
 				fmt.Sprintf("--watch-namespace=%s", watchNamespaces),
 				fmt.Sprintf("--ingress-class=%s", ingressClass),
 				"--log-level=trace",
