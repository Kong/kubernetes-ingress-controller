--- conflicted
+++ resolved
@@ -4,20 +4,12 @@
 	"sigs.k8s.io/controller-runtime/pkg/client"
 	"sigs.k8s.io/controller-runtime/pkg/predicate"
 
-<<<<<<< HEAD
-	kongcommonv1alpha1 "github.com/kong/kubernetes-configuration/api/common/v1alpha1"
-=======
 	commonv1alpha1 "github.com/kong/kubernetes-configuration/api/common/v1alpha1"
->>>>>>> b19e548b
 )
 
 // ObjectWithControlPlaneRef is an interface that represents an object that has a control plane reference.
 type ObjectWithControlPlaneRef interface {
-<<<<<<< HEAD
-	GetControlPlaneRef() *kongcommonv1alpha1.ControlPlaneRef
-=======
 	GetControlPlaneRef() *commonv1alpha1.ControlPlaneRef
->>>>>>> b19e548b
 }
 
 // GenerateCPReferenceMatchesPredicate generates a predicate function that filters out objects that have a control plane
@@ -30,11 +22,7 @@
 		}
 		if cpRef := c.GetControlPlaneRef(); cpRef != nil {
 			// If the cpRef is set, reconcile the object only if it is set explicitly to 'kic'.
-<<<<<<< HEAD
-			return cpRef.Type == kongcommonv1alpha1.ControlPlaneRefKIC
-=======
 			return cpRef.Type == commonv1alpha1.ControlPlaneRefKIC
->>>>>>> b19e548b
 		}
 		// If there's no cpRef set, we should reconcile it as by default it's 'kic'.
 		return true
