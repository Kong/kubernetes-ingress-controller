# Table of Contents
<<<<<<< HEAD

 - [2.0.0](#200---tba)
=======
>>>>>>> 745bf552
 - [2.0.0-beta.2](#200-beta2---202108016)
 - [2.0.0-beta.1](#200-beta1---20210806)
 - [2.0.0-alpha.3](#200-alpha3---20210802)
 - [2.0.0-alpha.2](#200-alpha2---20210707)
 - [2.0.0-alpha.1](#200-alpha1---20210527)
 - [1.3.2](#132---20210812)
 - [1.3.1](#131---20210603)
 - [1.3.0](#130---20210527)
 - [1.2.0](#120---20210324)
 - [1.1.1](#111---20210107)
 - [1.1.0](#110---20201209)
 - [1.0.0](#100---20201005)
 - [0.10.0](#0100---20200915)
 - [0.9.1](#091---20200608)
 - [0.9.0](#090---20200526)
 - [0.8.1](#081---20200415)
 - [0.8.0](#080---20200325)
 - [0.7.1](#071---20200131)
 - [0.7.0](#070---20200106)
 - [0.6.2](#062---20191113)
 - [0.6.1](#061---20191009)
 - [0.6.0](#060---20190917)
 - [0.5.0](#050---20190625)
 - [0.4.0](#040---20190424)
 - [0.3.0](#030---20190108)
 - [0.2.2](#022---20181109)
 - [0.1.3](#013---20181109)
 - [0.2.1](#021---20181026)
 - [0.1.2](#012---20181026)
 - [0.1.1](#011---20180926)
 - [0.2.0](#020---20180921)
 - [0.1.0](#010---20180817)
 - [0.0.5](#005---20180602)
 - [0.0.4 and prior](#004-and-prior)

<<<<<<< HEAD
## [2.0.0] - TBA

#### Added
- In DB-less mode, the controller only marks itself ready once it has
  successfully applied configuration at least once. This ensures that proxies
  do not start handling traffic until they are configured.
  [#1720](https://github.com/Kong/kubernetes-ingress-controller/issues/1720)

#### Fixed

- Previously when `KongConsumer` credentials were provided which were in violation
  of unique constraints this would cause a hard lockup of the controller and it would
  be unable to perform any updates on the gateway until the offending objects were
  resolved. We've patched this to now _drop_ the offending credentials instead so that
  other configurations can continue and log the error continually until the offending
  objects are resolved.
  [#729](https://github.com/Kong/kubernetes-ingress-controller/issues/729)

=======
>>>>>>> 745bf552
## [2.0.0-beta.2] - 2021/08/16

#### Added

- Upgraded Kong Gateway from 2.4 to 2.5
  [#1684](https://github.com/Kong/kubernetes-ingress-controller/issues/1684)

#### Fixed

- Prometheus metrics were not exposed on the metrics endpoint in 2.0.0-beta.1 by default
  [#1497](https://github.com/Kong/kubernetes-ingress-controller/issues/1497)
- Resolved an issue where certain UDPIngress and TCPIngress configurations
  resulted in overlapping incompatible Kong configuration.
  [#1702](https://github.com/Kong/kubernetes-ingress-controller/issues/1702)

## [2.0.0-beta.1] - 2021/08/06

#### Breaking changes

- The admission webhook now requires clients that support TLS 1.2 or higher.
  [#1671](https://github.com/Kong/kubernetes-ingress-controller/issues/1671)
- Flags to enable controllers are now booleans, and have been renamed. For
  example, where you would have previously set
  `--controller-tcpingress=disabled` to disable the TCPIngress controller, you
  will now set `--enable-controller-tcpingress=false`
  [#1638](https://github.com/Kong/kubernetes-ingress-controller/issues/1638)

#### Added

- Decreased log level of some status update messages.
  [#1641](https://github.com/Kong/kubernetes-ingress-controller/issues/1641)
- Added metrics tracking whether configuration was successfully generated and
  applied and the time taken to sync configuration to Kong.
  [#1622](https://github.com/Kong/kubernetes-ingress-controller/issues/1622)
- Added a [Prometheus operator PodMonitor](https://github.com/Kong/kubernetes-ingress-controller/blob/v2.0.0-beta.1/config/prometheus/monitor.yaml)
  to scrape controller and Kong metrics. To use it:

  ```
  kubectl apply -f https://raw.githubusercontent.com/Kong/kubernetes-ingress-controller/main/config/prometheus/monitor.yaml
  ```

  [#1657](https://github.com/Kong/kubernetes-ingress-controller/issues/1657)

#### Fixed

- Fixed a panic that would occur in the controller manager when a
  `KongConsumer` object with an empty name was submitted.
  Any `KongConsumer` resource created with an empty `UserName` will
  now throw an error in the controller manager logs (this wont stop
  other configurations from proceeding), but the object in question
  will thereafter otherwise be skipped for backend configuration
  until the resource has been corrected.
  [#1658](https://github.com/Kong/kubernetes-ingress-controller/issues/1658)
- The controller will now retry unsuccessful TCPIngress status updates.
  [#1641](https://github.com/Kong/kubernetes-ingress-controller/issues/1641)
- The controller now correctly disables Knative controllers automatically when
  Knative controllers are not installed.
  [#1585](https://github.com/Kong/kubernetes-ingress-controller/issues/1585)

#### Under the hood

- Made assorted improvements to CI and test code.
  [#1646](https://github.com/Kong/kubernetes-ingress-controller/issues/1646)
  [#1664](https://github.com/Kong/kubernetes-ingress-controller/issues/1664)
  [#1669](https://github.com/Kong/kubernetes-ingress-controller/issues/1669)
  [#1672](https://github.com/Kong/kubernetes-ingress-controller/issues/1672)

## [2.0.0-alpha.3] - 2021/08/02

#### Breaking changes

- Removed finalizers from resources due to challenges with the Kubernetes
  side of their implementation and lack of a need for them in the controller
  reconcilers. Because of the way Kubernetes handles finalizers, you will need
  to either manually edit resources to remove "configuration.konghq.com/ingress"
  from their finalizer list or use `kubectl delete --force` to remove them.
  Kubernetes will prevent deletion of resources with finalizers, and alpha.3
  will not automatically remove the finalizers previously added by alpha.2.
  [#1522](https://github.com/Kong/kubernetes-ingress-controller/pull/1522)

#### Added
- Added controller functional metrics in 2.x
  [#705] https://github.com/Kong/kubernetes-ingress-controller/issues/705
- Implemented Ingress status updates in 2.x.
  [#1451](https://github.com/Kong/kubernetes-ingress-controller/pull/1451)
- Added `--publish-status-address` and `--publish-service` flags to 2.x.
  [#1451](https://github.com/Kong/kubernetes-ingress-controller/pull/1451)
  [#1509](https://github.com/Kong/kubernetes-ingress-controller/pull/1509)
- Added scripts to generate 2.x manifests.
  [#1563](https://github.com/Kong/kubernetes-ingress-controller/pull/1563)
- Added support for --dump-config to 2.x.
  [#1589](https://github.com/Kong/kubernetes-ingress-controller/pull/1589)

#### Fixed

- Increased the default timeout strategy for backend proxy HTTP requests
  from 3 seconds to 10 seconds.
  [#1610](https://github.com/Kong/kubernetes-ingress-controller/pull/1610)
- Corrected the old Ingress v1beta1 API group.
  [#1584](https://github.com/Kong/kubernetes-ingress-controller/pull/1584)

#### Under the hood

- Code for the previous v1.x releases of the Kubernetes Ingress Controller
  have been removed. Maintenance of the v1.x era codebase lives on in the
  `1.3.x` and related branches going forward.
  [#1591](https://github.com/Kong/kubernetes-ingress-controller/issues/1591)
- New `v1` versions of `CustomResourceDefinitions` introduced for KIC 2.0 are now
  backwards compatible with the previous `v1beta1` CRD definitions (i.e. `v1beta1 -> v1`
  upgrades of KIC's CustomResourceDefinitions now work fully automatically). In practice
  the upgrade process should be seamless for end-users (e.g. `kubectl apply -f <NEW CRDS>`).
  If you're interested in better understanding the differences and what's going on
  under the hood, please see the relevant PR which includes the user facing changes.
  [Kubernetes#79604](https://github.com/kubernetes/kubernetes/pull/79604)
  [#1133](https://github.com/Kong/kubernetes-ingress-controller/issues/1133)
- The historical `--stderrthreshold` flag is now deprecated: it no longer has
  any effect when used and will be removed in a later release.
  [#1297](https://github.com/Kong/kubernetes-ingress-controller/issues/1297)
- The `--update-status-on-shutdown` flag which supplements the `--update-status`
  flag has been deprecated and will no longer have any effect, it will be removed
  in a later release.
  [#1304](https://github.com/Kong/kubernetes-ingress-controller/issues/1304)
- The uuid generation is now done by the same library in the whole project
[#1604](https://github.com/Kong/kubernetes-ingress-controller/issues/1604)

## [2.0.0-alpha.2] - 2021/07/07

#### Fixed

- KongClusterPlugins are properly treated as cluster resources and apply
  properly in 2.x.
  [#1418](https://github.com/Kong/kubernetes-ingress-controller/pull/1418)
- 2.x now loads Secrets properly. This fixes certificate support on Ingress,
  and should address other Secret-based configuration (custom entities,
  `ConfigFrom` in KongPlugins, etc.)
  [#1439](https://github.com/Kong/kubernetes-ingress-controller/pull/1439)
- The KongClusterPlugin controller disables itself automatically if the CRD is
  not available, same as 1.x.
  [#1458](https://github.com/Kong/kubernetes-ingress-controller/pull/1458)

#### Added

- fix kongClusterPlugin handling for kic 2.0.
  [#1418](https://github.com/Kong/kubernetes-ingress-controller/pull/1418)
- profiling using `pprof` is now a standalone HTTP server listening on port 10256.
- `v1beta1.UDPIngress` API support added. Only supported on KIC `v2.0.0+` releases.
- adds support for selector tags (filter) tags refractored work. KIC 1.x
  [#1415](https://github.com/Kong/kubernetes-ingress-controller/pull/1415)
- Profiling using `pprof` is now a standalone HTTP server listening on port 10256.
  [#1417](https://github.com/Kong/kubernetes-ingress-controller/pull/1417)
- knative API - Full Feature Parity
  [#1148] (https://github.com/Kong/kubernetes-ingress-controller/pull/1396)
- Reduced 2.x RBAC permissions to match 1.x permissions and added a generated
  single-namespace Role that matches the ClusterRole.
  [#1457](https://github.com/Kong/kubernetes-ingress-controller/pull/1457)

## [2.0.0-alpha.1] - 2021/05/27

#### Added

- support for [UDP][kong-udp] via the new `UDPIngress` API.
- `--watch-namespace` now supports multiple distinct namespaces versus simply
  supporting all namespaces (the default) or a single namespace. To watch
  multiple namespaces, use a comma-separated list (for example,
  `--watch-namespace "namespaceA,namespaceB"`).
- support for the `konghq.com/host-aliases` annotation.
  [#1016](https://github.com/Kong/kubernetes-ingress-controller/pull/1016/)
- Added `--proxy-timeout-seconds` flag to configure the kong client api timeout.
  [#1401](https://github.com/Kong/kubernetes-ingress-controller/pull/1401)

[kong-udp]:https://konghq.com/blog/kong-gateway-2-2-released/#UDP-Support

#### Breaking changes

- several miscellaneous flags have been removed.
  The following flags are no longer usable:
  - `--disable-ingress-extensionsv1beta1` (replaced by `--enable-controller-ingress-extensionsv1beta1=false`)
  - `--disable-ingress-networkingv1` (replaced by `--enable-controller-ingress-networkingv1=false`)
  - `--disable-ingress-networkingv1beta1` (replaced by `--enable-controller-ingress-networkingv1beta1=false`)
  - `--version`
  - `--alsologtostderr`
  - `--logtostderr`
  - `--v`
  - `--vmodule`
- support for "classless" ingress types has been removed.
  The following flags are no longer usable:
  - `--process-classless-ingress-v1beta1`
  - `--process-classless-ingress-v1`
  - `--process-classless-kong-consumer`
- autonegotiation of the Ingress API version (extensions v1beta1, networking
  v1beta1, networking v1) has been disabled. Instead, the user is expected to
  set **exactly** one of `--controller-ingress-networkingv1`,
- `--dump-config` is now a boolean. `true` is equivalent to the old `enabled` value. `false` is equivalent to the old `disabled` value. `true` with the additional new `--dump-sensitive-config=true` flag is equivalent to the old `sensitive` value.
  `--controller-ingress-networkingv1beta1`,
  `--controller-ingress-extensionsv1beta1` flags to `enabled`. There will be an
  `auto` mode implemented soon that will add the autonegotiation capability
  back.

#### Under the hood

- the controller manager will no longer log multiple entries for `nil` updates
  to the Kong Admin API. The result is that operators will no longer see multiple
  "no configuration change, skipping sync to kong" entries for any single update,
  instead it will only report this `nil` update scenario the first time it is
  encountered for any particular SHA derived from the configuration contents.
- the `--sync-rate-limit` is now deprecated in favor of `--sync-time-seconds`.
  This functionality no longer blocks goroutines until the provided number of
  seconds has passed to enforce rate limiting, now instead it configures a
  non-blocking [time.Ticker][go-tick] that runs at the provided seconds
  interval. Input remains a float that indicates seconds.
- project layout for contributions has been changed: this project now uses the
  [Kubebuilder SDK][kubebuilder] and there are layout changes and
  configurations specific to the new build environment.
- controller architecture has been changed: each API type now has an
  independent controller implementation and all controllers now utilize
  [controller-runtime][controller-runtime].
- full integration testing in [Golang][go] has been added for testing APIs and
  controllers on a fully featured Kubernetes cluster, this is now supported by
  the new [Kong Kubernetes Testing Framework (KTF)][ktf] project and now runs
  as part of CI.
- the mechanism for caching and resolving Kong Admin `/config` configurations
  when running in `DBLESS` mode has been reimplemented to enable fine-tuned
  configuration options in later iterations.
- contains the refactored admission webhook server. The server key and
  certificate flags have improved semantics: the default flag value is no
  longer the default path, but an empty string. When both key/cert value flags
  and key/cert file flags remain unset, KIC will read cert/key files from the
  default paths, as said in the flag descriptions. This change should not
  affect any existing configuration - in all configuration cases, behavior is
  expected to remain unchanged.
- taking configuration values from environment variables no longer uses Viper.

[go-tick]:https://golang.org/pkg/time/#Ticker
[kubebuilder]:https://github.com/kubernetes-sigs/kubebuilder
[controller-runtime]:https://github.com/kubernetes-sigs/controller-runtime
[go]:https://golang.org
[ktf]:https://github.com/kong/kubernetes-testing-framework

## [1.3.2] - 2021/08/12

#### Under the hood

- Updated Alpine image to 3.14.
  [#1691](https://github.com/Kong/kubernetes-ingress-controller/pull/1691/)
- Update Kong images to 2.5.

## [1.3.1] - 2021/06/03

#### Fixed

- fixed a bug that now stops `v1.3.x` releases from advertising themselves as `v2` if manually built with default configurations.

#### Under the hood

- Upgraded CI dependencies
- Some cleanup iterations on RELEASE.md release process

## [1.3.0] - 2021/05/27

#### Added

- support for the `konghq.com/host-aliases` annotation.
  [#1016](https://github.com/Kong/kubernetes-ingress-controller/pull/1016/)

#### Fixed

- Sort SNIs and certificates consistently to avoid an issue with unnecessary
  configuration re-syncs.
  [#1268](https://github.com/Kong/kubernetes-ingress-controller/pull/1268/)

#### Under the hood

- Upgraded various dependencies.

## [1.2.0] - 2021/03/24

#### Added

- Ingresses now support `konghq.com/request-buffering` and
  `konghq.com/response-buffering` annotations, which set the
  `request-buffering` and `response-buffering` settings on associated Kong
  routes.
  [#1016](https://github.com/Kong/kubernetes-ingress-controller/pull/1016/)
- Added `--dump-config` flag to dump generated Kong configuration to a
  temporary file to debug issues where the controller generates unexpected
  configuration or unacceptable configuration. When set to `enabled` it redacts
  sensitive values (credentials and certificate keys), and when set to
  `sensitive`, it includes all configuration.
  [#991](https://github.com/Kong/kubernetes-ingress-controller/pull/991/)
- Added support for mtls-auth plugin credentials (requires Enterprise 2.3.2.0
  or newer).
  [#1078](https://github.com/Kong/kubernetes-ingress-controller/pull/1078/)
- The KongClusterPlugin CRD is now optional, for installation in clusters
  where KIC administrators do not have cluster-wide permissions.

#### Fixed

- The admission webhook can now validate KongPlugin configurations stored in a
  Secret.
  [#1036](https://github.com/Kong/kubernetes-ingress-controller/pull/1036/)

#### Under the hood

- Build configuration allows target architectures other than `amd64`. Note that
  other architectures are not officially supported.
  [#1046](https://github.com/Kong/kubernetes-ingress-controller/pull/1046/)
- Updated to Go 1.16. Make sure to update your Go version if you build your own
  controller binaries.
  [#1110](https://github.com/Kong/kubernetes-ingress-controller/pull/1110/)
- Refactored synchronization loop into more discrete components and created
  packages for them.
  [#1027](https://github.com/Kong/kubernetes-ingress-controller/pull/1027/)
  [#1029](https://github.com/Kong/kubernetes-ingress-controller/pull/1029/)
- Broad refactoring (with the purpose of exposing KIC's logic as libraries), in preparation for an architectural upgrade of KIC to a [kubebuilder](https://github.com/kubernetes-sigs/kubebuilder)-based
  implementation of the controller (expected to be released as KIC v2.0).
  [#1037](https://github.com/Kong/kubernetes-ingress-controller/pull/1037/)
- Added a Go-based integration test environment and initial set of tests.
  [#1102](https://github.com/Kong/kubernetes-ingress-controller/pull/1102/)
- CI improvements check test coverage for PRs and automaticall open PRs for
  dependency updates.
- Upgraded almost all Go library dependencies (from now on, using Dependabot to ensure that minor releases use the newest versions available).

## [1.1.1] - 2021/01/07

#### Fixed

- Ingress controller now correctly sets ports for ExternalName services [#985](https://github.com/Kong/kubernetes-ingress-controller/pull/985)
- TCPIngress CRD: removed the duplicated subresource YAML key [#997](https://github.com/Kong/kubernetes-ingress-controller/pull/997)

#### Deprecated

- Removed Helm 2 installation instructions because Helm 2 is EOL. Use Helm 3 instead. [#993](https://github.com/Kong/kubernetes-ingress-controller/pull/993)

## [1.1.0] - 2020/12/09

#### Breaking changes

- The controller no longer supports Cassandra-backed Kong clusters, following
  deprecation in 0.9.0. You must migrate to a Postgres-backed or DB-less
  cluster before upgrading to 1.1.0. The controller will restore configuration
  from Kubernetes resources (Ingresses, Services, KongPlugins, etc.) into the
  new datastore automatically. Kong Enterprise users with
  non-controller-managed configuration (Portal configuration, RBAC
  configuration, etc.) will need to migrate that configuration manually.
  [#974](https://github.com/Kong/kubernetes-ingress-controller/pull/974)

#### Added

- The default Kong version is now 2.2.x and the default Kong Enterprise version
  is now 2.2.0.0.
  [#932](https://github.com/Kong/kubernetes-ingress-controller/pull/932)
  [#965](https://github.com/Kong/kubernetes-ingress-controller/pull/965)
- The default worker count is now 2 instead of 1. This avoids request latency
  during blocking configuration changes.
  [#957](https://github.com/Kong/kubernetes-ingress-controller/pull/957)
- Knative Services now support `konghq.com/override` (for attaching
  KongIngress resources).
  [#908](https://github.com/Kong/kubernetes-ingress-controller/pull/908)
- Added the `konghq.com/snis` Ingress annotation. This populates SNI
  configuration on the routes derived from the annotated Ingress.
  [#863](https://github.com/Kong/kubernetes-ingress-controller/pull/863)

#### Fixed

- The controller now correctly prints the affected Service name when logging
  warnings about Services without any endpoints.
  [#915](https://github.com/Kong/kubernetes-ingress-controller/pull/915)
- Credentials that lack critical fields no longer result in a panic.
  [#944](https://github.com/Kong/kubernetes-ingress-controller/pull/944)

## [1.0.0] - 2020/10/05

#### Breaking changes

- The controller no longer supports versions of Kong prior to 2.0.0.
  [#875](https://github.com/Kong/kubernetes-ingress-controller/pull/875)
- Deprecated 0.x.x flags are no longer supported. Please see [the documentation
  changes](https://github.com/Kong/kubernetes-ingress-controller/pull/866/files#diff-9a686fb3bf9c18ab81952a0933fb5c00)
  for a complete list of removed flags and their replacements. Note that this
  change applies to both flags and their equivalent environment variables, e.g.
  for `--admin-header`, if you set `CONTROLLER_ADMIN_HEADER`, you should now
  use `CONTROLLER_KONG_ADMIN_HEADER`.
  [#866](https://github.com/Kong/kubernetes-ingress-controller/pull/866)
- KongCredential custom resources are no longer supported. You should convert
  any KongCredential resources to [credential Secrets](https://docs.konghq.com/kubernetes-ingress-controller/1.0.x/guides/using-consumer-credential-resource/#provision-a-consumer)
  before upgrading to 1.0.0.
  [#862](https://github.com/Kong/kubernetes-ingress-controller/pull/862)
- Deprecated 0.x.x annotations are no longer supported. Please see [the
  documentation changes](https://github.com/Kong/kubernetes-ingress-controller/pull/873/files#diff-777e08783d63482620961c4f93a1e1f6)
  for a complete list of removed annotations and their replacements.
  [#873](https://github.com/Kong/kubernetes-ingress-controller/pull/873)

#### Added

- The controller Docker registry now has minor version tags. These always point
  to the latest patch release for a given minor version, e.g. if `1.0.3` is the
  latest patch release for the `1.0.x` series, the `1.0` Docker tag will point
  to `1.0.3`.
  [#747](https://github.com/Kong/kubernetes-ingress-controller/pull/747)
- Custom resources now all have a status field. For 1.0.0, this field is a
  placeholder, and does not contain any actual status information. Future
  versions will add status information that reflects whether the controller has
  created Kong configuration for that custom resource.
  [#824](https://github.com/Kong/kubernetes-ingress-controller/pull/824)
- Version compatibility documentation now includes [information about supported
  Kubernetes versions for a given controller version](https://docs.konghq.com/kubernetes-ingress-controller/1.0.x/references/version-compatibility/#kubernetes).
  [#820](https://github.com/Kong/kubernetes-ingress-controller/pull/820)

#### Fixed

- EKS documentation now uses hostnames rather than IP addresses.
  [#877](https://github.com/Kong/kubernetes-ingress-controller/pull/877)

## [0.10.0] - 2020/09/15

#### Breaking changes

- Ingress resources now require `kubernetes.io/ingress.class` annotations by
  default. Kong recommends adding this annotation to Ingresses that previously
  did not have it, but you can override this change and instruct the controller
  to process Ingresses without this annotation if desired. See the [ingress
  class documentation](https://example.com/link-tbd) for details.
  [#767](https://github.com/Kong/kubernetes-ingress-controller/pull/767)
- KongConsumer resources now require `kubernetes.io/ingress.class` annotations
  by default. This change can also be overriden using a flag.
  [#767](https://github.com/Kong/kubernetes-ingress-controller/pull/767)
- TCPIngress resources now require `kubernetes.io/ingress.class` annotations.
  This change _cannot_ be overriden.
  [#767](https://github.com/Kong/kubernetes-ingress-controller/pull/767)
- CA certificate secrets now require `kubernetes.io/ingress.class` annotations.
  This change _cannot_ be overriden.
  [#815](https://github.com/Kong/kubernetes-ingress-controller/pull/815)
- Removed support for global KongPlugin resources. You must now use
  KongClusterPlugin resources for global plugins. You should run
  `kubectl get kongplugin -l global=true --all-namespaces` to list existing
  global KongPlugins to find and convert them before upgrading. The controller
  will also log a warning if it finds any global KongPlugins that are still in
  place.
  [#751](https://github.com/Kong/kubernetes-ingress-controller/pull/751)


#### Added

- Added support for [Ingress
  v1](https://github.com/kubernetes/enhancements/tree/master/keps/sig-network/1453-ingress-api#summary-of-the-proposed-changes).
  [#832](https://github.com/Kong/kubernetes-ingress-controller/pull/832).
  [#843](https://github.com/Kong/kubernetes-ingress-controller/pull/843).
- Added support for the port mapping functionality in Kong versions 2.1 and
  newer in example manifests. This feature [improves Kong's functionality when
  behind a load balancer that uses different ports than Kong's proxy
  listens](https://github.com/Kong/kong/pull/5861).
  [#753](https://github.com/Kong/kubernetes-ingress-controller/pull/753)
- Added support for the `ingress.kubernetes.io/force-ssl-redirect` annotation.
  [#745](https://github.com/Kong/kubernetes-ingress-controller/pull/745)
- Transitioned to structured logging.
  [#748](https://github.com/Kong/kubernetes-ingress-controller/pull/748)
- Added flags to enable processing of Ingress and KongConsumer resources
  without `ingress.class` annotations regardless of the controller class.
  Previously, this functionality was only available when using the default
  controller class, and could not be disabled.
  [#767](https://github.com/Kong/kubernetes-ingress-controller/pull/767)
- Added support for `admission.k8s.io/v1` validating webhooks.
  [#759](https://github.com/Kong/kubernetes-ingress-controller/pull/759)
- Migrated to Go 1.13-style error handling.
  [#765](https://github.com/Kong/kubernetes-ingress-controller/pull/765)
- Added documentation for using the controller along with Istio.
  [#798](https://github.com/Kong/kubernetes-ingress-controller/pull/798)
- Updated documentation to include information on Kong 2.1.

#### Fixed

- Removed `securityContext` from example deployments. Earlier Kong versions
  had to run as root to support some Enterprise features. This is no longer the
  case in modern Kong versions.
  [#672](https://github.com/Kong/kubernetes-ingress-controller/pull/672)
- Added missing documentation for `--enable-reverse-sync` flag.
  [#718](https://github.com/Kong/kubernetes-ingress-controller/pull/718)
- Fixed a bug where the controller did not track updates to resources that
  should not have required `ingress.class` unless that annotation was present.
  [#767](https://github.com/Kong/kubernetes-ingress-controller/pull/767)
- Clarified build instructions for pushing Docker artifacts.
  [#768](https://github.com/Kong/kubernetes-ingress-controller/pull/768)
- Improved controller startup behavior in scenarios where Kong was not
  available. The controller will now retry and exit with an error after a
  timeout, rather than hanging indefinitely.
  [#771](https://github.com/Kong/kubernetes-ingress-controller/pull/771)
  [#799](https://github.com/Kong/kubernetes-ingress-controller/pull/799)
- Addressed several documentation typos and incongruent examples.
  [#776](https://github.com/Kong/kubernetes-ingress-controller/pull/776)
  [#785](https://github.com/Kong/kubernetes-ingress-controller/pull/785)
  [#809](https://github.com/Kong/kubernetes-ingress-controller/pull/809)
- Corrected a Helm 3 example that still used deprecated Helm 2 flags.
  [#793](https://github.com/Kong/kubernetes-ingress-controller/pull/793)

#### Under the hood

- Improved tests by removing many hard-coded default values. The tests now
  reference variables that define the default value in a single location.
  [#815](https://github.com/Kong/kubernetes-ingress-controller/pull/815)
- Added CI warning when base and single-file example manifests diverge.
  [#797](https://github.com/Kong/kubernetes-ingress-controller/pull/797)
- Updated Kubernetes dependencies from v0.17.x to v0.19.0 and switched from
  `knative.dev/serving` to `knative.dev/networking`.
  [#813](https://github.com/Kong/kubernetes-ingress-controller/pull/813)
  [#817](https://github.com/Kong/kubernetes-ingress-controller/pull/817)
- Updated Go build configuration to use Go 1.15.
  [#816](https://github.com/Kong/kubernetes-ingress-controller/pull/816)

## [0.9.1] - 2020/06/08

#### Fixed

- Parse TLS section of Knative Ingress resources
  [#721](https://github.com/Kong/kubernetes-ingress-controller/pull/721)

## [0.9.0] - 2020/05/26

#### Breaking change

Health-check behavior of the default manifest has been changed to use
`status` interface of Kong instead of a simple Nginx server block.
The change is transparent and doesn't require any additional work.
[#634](https://github.com/Kong/kubernetes-ingress-controller/pull/634)

### Deprecations

Kong deployments backed by Cassandra are deprecated and will not be supported
in future. Cassandra deployments for Ingress Controller use cases are rare
and seldom make sense since the features that Cassandra brings are
provided by other means in such architectures.
[#617](https://github.com/Kong/kubernetes-ingress-controller/pull/617)

#### Added

- **Plugin configuration via Kubernetes Secrets**  Configuration of plugins
  can be stored in Kubernetes Secrets and then referenced in `KongPlugin`
  and `KongClusterPlugin` resources.
  [#618](https://github.com/Kong/kubernetes-ingress-controller/pull/618)
- **mTLS authentication**  The controller can configure CA Certificates
  in Kong and these can be used by `mtls-auth` plugin in Kong. The plugin
  is currently enterprise-only.
  [#616](https://github.com/Kong/kubernetes-ingress-controller/pull/616)
- **Kong Custom entities in DB-less mode** Custom entities used in
  custom plugins can now be configured for DB-less deployments of Kong.
  [#630](https://github.com/Kong/kubernetes-ingress-controller/pull/630)
- **Host-header manipulation**  Host header of a request destined to a
  Kubernetes Service can now be manipulated using the `konghq.com/host-header`
  annotation on the `Service` resource.
  [#597](https://github.com/Kong/kubernetes-ingress-controller/pull/597)
- **Method-based routing**  Method based routing can be performed using the
  Ingress resource. A new annotation `konghq.com/methods` can now be used to
  match HTTP method in addition to HTTP `host` and `path`. This was
  previously supported only via `KongIngress` Custom Resource.
  [#591](https://github.com/Kong/kubernetes-ingress-controller/pull/591)
- **New configuration options** Following new CLI flags and corresponding
  environment variables have been added:
  - `--admission-webhook-cert`, `--admission-webhook-key`
    and `--kong-admin-ca-cert`. These have been added to ease configuration
    by enabling users to supply sensitive values using `Secret`
    references inside `PodSpec`.
    [#628](https://github.com/Kong/kubernetes-ingress-controller/pull/628)
  - `--kong-custom-entities-secret` flag has been added to support
    custom entities in DB-less mode feature.

#### Fixed

- Some errors that were previously ignored are being caught and handled
  correctly
  [#635](https://github.com/Kong/kubernetes-ingress-controller/pull/635)
- Ingress rules with consecutive slashes (`//`) are now ignored
  [#663](https://github.com/Kong/kubernetes-ingress-controller/pull/663)

## [0.8.1] - 2020/04/15

#### Added

- Added `--enable-reverse-sync` flag to enable checks from Kong to kubernetes
  state. This should be enabled only if a human has access to Kong's Admin API
  or Kong Manager (for Enterprise users). This flag will disable an optimization
  in the controller and result in an increase read activity on Kong's Admin
  API and database.
  [#559](https://github.com/Kong/kubernetes-ingress-controller/issues/559)

#### Fixed

- Fix certificate and SNI sync to avoid a deadlock due to a conflict when
  Kong is running with a database backend.
  [#524](https://github.com/Kong/kubernetes-ingress-controller/issues/524)
- Correctly set Knative Ingress Status
  [#600](https://github.com/Kong/kubernetes-ingress-controller/pull/600)

## [0.8.0] - 2020/03/25

#### Breaking changes

- **`strip_path` disabled by default**
  The value of `strip_path` of routes in Kong is now set to `false`.
  If you are upgrading from a previous version, please carefully test the change
  before rolling it out as this change can possibly break the routing
  for your clusters.
  You can use `konghq.com/strip-path` annotation to set the value to `true`.

#### Deprecations

The following annotations are now deprecated and will be removed in a future
release:
- `configuration.konghq.com`
- `plugins.konghq.com`
- `configuration.konghq.com/protocols`
- `configuration.konghq.com/protocol`
- `configuration.konghq.com/client-cert`

Please read the annotations document for new annotations.

#### Added

- **Knative Ingress support**  The controller can now proxy traffic for
  serverless workloads running on top of Knative. Users can also select
  Kong plugins to execute on a per Knative workload/service basis.
  [#563](https://github.com/Kong/kubernetes-ingress-controller/pull/563)
- **TCP/TLS routing**  New Custom Resource TCPIngress has been introduced
  to support TCP proxy. SNI-based proxying is also supported for TLS encrypted
  TCP streams.
  [#527](https://github.com/Kong/kubernetes-ingress-controller/pull/527)
- **New Custom Resource KongClusterPlugin**  Plugin configuration can now
  be shared acrossed Kubernetes namespaces using `KongClusterPlugin`, a new
  cluster-level Custom Resource.
  [#520](https://github.com/Kong/kubernetes-ingress-controller/pull/520)
- **New annotation group `konghq.com`** A new annotations group has
  been introduced which should simplify configuration and reduce the need of
  `KongIngress` resource in most use-cases. The following new annotations
  have been introduced:
  - `konghq.com/plugins`
  - `konghq.com/override`
  - `konghq.com/client-cert`
  - `konghq.com/protocols`
  - `konghq.com/protocol`
  - `konghq.com/preserve-host`
  - `konghq.com/plugins`
  - `konghq.com/override`
  - `konghq.com/path`
  - `konghq.com/strip-path`
  - `konghq.com/https-redirect-status-code`

#### Fixed

- Admission webhook now checks for the correct fields for JWT credential
  type.
  [#556](https://github.com/Kong/kubernetes-ingress-controller/pull/556)

#### Under the hood

- decK has been upgraded to v1.0.3.
  [#576](https://github.com/Kong/kubernetes-ingress-controller/pull/576)
- Go has been upgraded to 1.14.
  [#579](https://github.com/Kong/kubernetes-ingress-controller/pull/579)
- Alpine docker image has been upgraded to 3.11.
  [#567](https://github.com/Kong/kubernetes-ingress-controller/pull/567)

## [0.7.1] - 2020/01/31

#### Summary

This releases contains bug-fixes only. All users are advised to upgrade.

#### Fixed

- De-duplicate SNIs when the same SNI is associated with multiple secrets.
  [#510](https://github.com/Kong/kubernetes-ingress-controller/issues/510)
- `plugin.RunOn` is not injected when Kong version >= 2.0.0.
  [#521](https://github.com/Kong/kubernetes-ingress-controller/issues/521)
- Parse default backend in `Ingress` resource correctly.
  [#511](https://github.com/Kong/kubernetes-ingress-controller/issues/511)
- KongPlugin resources with `global: true` label are correctly processed
  to include `protocols` fields while rendering Kong's configuration.
  [#502](https://github.com/Kong/kubernetes-ingress-controller/issues/502)
- Admission Controller: correctly process updates to `KongConsumer` resource
  [#501](https://github.com/Kong/kubernetes-ingress-controller/issues/501)
- Do not send multiple update events for a single CRD update
  [#514](https://github.com/Kong/kubernetes-ingress-controller/issues/514)

## [0.7.0] - 2020/01/06

#### Summary

This release adds secret-based credentials, gRPC routing, upstream mutual
authentication, DB-less deployment by default and performance improvements.

#### Breaking changes

- The default value of `--admission-webhook-listen` flag is now `off` to avoid
  an error in the logs when the cert and key pair is not provided. Users will
  have to explicitly set this flag to `:8080` to enable it. Please do note that
  it is recommended to always set up the Admission Controller.

#### Added

- **Multi-port services** Ingress rules forwarding traffic to multiple ports
  of the same services are now supported. The names of the services configured
  in Kong have been changed to include the port number/name for uniqueness.
  [#404](https://github.com/Kong/kubernetes-ingress-controller/pull/404)
- When using the controller with Kong Enterprise,
  Controller now attempts to create the workspace configured via
  `--kong-workspace`, if it does not exist.
  [#429](https://github.com/Kong/kubernetes-ingress-controller/pull/429)
- **Controller configuration revamped** Configuration of the controller itself
  can now be tweaked via environment flags and CLI flags, both. Environment
  variables and Secrets can be used to pass sensitive information to the
  controller.
  [#436](https://github.com/Kong/kubernetes-ingress-controller/pull/436)
- **Encrypted credentials via Secrets** Credentials can now be configured via
  `Secret` resource from the Kubernetes core API. These credentials are
  encrypted at rest by Kubernetes. The controller loads these secrets into
  Kong's memory or database from the Kubernetes data-store.
  [#430](https://github.com/Kong/kubernetes-ingress-controller/pull/430)
- **Multi-entity plugins** Plugins can now be configured for a combination of
  an Ingress rule(s) and KongConsumer or a combination of a Service
  and KongConsumer.
  [#386](https://github.com/Kong/kubernetes-ingress-controller/issues/386)
- **Mutual authentication using mTLS** Kong and the Kubernetes Service can
  mutually authenticate each other now. Use the new
  `configuration.konghq.com/client-cert` annotation on a Kubernetes Service
  to specify the cert-key pair Kong should use to authenticate itself.
  [#483](https://github.com/Kong/kubernetes-ingress-controller/pull/483)
- **gRPC routing** Kong Ingress Controller can now expose and proxy gRPC
  protocol based services, in addition to HTTP-based services. These can
  be configured using the core Ingress resource itself.
  [#454](https://github.com/Kong/kubernetes-ingress-controller/pull/454)
- **Performance improvement** Number of sync calls to Kong, in both DB and
  DB-less mode, should be reduced by an order of magnitude for most deployments.
  This will also improve Kong's performance.
  [#484](https://github.com/Kong/kubernetes-ingress-controller/pull/484)
- `credentials` property has been added to the `KongConsumer` Custom Resource.
  This property holds the references to the secrets containing the credentials.
  [#430](https://github.com/Kong/kubernetes-ingress-controller/pull/430)
- Flag `--kong-admin-filter-tag` has been added to change the tag used
  to filter and managed entity in Kong's database. This defaults to
  `managed-by-ingress-controller`.
  [#440](https://github.com/Kong/kubernetes-ingress-controller/pull/440)
- Flag `--kong-admin-concurrency` has been added to control the number of
  concurrent requests between the controller and Kong's Admin API.
  This defaults to `10`.
  [#481](https://github.com/Kong/kubernetes-ingress-controller/pull/481)
- Flag `--kong-admin-token` has been added to supply the RBAC token
  for the Admin API for Kong Enterprise deployments.
  [#489](https://github.com/Kong/kubernetes-ingress-controller/pull/489)
- Admission Controller now validates Secret-based credentials. It ensures that
  the required fields are set in the secret and the credential type is a
  valid one.
  [#446](https://github.com/Kong/kubernetes-ingress-controller/pull/446)
- `http2` is now enabled by default on the TLS port.
  [#456](https://github.com/Kong/kubernetes-ingress-controller/pull/456)
- DB-less or the in-memory mode is now the new default in the reference
  manifests. It is recommended to run Kong without a database for Ingress
  Controller deployments.
  [#456](https://github.com/Kong/kubernetes-ingress-controller/pull/456)
- `upstream.host_header` property has been added to the `KongIngress` Custom
  Resource. This property can be used to change the `host` header in every
  request that is sent to the upstream service.
  [#478](https://github.com/Kong/kubernetes-ingress-controller/pull/478)

#### Fixed

- Every event in the queue is not logged anymore as it can leak sensitive
  information in the logs. Thanks to [@goober](https://github.com/goober)
  for the report.
  [#439](https://github.com/Kong/kubernetes-ingress-controller/pull/439)
- For database deployments, `upstream` entity are now created with `round-robin`
  as default `algorithm` to avoid false positives during a sync operation.
  These false positives can have a negative impact on Kong's performance.
  [#480](https://github.com/Kong/kubernetes-ingress-controller/pull/480)


#### Deprecated

- `KongCredential` Custom Resource is now deprecated and will be remove in a
  future release. Instead, please use Secret-based credentials.
  [#430](https://github.com/Kong/kubernetes-ingress-controller/pull/430):
- Following flags have been deprecated and new ones have been added in place
  [#436](https://github.com/Kong/kubernetes-ingress-controller/pull/436):
  - `--kong-url`, instead use `--kong-admin-url`
  - `--admin-tls-skip-verify`, instead use `--kong-admin-tls-skip-verify`
  - `--admin-header`, instead use `--kong-admin-header`
  - `--admin-tls-server-name`, instead use `--kong-admin-tls-server-name`
  - `--admin-ca-cert-file`, instead use `--kong-admin-ca-cert-file`

#### Under the hood

- decK has been bumped up to v0.6.2.

## [0.6.2] - 2019/11/13

#### Summary

This is a minor patch release to fix version parsing issue with new
Kong Enterprise packages.

## [0.6.1] - 2019/10/09

#### Summary

This is a minor patch release to update Kong Ingress Controller's
Docker image to use a non-root by default.

## [0.6.0] - 2019/09/17

#### Summary

This release introduces an Admission Controller for CRDs,
Istio compatibility, support for `networking/ingress`,
Kong 1.3 additions and enhancements to documentation and deployments.

#### Added

- **Service Mesh integration** Kong Ingress Controller can now be deployed
  alongside Service Mesh solutions like Kuma and Istio. In such a deployment,
  Kong handles all the external client facing routing and policies while the
  mesh takes care of these aspects for internal service-to-service traffic.
- **`ingress.kubernetes.io/service-upstream`**, a new annotation has
  been introduced.
  Adding this annotation to a Kubernetes service resource
  will result in Kong directly forwarding traffic to kube-proxy.
  In other words, Kong will not send traffic directly to the pods.
  [#365](https://github.com/Kong/kubernetes-ingress-controller/pull/365)
- Ingress resources created in the new `networking.k8s.io` API group are
  now be supported. The controller dynamically figures out the API group
  to use based on the metadata it receives from k8s API-server.
- **Kong Credential enhancements**
  - Kong Credentials are now live-synced as they are created and updated in
    DB-mode.
    [#230](https://github.com/Kong/kubernetes-ingress-controller/issues/#230)
  - A single Consumer can now contain multiple credentials of the same type
    and multiple ACL group associations.
    [#371](https://github.com/Kong/kubernetes-ingress-controller/pull/371)
- **Admission controller** Kong Ingress Controller now ships with an in-built
  admission controller for KongPlugin and KongConsumer entities. The validations
  stop users from misconfiguring the Ingress controller.
  [#372](https://github.com/Kong/kubernetes-ingress-controller/pull/372)
- **Kong 1.3 support**:
  - HTTP Header based routing is now supported using `KongIngress.Route.Headers`
    property.
  - The algorithm to use for load-balancing traffic sent upstream can be
    set using `KongIngress.Upstream.Algorithm` field.
- **Kustomize**: Users can now use `kustomize` to tweak the reference deployment
  as per their needs. Both, DB and DB-less modes are supported. Please have
  a look at `deploy/manifests` directory in the Github repository.
- **Documentation**: The documentation for the project has been revamped.
  Deployment guides, how-to guides, and reference docs have been added.
- **Deployment**: The deployment of Kong Ingress Controller in DB and DB-less
  modes has been simplified, and Kong Ingress Controller now always runs as a
  side-car to Kong in proxy mode. There is no dedicated deployment for Kong
  Ingress Controller that needs to be run.

#### Fixed

- SNIs and Certificates are now de-duplicated across namespaces.
  [#360](https://github.com/Kong/kubernetes-ingress-controller/issues/#360)
  [#327](https://github.com/Kong/kubernetes-ingress-controller/issues/#327)
- Empty TLS secret no longer stops the controller from syncing configuration
  [#321](https://github.com/Kong/kubernetes-ingress-controller/issues/#321)
- Fix a nil reference when empty Ingress rules are created
  [#365](https://github.com/Kong/kubernetes-ingress-controller/pull/365)

#### Under the hood

- Kubernetes client-go library has been updated to v1.15.3.
- Credentials sync has been moved into decK and decK has been bumped up
  to v0.5.1.

## [0.5.0] - 2019/06/25

#### Summary

This release introduces automated TLS certificates, consumer-level plugins,
enabling deployments using controller and Kong's Admin API at the same time
and numerous bug-fixes and enhancements.

#### Breaking changes

- UUID of consumers in Kong are no longer associated with UID of KongConsumer
  custom resource.

#### Added

- Kong 1.2 is now supported, meaning wild-card hosts in TLS section of Ingress
  resources are allowed.
- **Automated TLS certificates using Let's Encrypt**: Use Kong's Ingress
  Controller and
  [cert-manager](https://docs.cert-manager.io/en/latest/tasks/issuing-certificates/ingress-shim.html)
  to automatically provision TLS certs and serve them.
- **Tagging support**: All entities managed by Kong Ingress Controller in Kong's
  database are now tagged and the controller manages only a subset of Kong's
  configuration. Any entity created via Kong's Admin API will not be
  automatically deleted by the Ingress Controller.
- **Consumer-level plugins** can now be configured by applying
  `plugins.konghq.com` annotation on KongConsumer custom resources.
  [#250](https://github.com/Kong/kubernetes-ingress-controller/issues/#250)
- **Kong Enterprise workspaces**: Ingress Controller can manage a specific
  workspace inside Kong Enterprise (previously, only default workspace).
- Avoid reloading configuration in Kong in db-less mode when there is no
  change in configuration.
  [#308](https://github.com/Kong/kubernetes-ingress-controller/pull/308)
- Service scoped plugins for Kong 1.1 are now configured correctly.
  [#289](https://github.com/Kong/kubernetes-ingress-controller/issues/#289)

#### Fixed

- Multiple certificates are now correctly populated in Kong.
  [#285](https://github.com/Kong/kubernetes-ingress-controller/issues/#285)
- Missing entities like certificate secrets, services or plugins in Kubernetes
  object store will not stop controller from syncing configuration to Kong.
- A Ingress rule with an empty path is correctly parsed and populated in Kong.
  [#98](https://github.com/Kong/kubernetes-ingress-controller/issues/#98)
- Plugins with a nested schema are now correctly configured.
  [#294](https://github.com/Kong/kubernetes-ingress-controller/issues/#294)

#### Under the hood

- Dependency management for the project is done using Go modules.
- Kubernetes client-go library has been updated to v1.14.1.
- Makefile and Dockerfiles have been simplified.

## [0.4.0] - 2019/04/24

#### Summary

This release introduces support to run Kong as an Ingress Controller
without a database!
This release comes with major under the hood rewrites to fix numerous
bugs and design issues in the codebase. Most of the syncing logic has
now been ported over to [decK](http://github.com/hbagdi/deck).

This release comes with a number of breaking changes.
Please read the changelog and test in your environment.

#### Breaking Changes

- :warning: Annotation `<plugin-name>.plugin.konghq.com`
  (deprecated in 0.2.0) is no longer supported.
- :warning: `--default-backend-service` CLI flag is now removed. The default
  service will now be picked up from the default backend in the Ingress rules.
- :warning: Service and Upstream entity overrides via KongIngress CRD are now
  supported only with `configuration.konghq.com` annotation on Kubernetes
  services.
  Route level overrides work same as before,
  using the `configuration.konghq.com` annotation on Ingress resources.
- :warning: `strip_path` property of Routes in Kong is set to `true` by default.
- :warning: `preserve_host` property of Routes in Kong is set to
  `true` by default.
- Plugins created for a combination of Route and Consumer using `consumerRef`
  property in KongPlugin CRD are not supported anymore. This functionality
  will be added back in future
  via [#250](https://github.com/Kong/kubernetes-ingress-controller/issues/250).
- Service and upstream Host name have changed from
  `namespace.service-name.port` to `service-name.namespace.svc`.

#### Added

- Ingress Controller now supports a DB-less deployment mode using Kong 1.1.
  [#244](https://github.com/Kong/kubernetes-ingress-controller/issues/244)
- New `run_on` and `protocols` properties are added to KongPlugin CRD.
  These can be used to further tune behaviors of plugins
  in Service Mesh deployments.
- New fields are added to KongIngress CRD to support HTTPS Active health-checks.
- Ingress Controller is now built using Go 1.12.
- Default service, which handles all traffic that is not matched against
  any of the Ingress rules, is now configured using the default backend
  defined via the Ingress resources.

#### Fixed

- Logs to stdout and stderr will be much more quieter and helpful and won't
  be as verbose as before.
- Routes with same path but different methods can now be created.
  [#202](https://github.com/Kong/kubernetes-ingress-controller/issues/202)
- Removing a value in KongPlugin config will now correctly sync it to Kong.
  [#117](https://github.com/Kong/kubernetes-ingress-controller/issues/117)
- Setting `--update-state=false` no longer causes a panic and performs leader
  election correctly.
  [#232](https://github.com/Kong/kubernetes-ingress-controller/issues/232)
  Thanks to [@lijiaocn](https://github.com/lijiaocn) for the fix!!
- KongIngress will now correctly override properites of Upstream object
  in Kong.
  [#252](https://github.com/Kong/kubernetes-ingress-controller/issues/252)
- Removing a value from KongPlugin config will now correctly unset it in
  Kong's datastore.
  [#117](https://github.com/Kong/kubernetes-ingress-controller/issues/117)

#### Under the hood

- Translation of Ingress rules and CRDs to Kong entities is completey
  re-written.
  [#241](https://github.com/Kong/kubernetes-ingress-controller/issues/241)
- For database deployments, an external tool, decK is used to sync resources
  to Kong, fixing numerous bugs and making Ingress Controller code saner
  and easier to maintain.

## [0.3.0] - 2019/01/08

#### Breaking Changes

 - :warning: Default Ingress class is now `kong`.
   If you were relying on the previous default of `nginx`, you will
   need to explicitly set the class using `--ingress-class` CLI flag.

#### Added

- **Support for Kong 1.0.x** Kong 1.0 introduces a number of breaking changes
  in the Admin API. Ingress controller is updated to make correct calls
  and parse responses correctly.
  [#213](https://github.com/Kong/kubernetes-ingress-controller/pull/213)
- **ingress.class annotation-based filtering on CRD** Multiple Kong clusters
  can be deployed and configured individually on the same Kubernetes Cluster.
  This feature allows configuring
  global Plugins, Consumers & credentials
  using a different `ingress.class` annotation for each Kong cluster.
  [#220](https://github.com/Kong/kubernetes-ingress-controller/pull/220)
- **TLS support for Ingress Controller <-> Kong communication**
  The ingress controller can now talk to Kong's Control-Plane using TLS with
  custom certificates. Following new CLI flags are introduces:
  - `--admin-tls-skip-verify`: to skip validation of a certificate; it
  shouldn't be used in production environments.
  - `--admin-tls-server-name`: use this if the FQDN of Kong's Control Plane
  doesn't match the CN in the certificate.
  - `--admin-ca-cert-file`: use this to specify a custom CA cert which is
  not part of the bundled CA certs.
  [#212](https://github.com/Kong/kubernetes-ingress-controller/pull/212)

#### Fixed

- Retries for services in Kong can be set to zero.
   [#211](https://github.com/Kong/kubernetes-ingress-controller/pull/211)


## [0.2.2] - 2018/11/09

#### Fixed

 - Fix plugin config comparison logic to avoid unnecessary PATCH requests
   to Kong
   [#196](https://github.com/Kong/kubernetes-ingress-controller/pull/196)
 - Fix `strip_path` in Routes in Kong. It is now set to false by default
   as in all other versions of Ingress controller except 0.2.1.
   [#194](https://github.com/Kong/kubernetes-ingress-controller/pull/194)
 - Fix path-only based Ingress rule parsing and configuration where only a
   path based rule for a Kubernetes Service
   would not setup Routes and Service in Kong.
   [#190](https://github.com/Kong/kubernetes-ingress-controller/pull/190)
 - Fix a nil pointer reference when overriding Ingress resource with KongIngress
   [#188](https://github.com/Kong/kubernetes-ingress-controller/pull/188)


## [0.1.3] - 2018/11/09

#### Fixed

 - Fix path-only based Ingress rule parsing and configuration where only a
   path based rule for a Kubernetes Service
   would not setup Routes and Service in Kong.
   [#190](https://github.com/Kong/kubernetes-ingress-controller/pull/190)
 - Fix plugin config comparison logic to avoid unnecessary PATCH requests
   to Kong
   [#196](https://github.com/Kong/kubernetes-ingress-controller/pull/196)


## [0.2.1] - 2018/10/26

#### Added

 - **Header Injection in requests to Kong's Admin API** HTTP Headers
   can be set via CLI which will be injected in every request sent to
   Kong's Admin API, enabling the use of Ingress Controller when Kong's
   Control Plane is protected by Authentication/Authorization.
   [#172](https://github.com/Kong/kubernetes-ingress-controller/pull/172)
 - **Path only based routing** Path only Ingress rules (without a host)
   are now parsed and served correctly.
   [#142](https://github.com/Kong/kubernetes-ingress-controller/pull/142)
 - Under the hood, an external library is now used to talk to Kong's Admin
   API. Several other packages and dead code has been dropped. These changes
   don't have any user facing changes but are steps in direction to simplify
   code and make it more testable.
   [#150](https://github.com/Kong/kubernetes-ingress-controller/pull/150)
   [#154](https://github.com/Kong/kubernetes-ingress-controller/pull/154)
   [#179](https://github.com/Kong/kubernetes-ingress-controller/pull/179)

#### Fixed

 - Fixed KongIngress overrides to enable overriding hashing attributes in
   Upstream object in Kong.
   Thanks @jdevalk2 for the patch!
   [#139](https://github.com/Kong/kubernetes-ingress-controller/pull/139)
 - Remove and sync certificates correctly when TLS secret reference changes
   for a hostname in Ingress spec.
   [#169](https://github.com/Kong/kubernetes-ingress-controller/pull/169)
 - Migrations for Kong are run using 'Job' in Kubernetes to avoid any
   issues that might arise due to multiple Kong nodes running migrations.
   [#161](https://github.com/Kong/kubernetes-ingress-controller/pull/161)
 - Kong and Ingress controller now wait for Postgres to start and migrations
   to finish before attempting to start.
   [#168](https://github.com/Kong/kubernetes-ingress-controller/pull/168)


## [0.1.2] - 2018/10/26

#### Deprecated

 - :warning: Configuring plugins in Kong using `<plugin-name>.plugin.konghq.com`
   annotation is now deprecated and will be removed in a future release.
   Please use `plugins.konghq.com` annotation instead.

#### Added

 - **Header Injection in requests to Kong's Admin API** HTTP Headers
   can be set via CLI which will be injected in every request sent to
   Kong's Admin API, enabling the use of Ingress Controller when Kong's
   Control Plane is protected by Authentication/Authorization.
   [#172](https://github.com/Kong/kubernetes-ingress-controller/pull/172)
 - **Path only based routing** Path only Ingress rules (without a host)
   are now parsed and served correctly.
   [#142](https://github.com/Kong/kubernetes-ingress-controller/pull/142)
 - **Global Plugins** Plugins can be configured to run globally in Kong
   using a "global" label on `KongPlugin` resource.
   [#112](https://github.com/Kong/kubernetes-ingress-controller/pull/112)
 - A new property `plugin` has been introduced in `KongPlugin` resource
   which ties the configuration to be used and the type of the plugin.
   [#122](https://github.com/Kong/kubernetes-ingress-controller/pull/122)
 - Multiple plugins can be configured for an Ingress or a Service in k8s
   using `plugins.konghq.com` annotation.
   [#124](https://github.com/Kong/kubernetes-ingress-controller/pull/124)
 - `KongPlugin` resources do not need to be duplicated any more.
   The same `KongPlugin` resource can be used across
   multiple Ingress/Service resources.
   [#121](https://github.com/Kong/kubernetes-ingress-controller/pull/121)

#### Fixed

 - Avoid issuing unnecessary PATCH requests on Services in Kong during the
   reconciliation loop, which lead to unnecessary Router rebuilds inside Kong.
   [#107](https://github.com/Kong/kubernetes-ingress-controller/pull/107)
 - Fixed the diffing logic for plugin configuration between KongPlugin
   resource in k8s and plugin config in Kong to avoid false positives.
   [#106](https://github.com/Kong/kubernetes-ingress-controller/pull/106)
 - Correctly format IPv6 address for Targets in Kong.
   Thanks @NixM0nk3y for the patch!
   [#118](https://github.com/Kong/kubernetes-ingress-controller/pull/118)
 - Fixed KongIngress overrides to enable overriding hashing attributes in
   Upstream object in Kong.
   Thanks @jdevalk2 for the patch!
   [#139](https://github.com/Kong/kubernetes-ingress-controller/pull/139)
 - Remove and sync certificates correctly when TLS secret reference changes
   for a hostname in Ingress spec.
   [#169](https://github.com/Kong/kubernetes-ingress-controller/pull/169)


## [0.1.1] - 2018/09/26

#### Fixed

 - Fix version parsing for minor releases of Kong Enterprise (like 0.33-1).
   The dash(`-`) didn't go well with the semver parsing
   [#141](https://github.com/Kong/kubernetes-ingress-controller/pull/141)

## [0.2.0] - 2018/09/21

#### Breaking Changes

 - :warning: Support for Kong 0.13.x has been dropped in favor of 0.14.x

#### Deprecated

 - :warning: Configuring plugins in Kong using `<plugin-name>.plugin.konghq.com`
   annotation is now deprecated and will be removed in a future release.
   Please use `plugins.konghq.com` annotation instead.

#### Added

 - **Support for Kong 0.14.x** The supported version of Kong 0.14.x
   has been introduced. Kong 0.14.x introduced breaking changes to a few
   Admin API endpoints which have been updated in the Ingress Controller.
   [#101](https://github.com/Kong/kubernetes-ingress-controller/pull/101)
 - **Global Plugins** Plugins can be configured to run globally in Kong
   using a "global" label on `KongPlugin` resource.
   [#112](https://github.com/Kong/kubernetes-ingress-controller/pull/112)
 - A new property `plugin` has been introduced in `KongPlugin` resource
   which ties the configuration to be used and the type of the plugin.
   [#122](https://github.com/Kong/kubernetes-ingress-controller/pull/122)
 - Multiple plugins can be configured for an Ingress or a Service in k8s
   using `plugins.konghq.com` annotation.
   [#124](https://github.com/Kong/kubernetes-ingress-controller/pull/124)
 - `KongPlugin` resources do not need to be duplicated any more.
   The same `KongPlugin` resource can be used across
   multiple Ingress/Service resources.
   [#121](https://github.com/Kong/kubernetes-ingress-controller/pull/121)
 - The custom resource definitions now have a short-name for all the
   CRDs, making it easy to interact with `kubectl`.
   [#120](https://github.com/Kong/kubernetes-ingress-controller/pull/120)

#### Fixed

 - Avoid issuing unnecessary PATCH requests on Services in Kong during the
   reconciliation loop, which lead to unnecessary Router rebuilds inside Kong.
   [#107](https://github.com/Kong/kubernetes-ingress-controller/pull/107)
 - Fixed the diffing logic for plugin configuration between KongPlugin
   resource in k8s and plugin config in Kong to avoid false positives.
   [#106](https://github.com/Kong/kubernetes-ingress-controller/pull/106)
 - Correctly format IPv6 address for Targets in Kong.
   Thanks @NixM0nk3y for the patch!
   [#118](https://github.com/Kong/kubernetes-ingress-controller/pull/118)


## [0.1.0] - 2018/08/17

#### Breaking Changes

 - :warning: **Declarative Consumers in Kong** Kong consumers can be
   declaratively configured via `KongConsumer` custom resources. Any consumers
   created directly in Kong without a corresponding `KongConsumer` custom
   resource will be deleted by the ingress controller.
   [#81](https://github.com/Kong/kubernetes-ingress-controller/pull/81)

#### Added

 - **Support Upstream TLS** Service in Kong can be configured to use HTTPS
   via `KongIngress` custom resource.
   [#79](https://github.com/Kong/kubernetes-ingress-controller/pull/79)
 - Support for control over protocol(HTTP/HTTPS) to use for ingress traffic
   via `KongIngress` custom resource.
   [#64](https://github.com/Kong/kubernetes-ingress-controller/pull/64)

#### Fixed

 - Multiple SNIs are created in Kong if multiple hosts are specified in TLS
   section of an `Ingress` resource.
   [#76](https://github.com/Kong/kubernetes-ingress-controller/pull/76)
 - Updates to `KongIngress` resource associated with an Ingress
   now updates the corresponding routing properties in Kong.
   [#92](https://github.com/Kong/kubernetes-ingress-controller/pull/92)


## [v0.0.5] - 2018/06/02

#### Added

 - Add support for Kong Enterprise Edition 0.32 and above

## [v0.0.4] and prior

 - The initial versions  were rapildy iterated to deliver
   a working ingress controller.

[2.0.0]: https://github.com/kong/kubernetes-ingress-controller/compare/v2.0.0-beta.2...v2.0.0
[2.0.0-beta.2]: https://github.com/kong/kubernetes-ingress-controller/compare/v2.0.0-beta.1...v2.0.0-beta.2
[2.0.0-beta.1]: https://github.com/kong/kubernetes-ingress-controller/compare/v2.0.0-alpha.3...v2.0.0-beta.1
[2.0.0-alpha.3]: https://github.com/kong/kubernetes-ingress-controller/compare/2.0.0-alpha.2...v2.0.0-alpha.3
[2.0.0-alpha.2]: https://github.com/kong/kubernetes-ingress-controller/compare/2.0.0-alpha.1...2.0.0-alpha.2
[2.0.0-alpha.1]: https://github.com/kong/kubernetes-ingress-controller/compare/1.3.0...2.0.0-alpha.1
[1.3.2]: https://github.com/kong/kubernetes-ingress-controller/compare/1.3.1...1.3.2
[1.3.1]: https://github.com/kong/kubernetes-ingress-controller/compare/1.3.0...1.3.1
[1.3.0]: https://github.com/kong/kubernetes-ingress-controller/compare/1.2.0...1.3.0
[1.2.0]: https://github.com/kong/kubernetes-ingress-controller/compare/1.1.1...1.2.0
[1.1.1]: https://github.com/kong/kubernetes-ingress-controller/compare/1.1.0...1.1.1
[1.1.0]: https://github.com/kong/kubernetes-ingress-controller/compare/1.0.0...1.1.0
[1.0.0]: https://github.com/kong/kubernetes-ingress-controller/compare/0.10.0...1.0.0
[0.10.0]: https://github.com/kong/kubernetes-ingress-controller/compare/0.9.1...0.10.0
[0.9.1]: https://github.com/kong/kubernetes-ingress-controller/compare/0.9.0...0.9.1
[0.9.0]: https://github.com/kong/kubernetes-ingress-controller/compare/0.8.1...0.9.0
[0.8.1]: https://github.com/kong/kubernetes-ingress-controller/compare/0.8.0...0.8.1
[0.8.0]: https://github.com/kong/kubernetes-ingress-controller/compare/0.7.1...0.8.0
[0.7.1]: https://github.com/kong/kubernetes-ingress-controller/compare/0.7.0...0.7.1
[0.7.0]: https://github.com/kong/kubernetes-ingress-controller/compare/0.6.2...0.7.0
[0.6.2]: https://github.com/kong/kubernetes-ingress-controller/compare/0.6.1...0.6.2
[0.6.1]: https://github.com/kong/kubernetes-ingress-controller/compare/0.6.0...0.6.1
[0.6.0]: https://github.com/kong/kubernetes-ingress-controller/compare/0.5.0...0.6.0
[0.5.0]: https://github.com/kong/kubernetes-ingress-controller/compare/0.4.0...0.5.0
[0.4.0]: https://github.com/kong/kubernetes-ingress-controller/compare/0.3.0...0.4.0
[0.3.0]: https://github.com/kong/kubernetes-ingress-controller/compare/0.2.2...0.3.0
[0.2.2]: https://github.com/kong/kubernetes-ingress-controller/compare/0.2.1...0.2.2
[0.1.3]: https://github.com/kong/kubernetes-ingress-controller/compare/0.1.2...0.1.3
[0.2.1]: https://github.com/kong/kubernetes-ingress-controller/compare/0.2.0...0.2.1
[0.1.2]: https://github.com/kong/kubernetes-ingress-controller/compare/0.1.1...0.1.2
[0.1.1]: https://github.com/kong/kubernetes-ingress-controller/compare/0.1.0...0.1.1
[0.2.0]: https://github.com/kong/kubernetes-ingress-controller/compare/0.1.0...0.2.0
[0.1.0]: https://github.com/kong/kubernetes-ingress-controller/compare/v0.0.5...0.1.0
[v0.0.5]: https://github.com/kong/kubernetes-ingress-controller/compare/v0.0.4...v0.0.5
[v0.0.4]: https://github.com/kong/kubernetes-ingress-controller/compare/7866a27f268c32c5618fba546da2c73ba74d4a46...v0.0.4<|MERGE_RESOLUTION|>--- conflicted
+++ resolved
@@ -1,9 +1,6 @@
 # Table of Contents
-<<<<<<< HEAD
 
  - [2.0.0](#200---tba)
-=======
->>>>>>> 745bf552
  - [2.0.0-beta.2](#200-beta2---202108016)
  - [2.0.0-beta.1](#200-beta1---20210806)
  - [2.0.0-alpha.3](#200-alpha3---20210802)
@@ -39,27 +36,15 @@
  - [0.0.5](#005---20180602)
  - [0.0.4 and prior](#004-and-prior)
 
-<<<<<<< HEAD
 ## [2.0.0] - TBA
 
 #### Added
+
 - In DB-less mode, the controller only marks itself ready once it has
   successfully applied configuration at least once. This ensures that proxies
   do not start handling traffic until they are configured.
   [#1720](https://github.com/Kong/kubernetes-ingress-controller/issues/1720)
 
-#### Fixed
-
-- Previously when `KongConsumer` credentials were provided which were in violation
-  of unique constraints this would cause a hard lockup of the controller and it would
-  be unable to perform any updates on the gateway until the offending objects were
-  resolved. We've patched this to now _drop_ the offending credentials instead so that
-  other configurations can continue and log the error continually until the offending
-  objects are resolved.
-  [#729](https://github.com/Kong/kubernetes-ingress-controller/issues/729)
-
-=======
->>>>>>> 745bf552
 ## [2.0.0-beta.2] - 2021/08/16
 
 #### Added
