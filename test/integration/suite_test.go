//go:build integration_tests
// +build integration_tests

package integration

import (
	"context"
	"fmt"
	"os"
	"strings"
	"testing"

	"github.com/blang/semver/v4"
	corev1 "k8s.io/api/core/v1"
	"k8s.io/apimachinery/pkg/api/errors"
	metav1 "k8s.io/apimachinery/pkg/apis/meta/v1"

	"github.com/kong/kubernetes-testing-framework/pkg/clusters/addons/knative"
	"github.com/kong/kubernetes-testing-framework/pkg/clusters/addons/kong"
	"github.com/kong/kubernetes-testing-framework/pkg/clusters/addons/metallb"
	"github.com/kong/kubernetes-testing-framework/pkg/clusters/types/gke"
	"github.com/kong/kubernetes-testing-framework/pkg/clusters/types/kind"
	"github.com/kong/kubernetes-testing-framework/pkg/environments"
	"github.com/kong/kubernetes-testing-framework/pkg/utils/kubernetes/generators"
<<<<<<< HEAD
	"github.com/sethvargo/go-password/password"
	corev1 "k8s.io/api/core/v1"
	"k8s.io/apimachinery/pkg/api/errors"
	metav1 "k8s.io/apimachinery/pkg/apis/meta/v1"
=======
>>>>>>> 67f99415

	testutils "github.com/kong/kubernetes-ingress-controller/test/utils"
)

// -----------------------------------------------------------------------------
// Testing Main
// -----------------------------------------------------------------------------

func TestMain(m *testing.M) {
	ctx, cancel = context.WithCancel(context.Background())
	defer cancel()

	fmt.Println("INFO: setting up test environment")
	kongbuilder := kong.NewBuilder()
	kongAdminPwd := ""
	controllerExtraArgs := []string{}
	if kongEnterpriseEnabled == "true" {
		licenseJSON := os.Getenv("KONG_LICENSE_DATA")
		if licenseJSON == "" {
			exitOnErr(fmt.Errorf(("KONG_LICENSE_DATA must be set for Enterprise tests")))
		}
		password, err := password.Generate(10, 5, 0, false, false)
		if err != nil {
			kongAdminPwd = KongTestPassword
		} else {
			kongAdminPwd = password
		}
		controllerExtraArgs = append(controllerExtraArgs, fmt.Sprintf("--kong-admin-token=%s", kongAdminPwd))
		controllerExtraArgs = append(controllerExtraArgs, "--kong-workspace=notdefault")
		fmt.Printf("INFO: using Kong admin password %s\n", kongAdminPwd)
		kongbuilder = kongbuilder.WithProxyEnterpriseEnabled(licenseJSON).
			WithProxyEnterpriseSuperAdminPassword(kongAdminPwd).
			WithProxyAdminServiceTypeLoadBalancer()
	}

	if dbmode == "postgres" {
		kongbuilder = kongbuilder.WithPostgreSQL()
	}

	kongbuilder.WithControllerDisabled()
	kongAddon := kongbuilder.Build()
	builder := environments.NewBuilder().WithAddons(kongAddon, knative.New())

	fmt.Println("INFO: configuring cluster for testing environment")
	if existingCluster != "" {
		if clusterVersionStr != "" {
			exitOnErrWithCode(fmt.Errorf("can't flag cluster version & provide an existing cluster at the same time"), ExitCodeIncompatibleOptions)
		}
		clusterParts := strings.Split(existingCluster, ":")
		if len(clusterParts) != 2 {
			exitOnErrWithCode(fmt.Errorf("existing cluster in wrong format (%s): format is <TYPE>:<NAME> (e.g. kind:test-cluster)", existingCluster), ExitCodeCantUseExistingCluster)
		}
		clusterType, clusterName := clusterParts[0], clusterParts[1]

		fmt.Printf("INFO: using existing %s cluster %s\n", clusterType, clusterName)
		switch clusterType {
		case string(kind.KindClusterType):
			cluster, err := kind.NewFromExisting(clusterName)
			exitOnErr(err)
			builder.WithExistingCluster(cluster)
			builder.WithAddons(metallb.New())
		case string(gke.GKEClusterType):
			cluster, err := gke.NewFromExistingWithEnv(ctx, clusterName)
			exitOnErr(err)
			builder.WithExistingCluster(cluster)
		default:
			exitOnErrWithCode(fmt.Errorf("unknown cluster type: %s", clusterType), ExitCodeCantUseExistingCluster)
		}
	} else {
		fmt.Println("INFO: no existing cluster found, deploying using Kubernetes In Docker (KIND)")
		builder.WithAddons(metallb.New())
	}
	if clusterVersionStr != "" {
		clusterVersion, err := semver.Parse(strings.TrimPrefix(clusterVersionStr, "v"))
		exitOnErr(err)
		cluster, err := kind.NewBuilder().WithClusterVersion(clusterVersion).Build(ctx)
		exitOnErr(err)
		builder.WithExistingCluster(cluster)
	}

	fmt.Println("INFO: building test environment")
	var err error
	env, err = builder.Build(ctx)
	exitOnErr(err)

	fmt.Printf("INFO: reconfiguring the kong admin service as LoadBalancer type\n")
	svc, err := env.Cluster().Client().CoreV1().Services(kongAddon.Namespace()).Get(ctx, kong.DefaultAdminServiceName, metav1.GetOptions{})
	exitOnErr(err)
	svc.Spec.Type = corev1.ServiceTypeLoadBalancer
	_, err = env.Cluster().Client().CoreV1().Services(kongAddon.Namespace()).Update(ctx, svc, metav1.UpdateOptions{})
	exitOnErr(err)

	fmt.Printf("INFO: waiting for cluster %s and all addons to become ready\n", env.Cluster().Name())
	exitOnErr(<-env.WaitForReady(ctx))

	fmt.Println("INFO: collecting urls from the kong proxy deployment")
	proxyURL, err = kongAddon.ProxyURL(ctx, env.Cluster())
	exitOnErr(err)
	proxyAdminURL, err = kongAddon.ProxyAdminURL(ctx, env.Cluster())
	exitOnErr(err)
	proxyUDPURL, err = kongAddon.ProxyUDPURL(ctx, env.Cluster())
	exitOnErr(err)

	fmt.Println("INFO: generating unique namespaces for each test case")
	testCases, err := identifyTestCasesForDir("./")
	exitOnErr(err)
	for _, testCase := range testCases {
		namespaceForTestCase, err := generators.GenerateNamespace(ctx, env.Cluster(), testCase)
		exitOnErr(err)
		namespaces[testCase] = namespaceForTestCase
		watchNamespaces = fmt.Sprintf("%s,%s", watchNamespaces, namespaceForTestCase.Name)
	}

	if v := os.Getenv("KONG_BRING_MY_OWN_KIC"); v == "true" {
		fmt.Println("WARNING: caller indicated that they will manage their own controller")
	} else {
<<<<<<< HEAD
		exitOnErr(deployControllers(ctx, controllerNamespace, controllerExtraArgs))
=======
		fmt.Println("INFO: creating additional controller namespaces")
		ns := &corev1.Namespace{ObjectMeta: metav1.ObjectMeta{Name: controllerNamespace}}
		if _, err := env.Cluster().Client().CoreV1().Namespaces().Create(context.Background(), ns, metav1.CreateOptions{}); err != nil {
			if !errors.IsAlreadyExists(err) {
				exitOnErr(err)
			}
		}
		fmt.Println("INFO: starting the controller manager")
		exitOnErr(testutils.DeployControllerManagerForCluster(ctx, env.Cluster(),
			fmt.Sprintf("--ingress-class=%s", ingressClass),
			fmt.Sprintf("--admission-webhook-cert=%s", admissionWebhookCert),
			fmt.Sprintf("--admission-webhook-key=%s", admissionWebhookKey),
			fmt.Sprintf("--watch-namespace=%s", watchNamespaces),
			"--admission-webhook-listen=172.17.0.1:49023",
			"--profiling",
			"--dump-config",
			"--log-level=trace",
			"--debug-log-reduce-redundancy",
		))
>>>>>>> 67f99415
	}

	fmt.Println("INFO: running final testing environment checks")
	clusterVersion, err = env.Cluster().Version()
	exitOnErr(err)

	fmt.Printf("INFO: testing environment is ready KUBERNETES_VERSION=(%v): running tests\n", clusterVersion)
	code := m.Run()

	if keepTestCluster == "" && existingCluster == "" {
		ctx, cancel := context.WithTimeout(context.Background(), environmentCleanupTimeout)
		defer cancel()
		fmt.Printf("INFO: cluster %s is being deleted\n", env.Cluster().Name())
		exitOnErr(env.Cleanup(ctx))
	}

	os.Exit(code)
<<<<<<< HEAD
}

// -----------------------------------------------------------------------------
// Testing Main - Controller Deployment
// -----------------------------------------------------------------------------

var crds = []string{
	"../../config/crd/bases/configuration.konghq.com_udpingresses.yaml",
	"../../config/crd/bases/configuration.konghq.com_tcpingresses.yaml",
	"../../config/crd/bases/configuration.konghq.com_kongplugins.yaml",
	"../../config/crd/bases/configuration.konghq.com_kongingresses.yaml",
	"../../config/crd/bases/configuration.konghq.com_kongconsumers.yaml",
	"../../config/crd/bases/configuration.konghq.com_kongclusterplugins.yaml",
}

// deployControllers ensures that relevant CRDs and controllers are deployed to the test cluster
func deployControllers(ctx context.Context, namespace string, extraParams []string) error {
	// ensure the controller namespace is created
	ns := &corev1.Namespace{ObjectMeta: metav1.ObjectMeta{Name: namespace}}
	if _, err := env.Cluster().Client().CoreV1().Namespaces().Create(context.Background(), ns, metav1.CreateOptions{}); err != nil {
		if !errors.IsAlreadyExists(err) {
			return err
		}
	}

	// we'll wait until the controller has started before returning
	wg := sync.WaitGroup{}
	wg.Add(1)

	// run the controller in the background
	go func() {
		// convert the cluster rest.Config into a kubeconfig
		yaml, err := generators.NewKubeConfigForRestConfig(env.Cluster().Name(), env.Cluster().Config())
		exitOnErr(err)

		// create a tempfile to hold the cluster kubeconfig that will be used for the controller
		kubeconfig, err := os.CreateTemp(os.TempDir(), "kubeconfig-")
		exitOnErr(err)
		defer os.Remove(kubeconfig.Name())
		defer kubeconfig.Close()

		// dump the kubeconfig from kind into the tempfile
		c, err := kubeconfig.Write(yaml)
		exitOnErr(err)
		if c != len(yaml) {
			exitOnErr(fmt.Errorf("could not write entire kubeconfig file (%d/%d bytes)", c, len(yaml)))
		}
		kubeconfig.Close()

		// deploy our CRDs to the cluster
		for _, crd := range crds {
			cmd := exec.CommandContext(ctx, "kubectl", "--kubeconfig", kubeconfig.Name(), "apply", "-f", crd) //nolint:gosec
			stdout, stderr := new(bytes.Buffer), new(bytes.Buffer)
			cmd.Stdout = stdout
			cmd.Stderr = stderr
			if err := cmd.Run(); err != nil {
				exitOnErr(fmt.Errorf("%s: %w", stderr.String(), err))
			}
		}

		config := manager.Config{}
		flags := config.FlagSet()
		basicParams := []string{
			fmt.Sprintf("--kong-admin-url=http://%s:8001", proxyAdminURL.Hostname()),
			fmt.Sprintf("--kubeconfig=%s", kubeconfig.Name()),
			"--election-id=integrationtests.konghq.com",
			"--publish-service=kong-system/ingress-controller-kong-proxy",
			fmt.Sprintf("--watch-namespace=%s", watchNamespaces),
			fmt.Sprintf("--ingress-class=%s", ingressClass),
			"--log-level=trace",
			"--log-format=text",
			"--debug-log-reduce-redundancy",
			"--admission-webhook-listen=172.17.0.1:49023",
			fmt.Sprintf("--admission-webhook-cert=%s", admissionWebhookCert),
			fmt.Sprintf("--admission-webhook-key=%s", admissionWebhookKey),
			"--profiling",
			"--dump-config",
		}

		exitOnErr(flags.Parse(append(basicParams, extraParams...)))
		fmt.Fprintf(os.Stderr, "INFO: Starting Controller Manager with Configuration: %+v\n", config)
		wg.Done()
		exitOnErr(rootcmd.Run(ctx, &config))
	}()

	wg.Wait()
	return nil
=======
>>>>>>> 67f99415
}<|MERGE_RESOLUTION|>--- conflicted
+++ resolved
@@ -22,13 +22,7 @@
 	"github.com/kong/kubernetes-testing-framework/pkg/clusters/types/kind"
 	"github.com/kong/kubernetes-testing-framework/pkg/environments"
 	"github.com/kong/kubernetes-testing-framework/pkg/utils/kubernetes/generators"
-<<<<<<< HEAD
 	"github.com/sethvargo/go-password/password"
-	corev1 "k8s.io/api/core/v1"
-	"k8s.io/apimachinery/pkg/api/errors"
-	metav1 "k8s.io/apimachinery/pkg/apis/meta/v1"
-=======
->>>>>>> 67f99415
 
 	testutils "github.com/kong/kubernetes-ingress-controller/test/utils"
 )
@@ -44,7 +38,7 @@
 	fmt.Println("INFO: setting up test environment")
 	kongbuilder := kong.NewBuilder()
 	kongAdminPwd := ""
-	controllerExtraArgs := []string{}
+	extraControllerArgs := []string{}
 	if kongEnterpriseEnabled == "true" {
 		licenseJSON := os.Getenv("KONG_LICENSE_DATA")
 		if licenseJSON == "" {
@@ -56,8 +50,8 @@
 		} else {
 			kongAdminPwd = password
 		}
-		controllerExtraArgs = append(controllerExtraArgs, fmt.Sprintf("--kong-admin-token=%s", kongAdminPwd))
-		controllerExtraArgs = append(controllerExtraArgs, "--kong-workspace=notdefault")
+		extraControllerArgs = append(extraControllerArgs, fmt.Sprintf("--kong-admin-token=%s", kongAdminPwd))
+		extraControllerArgs = append(extraControllerArgs, "--kong-workspace=notdefault")
 		fmt.Printf("INFO: using Kong admin password %s\n", kongAdminPwd)
 		kongbuilder = kongbuilder.WithProxyEnterpriseEnabled(licenseJSON).
 			WithProxyEnterpriseSuperAdminPassword(kongAdminPwd).
@@ -145,9 +139,6 @@
 	if v := os.Getenv("KONG_BRING_MY_OWN_KIC"); v == "true" {
 		fmt.Println("WARNING: caller indicated that they will manage their own controller")
 	} else {
-<<<<<<< HEAD
-		exitOnErr(deployControllers(ctx, controllerNamespace, controllerExtraArgs))
-=======
 		fmt.Println("INFO: creating additional controller namespaces")
 		ns := &corev1.Namespace{ObjectMeta: metav1.ObjectMeta{Name: controllerNamespace}}
 		if _, err := env.Cluster().Client().CoreV1().Namespaces().Create(context.Background(), ns, metav1.CreateOptions{}); err != nil {
@@ -156,7 +147,7 @@
 			}
 		}
 		fmt.Println("INFO: starting the controller manager")
-		exitOnErr(testutils.DeployControllerManagerForCluster(ctx, env.Cluster(),
+		standardControllerArgs := []string{
 			fmt.Sprintf("--ingress-class=%s", ingressClass),
 			fmt.Sprintf("--admission-webhook-cert=%s", admissionWebhookCert),
 			fmt.Sprintf("--admission-webhook-key=%s", admissionWebhookKey),
@@ -166,8 +157,9 @@
 			"--dump-config",
 			"--log-level=trace",
 			"--debug-log-reduce-redundancy",
-		))
->>>>>>> 67f99415
+		}
+		allControllerArgs := append(standardControllerArgs, extraControllerArgs...)
+		exitOnErr(testutils.DeployControllerManagerForCluster(ctx, env.Cluster(), allControllerArgs...))
 	}
 
 	fmt.Println("INFO: running final testing environment checks")
@@ -185,94 +177,4 @@
 	}
 
 	os.Exit(code)
-<<<<<<< HEAD
-}
-
-// -----------------------------------------------------------------------------
-// Testing Main - Controller Deployment
-// -----------------------------------------------------------------------------
-
-var crds = []string{
-	"../../config/crd/bases/configuration.konghq.com_udpingresses.yaml",
-	"../../config/crd/bases/configuration.konghq.com_tcpingresses.yaml",
-	"../../config/crd/bases/configuration.konghq.com_kongplugins.yaml",
-	"../../config/crd/bases/configuration.konghq.com_kongingresses.yaml",
-	"../../config/crd/bases/configuration.konghq.com_kongconsumers.yaml",
-	"../../config/crd/bases/configuration.konghq.com_kongclusterplugins.yaml",
-}
-
-// deployControllers ensures that relevant CRDs and controllers are deployed to the test cluster
-func deployControllers(ctx context.Context, namespace string, extraParams []string) error {
-	// ensure the controller namespace is created
-	ns := &corev1.Namespace{ObjectMeta: metav1.ObjectMeta{Name: namespace}}
-	if _, err := env.Cluster().Client().CoreV1().Namespaces().Create(context.Background(), ns, metav1.CreateOptions{}); err != nil {
-		if !errors.IsAlreadyExists(err) {
-			return err
-		}
-	}
-
-	// we'll wait until the controller has started before returning
-	wg := sync.WaitGroup{}
-	wg.Add(1)
-
-	// run the controller in the background
-	go func() {
-		// convert the cluster rest.Config into a kubeconfig
-		yaml, err := generators.NewKubeConfigForRestConfig(env.Cluster().Name(), env.Cluster().Config())
-		exitOnErr(err)
-
-		// create a tempfile to hold the cluster kubeconfig that will be used for the controller
-		kubeconfig, err := os.CreateTemp(os.TempDir(), "kubeconfig-")
-		exitOnErr(err)
-		defer os.Remove(kubeconfig.Name())
-		defer kubeconfig.Close()
-
-		// dump the kubeconfig from kind into the tempfile
-		c, err := kubeconfig.Write(yaml)
-		exitOnErr(err)
-		if c != len(yaml) {
-			exitOnErr(fmt.Errorf("could not write entire kubeconfig file (%d/%d bytes)", c, len(yaml)))
-		}
-		kubeconfig.Close()
-
-		// deploy our CRDs to the cluster
-		for _, crd := range crds {
-			cmd := exec.CommandContext(ctx, "kubectl", "--kubeconfig", kubeconfig.Name(), "apply", "-f", crd) //nolint:gosec
-			stdout, stderr := new(bytes.Buffer), new(bytes.Buffer)
-			cmd.Stdout = stdout
-			cmd.Stderr = stderr
-			if err := cmd.Run(); err != nil {
-				exitOnErr(fmt.Errorf("%s: %w", stderr.String(), err))
-			}
-		}
-
-		config := manager.Config{}
-		flags := config.FlagSet()
-		basicParams := []string{
-			fmt.Sprintf("--kong-admin-url=http://%s:8001", proxyAdminURL.Hostname()),
-			fmt.Sprintf("--kubeconfig=%s", kubeconfig.Name()),
-			"--election-id=integrationtests.konghq.com",
-			"--publish-service=kong-system/ingress-controller-kong-proxy",
-			fmt.Sprintf("--watch-namespace=%s", watchNamespaces),
-			fmt.Sprintf("--ingress-class=%s", ingressClass),
-			"--log-level=trace",
-			"--log-format=text",
-			"--debug-log-reduce-redundancy",
-			"--admission-webhook-listen=172.17.0.1:49023",
-			fmt.Sprintf("--admission-webhook-cert=%s", admissionWebhookCert),
-			fmt.Sprintf("--admission-webhook-key=%s", admissionWebhookKey),
-			"--profiling",
-			"--dump-config",
-		}
-
-		exitOnErr(flags.Parse(append(basicParams, extraParams...)))
-		fmt.Fprintf(os.Stderr, "INFO: Starting Controller Manager with Configuration: %+v\n", config)
-		wg.Done()
-		exitOnErr(rootcmd.Run(ctx, &config))
-	}()
-
-	wg.Wait()
-	return nil
-=======
->>>>>>> 67f99415
 }