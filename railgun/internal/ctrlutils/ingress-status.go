package ctrlutils

import (
	"context"
	"fmt"
	"net"
	"sort"
	"strings"
	"sync"
	"time"

	"github.com/go-logr/logr"
	"github.com/kong/deck/file"
	"github.com/mitchellh/hashstructure/v2"
	"github.com/prometheus/common/log"
	apiv1 "k8s.io/api/core/v1"
	metav1 "k8s.io/apimachinery/pkg/apis/meta/v1"
	clientset "k8s.io/client-go/kubernetes"
	"k8s.io/client-go/rest"
	knative "knative.dev/networking/pkg/apis/networking/v1alpha1"
	knativeversioned "knative.dev/networking/pkg/client/clientset/versioned"
	knativeApis "knative.dev/pkg/apis"
	"knative.dev/pkg/network"

	"github.com/kong/kubernetes-ingress-controller/pkg/sendconfig"
	"github.com/kong/kubernetes-ingress-controller/pkg/util"
	kicclientset "github.com/kong/kubernetes-ingress-controller/railgun/pkg/clientset"
)

const (
	statusUpdateRetry = 3
)

// PullConfigUpdate is a dedicated function that process ingress/customer resource status update after configuration is updated within kong.
func PullConfigUpdate(ctx context.Context, kongConfig sendconfig.Kong, log logr.Logger, kubeConfig *rest.Config,
	publishService string, publishAddresses []string) {
	ips, hostname, err := RunningAddresses(ctx, kubeConfig, publishService, publishAddresses)
	if err != nil {
		log.Error(err, "failed to determine kong proxy external ips/hostnames.")
		return
	}

	cli, err := clientset.NewForConfig(kubeConfig)
	if err != nil {
		log.Error(err, "failed to create k8s client.")
		return
	}

	kiccli, err := kicclientset.NewForConfig(kubeConfig)
	if err != nil {
		log.Error(err, "failed to create kong ingress client.")
		return
	}

	if err := util.InitCache(); err != nil {
		log.Error(err, "failed to initialize memory cache.")
		return
	}

	log.Info("Launching Ingress Status Update Thread.")

	var wg sync.WaitGroup
	for {
		select {
		case updateDone := <-kongConfig.ConfigDone:
			log.V(4).Info("receive configuration information. Update ingress status %v \n", updateDone)
			wg.Add(1)
			go func() {
				if err := UpdateIngress(ctx, &updateDone, log, cli, kiccli, &wg, ips, hostname, kubeConfig); err != nil {
					log.Error(err, "failed to update resource statuses")
				}
			}()
		case <-ctx.Done():
			log.Info("stop status update channel.")
			wg.Wait()
			return
		}
	}
}

// UpdateIngress update ingress status according to generated rules and specs
func UpdateIngress(ctx context.Context, targetContent *file.Content, log logr.Logger, cli *clientset.Clientset,
	kiccli *kicclientset.Clientset,
	wg *sync.WaitGroup, ips []string, hostname string,
	kubeConfig *rest.Config) error {
	defer wg.Done()

	for _, svc := range targetContent.Services {
		for _, plugin := range svc.Plugins {
			log.V(5).Info("service host %s name %s plugin enablement %v", *svc.Service.Host, *svc.Service.Name, *svc.Plugins[0].Enabled)
			if *plugin.Enabled {
				if config, ok := plugin.Config["add"]; ok {
					for _, header := range config.(map[string]interface{})["headers"].([]interface{}) {
						if strings.HasPrefix(header.(string), "Knative-Serving-") {
							log.Info("knative service updated. update knative CR condition and status...")
							if err := UpdateKnativeIngress(ctx, log, svc, kubeConfig, ips, hostname); err != nil {
								panic(err)
							}
						}
					}
				}
			}
		}

		switch proto := *svc.Protocol; proto {
		case "tcp":
			if err := UpdateTCPIngress(ctx, log, svc, kiccli, ips); err != nil {
				panic(err)
			}
		case "udp":
			if err := UpdateUDPIngress(ctx, log, svc, kiccli, ips); err != nil {
				panic(err)
			}
		case "http":
			if err := UpdateIngressV1(ctx, log, svc, cli, ips); err != nil {
				panic(err)
			}
		default:
			log.Info("protocol " + proto + " is not supported")
		}
	}

	return nil
}

func toKnativeLBStatus(coreLBStatus []apiv1.LoadBalancerIngress) []knative.LoadBalancerIngressStatus {
	var res []knative.LoadBalancerIngressStatus
	for _, status := range coreLBStatus {
		res = append(res, knative.LoadBalancerIngressStatus{
			IP:     status.IP,
			Domain: status.Hostname,
		})
	}
	return res
}

// UpdateIngressV1 networking v1 ingress status
func UpdateIngressV1(ctx context.Context, logger logr.Logger, svc file.FService, cli *clientset.Clientset,
	ips []string) error {
	for _, route := range svc.Routes {
		routeInf := strings.Split(*((*route).Name), ".")
		namespace := routeInf[0]
		name := routeInf[1]
		log.Infof("updating status for v1.Ingress route: name %s namespace %s", name, namespace)

		ingresKey := fmt.Sprintf("%s-%s", namespace, name)
		log.Info("Updating Networking V1 Ingress " + ingresKey + " status.")

		ingCli := cli.NetworkingV1().Ingresses(namespace)
		retry := 0
		for retry < statusUpdateRetry {
			curIng, err := ingCli.Get(ctx, name, metav1.GetOptions{})
			if err != nil || curIng == nil {
				log.Errorf("failed to fetch Ingress %v/%v: %v. retrying...", namespace, name, err)
				retry++
				time.Sleep(time.Second)
				continue
			}

			var status []apiv1.LoadBalancerIngress
			curIPs := curIng.Status.LoadBalancer.Ingress

			status = SliceToStatus(ips)
			if ingressSliceEqual(status, curIPs) {
				log.Debugf("no change in status, update ingress v1 skipped")
				return nil
			}

			curIng.Status.LoadBalancer.Ingress = status
			configuredV1Ingress, err := ingCli.UpdateStatus(ctx, curIng, metav1.UpdateOptions{})
			if err == nil {
				log.Infof("configured v1ingress %v ", *configuredV1Ingress)
				hash, err := hashstructure.Hash(*configuredV1Ingress, hashstructure.FormatV2, nil)
				if err != nil {
					panic(err)
				}
				if err = util.SetValue(ingresKey, hash); err != nil {
					log.Errorf("failed to persist ingress v1 %s status into mem cache. err %v", ingresKey, err)
					time.Sleep(time.Second)
					retry++
					continue
				}
				log.Info("successfully updated " + ingresKey + " status")
				break
			} else {
				time.Sleep(time.Second)
				retry++
				continue
			}
		}
	}
	log.Info("successfully updated networkingv1 ingresses status")
	return nil
}

// UpdateUDPIngress update udp ingress status
func UpdateUDPIngress(ctx context.Context, logger logr.Logger, svc file.FService, kiccli *kicclientset.Clientset,
	ips []string) error {
	for _, route := range svc.Routes {
		routeInf := strings.Split(*((*route).Name), ".")
		namespace := routeInf[0]
		name := routeInf[1]
<<<<<<< HEAD
		log.Infof("route name %s namespace %s", name, namespace)

		ingresKey := fmt.Sprintf("%s-%s", namespace, name)
		log.Info("Updating UDP ingress " + ingresKey + " status.")

=======
		log.Infof("updating UDP ingress route name %s namespace %s", name, namespace)
>>>>>>> 350d0da8
		ingCli := kiccli.ConfigurationV1beta1().UDPIngresses(namespace)
		retry := 0
		for retry < statusUpdateRetry {
			curIng, err := ingCli.Get(ctx, name, metav1.GetOptions{})
			if err != nil || curIng == nil {
				log.Errorf("failed to fetch UDP Ingress %v/%v: %v", namespace, name, err)
				time.Sleep(time.Second)
				retry++
				continue
			}

			var status []apiv1.LoadBalancerIngress
			curIPs := curIng.Status.LoadBalancer.Ingress

			status = SliceToStatus(ips)
			if ingressSliceEqual(status, curIPs) {
				log.Debugf("no change in status, update udp ingress skipped")
				return nil
			}

			curIng.Status.LoadBalancer.Ingress = status
			configuredUdpIngress, err := ingCli.UpdateStatus(ctx, curIng, metav1.UpdateOptions{})
			if err == nil {
				hash, err := hashstructure.Hash(*configuredUdpIngress, hashstructure.FormatV2, nil)
				if err != nil {
					panic(err)
				}
				if err = util.SetValue(ingresKey, hash); err != nil {
					log.Errorf("failed to persist udp ingress %s status into mem cache. err %v", ingresKey, err)
					time.Sleep(time.Second)
					retry++
					continue
				}
				log.Info("successfully updated " + ingresKey + " status.")
				break
			} else {
				log.Errorf("failed to update UDPIngress status: %v. retry...", err)
				time.Sleep(time.Second)
				retry++
				continue
			}
		}
	}
	log.Info("successfully update udp ingresses status.")
	return nil
}

// update TCP ingress status
func UpdateTCPIngress(ctx context.Context, logger logr.Logger, svc file.FService, kiccli *kicclientset.Clientset,
	ips []string) error {

	for _, route := range svc.Routes {
		routeInf := strings.Split(*((*route).Name), ".")
		namespace := routeInf[0]
		name := routeInf[1]
		log.Infof("Updating TCP ingress route name %s namespace %s", name, namespace)

		ingresKey := fmt.Sprintf("%s-%s", namespace, name)
		log.Info("Updating TCP Ingress " + ingresKey + " status.")

		retry := 0
		for retry < statusUpdateRetry {
			ingCli := kiccli.ConfigurationV1beta1().TCPIngresses(namespace)
			curIng, err := ingCli.Get(ctx, name, metav1.GetOptions{})
			if err != nil || curIng == nil {
				log.Error("failed to fetch TCP Ingress %v/%v: %w", namespace, name, err)
				time.Sleep(time.Second)
				retry++
				continue
			}

			var status []apiv1.LoadBalancerIngress
			curIPs := curIng.Status.LoadBalancer.Ingress
			status = SliceToStatus(ips)
			if ingressSliceEqual(status, curIPs) {
				log.Debugf("no change in status, update tcp ingress skipped")
				return nil
			}

			curIng.Status.LoadBalancer.Ingress = status
			configuredTCPIngress, err := ingCli.UpdateStatus(ctx, curIng, metav1.UpdateOptions{})
			if err != nil {
				log.Errorf("failed to update TCPIngress status: %v", err)
				time.Sleep(time.Second)
				retry++
				continue
			}
			log.Infof("configured tcp ingress %v", *configuredTCPIngress)
			hash, err := hashstructure.Hash(*configuredTCPIngress, hashstructure.FormatV2, nil)
			if err != nil {
				log.Errorf("failed to generate ingress %s hash. err %v", ingresKey, err)
				time.Sleep(time.Second)
				retry++
				continue
			}
			if err = util.SetValue(ingresKey, hash); err != nil {
				log.Errorf("failed to persist ingress %s status into cache. err %v", ingresKey, err)
				time.Sleep(time.Second)
				retry++
				continue
			}
			log.Info("Successfully updated TCPIngress " + ingresKey + " status.")
			break
		}

	}

	log.Info("Successfully updated TCP ingresses status.")
	return nil
}

var ingressCondSet = knativeApis.NewLivingConditionSet()

// UpdateKnativeIngress update knative ingress status
func UpdateKnativeIngress(ctx context.Context, logger logr.Logger, svc file.FService, kubeCfg *rest.Config,
	ips []string, hostname string) error {
	for _, route := range svc.Routes {
		routeInf := strings.Split(*((*route).Name), ".")
		namespace := routeInf[0]
		name := routeInf[1]
<<<<<<< HEAD
		log.Infof("route name %s namespace %s", name, namespace)
		ingresKey := fmt.Sprintf("%s-%s", namespace, name)
		log.Info("Updating KnativeIngress " + ingresKey + " status.")
=======
		log.Infof("Updating Knative route name %s namespace %s", name, namespace)
>>>>>>> 350d0da8

		knativeCli, err := knativeversioned.NewForConfig(kubeCfg)
		if err != nil {
			return fmt.Errorf("failed to generate knative client. err %v", err)
		}
		ingClient := knativeCli.NetworkingV1alpha1().Ingresses(namespace)

		retry := 0
		for retry < statusUpdateRetry {
			curIng, err := ingClient.Get(ctx, name, metav1.GetOptions{})
			if err != nil || curIng == nil {
				log.Errorf("failed to fetch Knative Ingress %v/%v: %v", namespace, name, err)
				time.Sleep(time.Second)
				retry++
				continue
			}
			ingClient := knativeCli.NetworkingV1alpha1().Ingresses(namespace)

			// check if CR current status already updated
			var status []apiv1.LoadBalancerIngress
			curIPs := toCoreLBStatus(curIng.Status.PublicLoadBalancer)
			status = SliceToStatus(ips)
			if ingressSliceEqual(status, curIPs) &&
				curIng.Status.ObservedGeneration == curIng.GetObjectMeta().GetGeneration() {
				log.Debugf("no change in status, update knative ingress skipped")
				return nil
			}

			// updating current custom status
			lbStatus := toKnativeLBStatus(status)

			for i := 0; i < len(lbStatus); i++ {
				lbStatus[i].DomainInternal = hostname
			}

			curIng.Status.MarkLoadBalancerReady(lbStatus, lbStatus)
			ingressCondSet.Manage(&curIng.Status).MarkTrue(knative.IngressConditionReady)
			ingressCondSet.Manage(&curIng.Status).MarkTrue(knative.IngressConditionNetworkConfigured)
			curIng.Status.ObservedGeneration = curIng.GetObjectMeta().GetGeneration()

			configuredKnativeIngress, err := ingClient.UpdateStatus(ctx, curIng, metav1.UpdateOptions{})
			if err == nil {
				hash, err := hashstructure.Hash(*configuredKnativeIngress, hashstructure.FormatV2, nil)
				if err != nil {
					panic(err)
				}
				if err = util.SetValue(ingresKey, hash); err != nil {
					log.Errorf("failed to persist knative ingress %s status into cache. err %v", ingresKey, err)
					time.Sleep(time.Second)
					retry++
					continue
				}
				logger.Info("successfully updated knative ingress" + ingresKey + " status")
				break
			} else {
				log.Errorf("failed to update Knative Ingress %v/%v: %v", namespace, name, err)
				time.Sleep(time.Second)
				retry++
				continue
			}
		}
	}
	logger.Info("successfully updated knative ingresses status")
	return nil
}

// RunningAddresses retrieve cluster loader balance IP or hostaddress using networking
func RunningAddresses(ctx context.Context, kubeCfg *rest.Config, publishService string,
	publishAddresses []string) ([]string, string, error) {
	addrs := []string{}
	if len(publishAddresses) > 0 {
		addrs = append(addrs, publishAddresses...)
		return addrs, "", nil
	}
	namespace, name, err := util.ParseNameNS(publishService)
	if err != nil {
		return nil, "", fmt.Errorf("unable to retrieve service for status: %w", err)
	}

	CoreClient, _ := clientset.NewForConfig(kubeCfg)
	svc, err := CoreClient.CoreV1().Services(namespace).Get(ctx, name, metav1.GetOptions{})
	if err != nil {
		log.Infof("running address err %v", err)
		return nil, "", err
	}

	clusterDomain := network.GetClusterDomainName()
	hostname := fmt.Sprintf("%s.%s.svc.%s", name, namespace, clusterDomain)

	switch svc.Spec.Type {
	case apiv1.ServiceTypeLoadBalancer:
		for _, ip := range svc.Status.LoadBalancer.Ingress {
			if ip.IP == "" {
				addrs = append(addrs, ip.Hostname)
			} else {
				addrs = append(addrs, ip.IP)
			}
		}

		addrs = append(addrs, svc.Spec.ExternalIPs...)
		return addrs, hostname, nil
	default:
		return addrs, hostname, nil
	}
}

// SliceToStatus converts a slice of IP and/or hostnames to LoadBalancerIngress
func SliceToStatus(endpoints []string) []apiv1.LoadBalancerIngress {
	lbi := []apiv1.LoadBalancerIngress{}
	for _, ep := range endpoints {
		if net.ParseIP(ep) == nil {
			lbi = append(lbi, apiv1.LoadBalancerIngress{Hostname: ep})
		} else {
			lbi = append(lbi, apiv1.LoadBalancerIngress{IP: ep})
		}
	}

	sort.SliceStable(lbi, func(a, b int) bool {
		return lbi[a].IP < lbi[b].IP
	})

	return lbi
}

// InSlice checks whether a string is present in a list of strings.
func InSlice(e string, arr []string) bool {
	for _, v := range arr {
		if v == e {
			return true
		}
	}

	return false
}

func ingressSliceEqual(lhs, rhs []apiv1.LoadBalancerIngress) bool {
	if len(lhs) != len(rhs) {
		return false
	}

	for i := range lhs {
		if lhs[i].IP != rhs[i].IP {
			return false
		}
		if lhs[i].Hostname != rhs[i].Hostname {
			return false
		}
	}
	return true
}

func toCoreLBStatus(knativeLBStatus *knative.LoadBalancerStatus) []apiv1.LoadBalancerIngress {
	var res []apiv1.LoadBalancerIngress
	if knativeLBStatus == nil {
		return res
	}
	for _, status := range knativeLBStatus.Ingress {
		res = append(res, apiv1.LoadBalancerIngress{
			IP:       status.IP,
			Hostname: status.Domain,
		})
	}
	return res
}<|MERGE_RESOLUTION|>--- conflicted
+++ resolved
@@ -200,15 +200,9 @@
 		routeInf := strings.Split(*((*route).Name), ".")
 		namespace := routeInf[0]
 		name := routeInf[1]
-<<<<<<< HEAD
-		log.Infof("route name %s namespace %s", name, namespace)
 
 		ingresKey := fmt.Sprintf("%s-%s", namespace, name)
-		log.Info("Updating UDP ingress " + ingresKey + " status.")
-
-=======
-		log.Infof("updating UDP ingress route name %s namespace %s", name, namespace)
->>>>>>> 350d0da8
+		log.Infof("updating UDP ingress route namespace-name %s", ingresKey)
 		ingCli := kiccli.ConfigurationV1beta1().UDPIngresses(namespace)
 		retry := 0
 		for retry < statusUpdateRetry {
@@ -329,13 +323,8 @@
 		routeInf := strings.Split(*((*route).Name), ".")
 		namespace := routeInf[0]
 		name := routeInf[1]
-<<<<<<< HEAD
-		log.Infof("route name %s namespace %s", name, namespace)
 		ingresKey := fmt.Sprintf("%s-%s", namespace, name)
-		log.Info("Updating KnativeIngress " + ingresKey + " status.")
-=======
-		log.Infof("Updating Knative route name %s namespace %s", name, namespace)
->>>>>>> 350d0da8
+		log.Infof("Updating Knative route namespace-name %s", ingresKey)
 
 		knativeCli, err := knativeversioned.NewForConfig(kubeCfg)
 		if err != nil {
