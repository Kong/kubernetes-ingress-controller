--- conflicted
+++ resolved
@@ -166,13 +166,8 @@
 
 func createKINDBuilder(t *testing.T) *environments.Builder {
 	clusterBuilder := kind.NewBuilder().WithConfigReader(strings.NewReader(kindConfig))
-<<<<<<< HEAD
-	if testenv.ClusterVersion() != "" {
-		clusterVersion := semver.MustParse(strings.TrimPrefix(testenv.ClusterVersion(), "v"))
-=======
 	if v := testenv.ClusterVersion(); v != "" {
 		clusterVersion := semver.MustParse(strings.TrimPrefix(v, "v"))
->>>>>>> 93c1a9c2
 		clusterBuilder = clusterBuilder.WithClusterVersion(clusterVersion)
 	}
 	builder := environments.NewBuilder().WithClusterBuilder(clusterBuilder).WithAddons(metallb.New())
@@ -224,13 +219,8 @@
 		WithCreateSubnet(true).
 		WithLabels(gkeTestClusterLabels())
 
-<<<<<<< HEAD
-	if testenv.ClusterVersion() != "" {
-		k8sVersion, err := semver.Parse(strings.TrimPrefix(testenv.ClusterVersion(), "v"))
-=======
 	if v := testenv.ClusterVersion(); v != "" {
 		k8sVersion, err := semver.Parse(strings.TrimPrefix(v, "v"))
->>>>>>> 93c1a9c2
 		if err != nil {
 			return nil, err
 		}
