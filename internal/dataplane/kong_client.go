package dataplane

import (
	"context"
	"fmt"
	"reflect"
	"sort"
	"sync"
	"time"

	"github.com/kong/deck/file"
	"github.com/kong/go-kong/kong"
	"github.com/prometheus/client_golang/prometheus"
	"github.com/samber/lo"
	"github.com/sirupsen/logrus"
	"github.com/sourcegraph/conc/iter"
	"golang.org/x/exp/slices"
	"golang.org/x/sync/errgroup"
	corev1 "k8s.io/api/core/v1"
	"k8s.io/client-go/tools/record"
	"sigs.k8s.io/controller-runtime/pkg/client"

	"github.com/kong/kubernetes-ingress-controller/v2/internal/dataplane/deckgen"
	"github.com/kong/kubernetes-ingress-controller/v2/internal/dataplane/failures"
	"github.com/kong/kubernetes-ingress-controller/v2/internal/dataplane/kongstate"
	"github.com/kong/kubernetes-ingress-controller/v2/internal/dataplane/parser"
	"github.com/kong/kubernetes-ingress-controller/v2/internal/dataplane/sendconfig"
	"github.com/kong/kubernetes-ingress-controller/v2/internal/metrics"
	"github.com/kong/kubernetes-ingress-controller/v2/internal/store"
	"github.com/kong/kubernetes-ingress-controller/v2/internal/util"
	k8sobj "github.com/kong/kubernetes-ingress-controller/v2/internal/util/kubernetes/object"
	"github.com/kong/kubernetes-ingress-controller/v2/internal/util/kubernetes/object/status"
	"github.com/kong/kubernetes-ingress-controller/v2/internal/versions"
)

const (
	// KongConfigurationTranslationFailedEventReason defines an event reason used for creating all translation resource failure events.
	KongConfigurationTranslationFailedEventReason = "KongConfigurationTranslationFailed"
	// KongConfigurationApplyFailedEventReason defines an event reason used for creating all config apply resource failure events.
	KongConfigurationApplyFailedEventReason = "KongConfigurationApplyFailed"
)

// -----------------------------------------------------------------------------
// Dataplane Client - Kong - Public Types
// -----------------------------------------------------------------------------

// KongClient is a threadsafe high level API client for the Kong data-plane
// which parses Kubernetes object caches into Kong Admin configurations and
// sends them as updates to the data-plane (Kong Admin API).
type KongClient struct {
	logger logrus.FieldLogger

	// ingressClass indicates the Kubernetes ingress class that should be
	// used to qualify support for any given Kubernetes object to be parsed
	// into data-plane configuration.
	ingressClass string

	// enableReverseSync indicates that reverse sync should be enabled for
	// updates to the data-plane.
	enableReverseSync bool

	// enableCombinedServiceRoutes indicates that when translating Kubernetes
	// ingress objects into Kong Admin API configuration we should disable the
	// legacy logic which would create a single route per path and instead use
	// the newer logic which combines them.
	enableCombinedServiceRoutes bool

	// skipCACertificates disables CA certificates, to avoid fighting over configuration in multi-workspace
	// environments. See https://github.com/Kong/deck/pull/617
	skipCACertificates bool

	// requestTimeout is the maximum amount of time that should be waited for
	// requests to the data-plane to receive a response.
	requestTimeout time.Duration

	// cache is the Kubernetes object cache which is used to list Kubernetes
	// objects for parsing into Kong objects.
	cache *store.CacheStores

	// kongConfig is the client configuration for the Kong Admin API
	kongConfig sendconfig.Kong

	// dbmode indicates the current database mode of the backend Kong Admin API
	dbmode string

	// lock is used to ensure threadsafety of the KongClient object
	lock sync.RWMutex

	// diagnostic is the client and configuration for reporting diagnostic
	// information during data-plane update runtime.
	diagnostic util.ConfigDumpDiagnostic

	// prometheusMetrics is the client for shipping metrics information
	// updates to the prometheus exporter.
	prometheusMetrics *metrics.CtrlFuncMetrics

	// kubernetesObjectReportLock is a mutex for thread-safety of
	// kubernetes object reporting functionality.
	kubernetesObjectReportLock sync.RWMutex

	// additionalFeaturesLock is a mutex to enable thread-safety of enabling or
	// disabling various features.
	additionalFeaturesLock sync.RWMutex

	// kubernetesObjectStatusQueue is a queue that needs to be messaged whenever
	// a Kubernetes object has had configuration for itself successfully applied
	// to the data-plane: messages will trigger reconciliation in the control plane
	// so that status for the objects can be updated accordingly. This is only in
	// use when kubernetesObjectReportsEnabled is true.
	kubernetesObjectStatusQueue *status.Queue

	// kubernetesObjectReportsEnabled indicates whether the data-plane client will
	// file reports about Kubernetes objects which are successfully configured for
	// in the data-plane
	kubernetesObjectReportsEnabled bool

	// kubernetesObjectReportsFilter is a set of objects which were included
	// in the most recent Update(). This can be helpful for callers to determine
	// whether a Kubernetes object has corresponding data-plane configuration that
	// is actively configured (e.g. to know how to set the object status).
	kubernetesObjectReportsFilter k8sobj.ConfigurationStatusSet

	// eventRecorder is used to record warning events for resource failures.
	eventRecorder record.EventRecorder

	// SHAs is a slice is configuration hashes send in last batch send.
	SHAs []string
}

// NewKongClient provides a new KongClient object after connecting to the
// data-plane API and verifying integrity.
func NewKongClient(
	logger logrus.FieldLogger,
	timeout time.Duration,
	ingressClass string,
	enableReverseSync bool,
	skipCACertificates bool,
	diagnostic util.ConfigDumpDiagnostic,
	kongConfig sendconfig.Kong,
	eventRecorder record.EventRecorder,
	dbMode string,
) (*KongClient, error) {
	// build the client object
	cache := store.NewCacheStores()
	c := &KongClient{
		logger:             logger,
		ingressClass:       ingressClass,
		enableReverseSync:  enableReverseSync,
		skipCACertificates: skipCACertificates,
		requestTimeout:     timeout,
		diagnostic:         diagnostic,
		prometheusMetrics:  metrics.NewCtrlFuncMetrics(),
		cache:              &cache,
		kongConfig:         kongConfig,
		eventRecorder:      eventRecorder,
		dbmode:             dbMode,
	}

	return c, nil
}

// -----------------------------------------------------------------------------
// Dataplane Client - Kong - Public Methods
// -----------------------------------------------------------------------------

// UpdateObject accepts a Kubernetes controller-runtime client.Object and adds/updates that to the configuration cache.
// It will be asynchronously converted into the upstream Kong DSL and applied to the Kong Admin API.
// A status will later be added to the object whether the configuration update succeeds or fails.
func (c *KongClient) UpdateObject(obj client.Object) error {
	// we do a deep copy of the object here so that the caller can continue to use
	// the original object in a threadsafe manner.
	return c.cache.Add(obj.DeepCopyObject())
}

// DeleteObject accepts a Kubernetes controller-runtime client.Object and removes it from the configuration cache.
// The delete action will asynchronously be converted to Kong DSL and applied to the Kong Admin API.
// A status will later be added to the object whether the configuration update succeeds or fails.
//
// under the hood the cache implementation will ignore deletions on objects
// that are not present in the cache, so in those cases this is a no-op.
func (c *KongClient) DeleteObject(obj client.Object) error {
	return c.cache.Delete(obj)
}

// ObjectExists indicates whether or not any version of the provided object is already present in the proxy.
func (c *KongClient) ObjectExists(obj client.Object) (bool, error) {
	_, exists, err := c.cache.Get(obj)
	return exists, err
}

// allEqual returns true if all provided objects are equal.
func allEqual[T any](objs ...T) bool {
	l := len(objs)
	if l == 0 || l == 1 {
		return true
	}

	obj := objs[0]
	for i := 1; i < l; i++ {
		if !reflect.DeepEqual(obj, objs[i]) {
			return false
		}
	}
	return true
}

// Listeners retrieves the currently configured listeners from the underlying
// proxy so that callers can gather this metadata to know which ports
// and protocols are in use by the proxy.
func (c *KongClient) Listeners(ctx context.Context) ([]kong.ProxyListener, []kong.StreamListener, error) {
	var (
		errg              errgroup.Group
		errgCollect       errgroup.Group
		listenersCh       = make(chan []kong.ProxyListener)
		listeners         = make([][]kong.ProxyListener, 0)
		streamListenersCh = make(chan []kong.StreamListener)
		streamListeners   = make([][]kong.StreamListener, 0)
	)

	errgCollect.Go(func() error {
		for {
			select {
			case <-ctx.Done():
				return ctx.Err()
			case l, ok := <-listenersCh:
				if !ok {
					return nil
				}
				listeners = append(listeners, l)
			}
		}
	})
	errgCollect.Go(func() error {
		for {
			select {
			case <-ctx.Done():
				return ctx.Err()
			case sl, ok := <-streamListenersCh:
				if !ok {
					return nil
				}
				streamListeners = append(streamListeners, sl)
			}
		}
	})

	// This lock here (which is shared with .Update()) prevents a data race
	// between reading the client(s) and setting the last applied SHA via client's
	// SetLastConfigSHA() method. It's not ideal but it should do for now.
	c.lock.RLock()
	for _, cl := range c.kongConfig.Clients {
		cl := cl
		errg.Go(func() error {
			listeners, streamListeners, err := cl.Listeners(ctx)
			if err != nil {
				return fmt.Errorf("failed to get listeners from %s: %w", cl.BaseRootURL(), err)
			}
			listenersCh <- listeners
			streamListenersCh <- streamListeners

			return nil
		})
	}
	if err := errg.Wait(); err != nil {
		c.lock.RUnlock()
		return nil, nil, err
	}
	c.lock.RUnlock()
	close(listenersCh)
	close(streamListenersCh)
	if err := errgCollect.Wait(); err != nil {
		return nil, nil, err
	}

	if !allEqual(listeners...) {
		return nil, nil, fmt.Errorf("not all listeners out of %d are the same", len(listeners))
	}

	if !allEqual(streamListeners...) {
		return nil, nil, fmt.Errorf("not all stream listeners out of %d are the same", len(streamListeners))
	}

	var (
		retListeners       []kong.ProxyListener
		retStreamListeners []kong.StreamListener
	)
	if len(listeners) > 0 {
		retListeners = listeners[0]
	}
	if len(streamListeners) > 0 {
		retStreamListeners = streamListeners[0]
	}

	return retListeners, retStreamListeners, nil
}

// -----------------------------------------------------------------------------
// Dataplane Client - Kong - Reporting
// -----------------------------------------------------------------------------

// EnableKubernetesObjectReports turns on reporting for Kubernetes objects which are
// configured as part of Update() operations. Enabling this makes it possible to use
// ObjectConfigured(obj) to determine whether an object has successfully been
// configured for on the data-plane.
func (c *KongClient) EnableKubernetesObjectReports(q *status.Queue) {
	c.kubernetesObjectReportLock.Lock()
	defer c.kubernetesObjectReportLock.Unlock()
	c.kubernetesObjectStatusQueue = q
	c.kubernetesObjectReportsEnabled = true
}

// AreKubernetesObjectReportsEnabled returns true or false whether this client has been
// configured to report on Kubernetes objects which have been successfully
// configured for in the data-plane.
func (c *KongClient) AreKubernetesObjectReportsEnabled() bool {
	c.kubernetesObjectReportLock.RLock()
	defer c.kubernetesObjectReportLock.RUnlock()
	return c.kubernetesObjectReportsEnabled
}

// KubernetesObjectIsConfigured reports whether the provided object has active
// configuration for itself successfully applied to the data-plane.
func (c *KongClient) KubernetesObjectIsConfigured(obj client.Object) bool {
	c.kubernetesObjectReportLock.RLock()
	defer c.kubernetesObjectReportLock.RUnlock()
	return c.kubernetesObjectReportsFilter.Get(obj) == k8sobj.ConfigurationStatusSucceeded
}

func (c *KongClient) KubernetesObjectConfigurationStatus(obj client.Object) k8sobj.ConfigurationStatus {
	c.kubernetesObjectReportLock.RLock()
	defer c.kubernetesObjectReportLock.RUnlock()
	return c.kubernetesObjectReportsFilter.Get(obj)
}

// -----------------------------------------------------------------------------
// Dataplane Client - Kong - Optional Features
// -----------------------------------------------------------------------------

// EnableCombinedServiceRoutes turns on the combined service routes feature for
// the Kong Dataplane client.
func (c *KongClient) EnableCombinedServiceRoutes() {
	c.additionalFeaturesLock.Lock()
	defer c.additionalFeaturesLock.Unlock()
	c.enableCombinedServiceRoutes = true
}

// AreCombinedServiceRoutesEnabled determines whether the combined service
// routes translation mode has been enabled, or if the legacy logic is being
// used. When enabled this changes the logic to try and combine multiple paths
// into single routes, but it also changes the names of existing routes and so
// it should be considered disruptive as it will temporarily drop routes when
// it's first enabled.
func (c *KongClient) AreCombinedServiceRoutesEnabled() bool {
	c.additionalFeaturesLock.RLock()
	defer c.additionalFeaturesLock.RUnlock()
	return c.enableCombinedServiceRoutes
}

// -----------------------------------------------------------------------------
// Dataplane Client - Kong - Interface Implementation
// -----------------------------------------------------------------------------

// DBMode indicates which database the Kong Gateway is using.
func (c *KongClient) DBMode() string {
	c.lock.RLock()
	defer c.lock.RUnlock()
	return c.dbmode
}

// Update parses the Cache present in the client and converts current
// Kubernetes state into Kong objects and state, and then ships the
// resulting configuration to the data-plane (Kong Admin API).
func (c *KongClient) Update(ctx context.Context) error {
	c.lock.Lock()
	defer c.lock.Unlock()

	// build the kongstate object from the Kubernetes objects in the storer
	storer := store.New(*c.cache, c.ingressClass, false, false, false, c.logger)

	// initialize a parser
	c.logger.Debug("parsing kubernetes objects into data-plane configuration")

	p, err := parser.NewParser(c.logger, storer)
	if err != nil {
		return fmt.Errorf("failed to create parser: %w", err)
	}

	if c.AreKubernetesObjectReportsEnabled() {
		p.EnableKubernetesObjectReports()
	}
	if c.AreCombinedServiceRoutesEnabled() {
		p.EnableCombinedServiceRoutes()
	}
	formatVersion := "1.1"
	if versions.GetKongVersion().MajorMinorOnly().GTE(versions.ExplicitRegexPathVersionCutoff) {
		p.EnableRegexPathPrefix()
		formatVersion = "3.0"
	}

	// parse the Kubernetes objects from the storer into Kong configuration
	kongstate, translationFailures := p.Build()
	if failuresCount := len(translationFailures); failuresCount > 0 {
		c.prometheusMetrics.TranslationCount.With(prometheus.Labels{
			metrics.SuccessKey: metrics.SuccessFalse,
		}).Inc()
		c.recordResourceFailureEvents(translationFailures, KongConfigurationTranslationFailedEventReason)
		c.logger.Debugf("%d translation failures have occurred when building data-plane configuration", failuresCount)
	} else {
		c.prometheusMetrics.TranslationCount.With(prometheus.Labels{
			metrics.SuccessKey: metrics.SuccessTrue,
		}).Inc()
		c.logger.Debug("successfully built data-plane configuration")
	}

	shas, err := c.sendOutToClients(ctx, kongstate, formatVersion, c.kongConfig.FilterTags)
	if err != nil {
		return err
	}

	// report on configured Kubernetes objects if enabled
	if c.AreKubernetesObjectReportsEnabled() {
		// if the configuration SHAs that have just been pushed are different than
		// what's been previously pushed.
		if !slices.Equal(shas, c.SHAs) {
			report := p.GenerateKubernetesObjectReport()
			c.logger.Debugf("triggering report for %d configured Kubernetes objects", len(report))
			c.triggerKubernetesObjectReport(report, translationFailures)
		} else {
			c.logger.Debug("no configuration change, skipping kubernetes object report")
		}
	}
	return nil
}

// sendOutToClients will generate deck content (config) from the provided kong state
// and send it out to each of the configured clients.
func (c *KongClient) sendOutToClients(
	ctx context.Context, s *kongstate.KongState, formatVersion string, filterTags []string,
) ([]string, error) {
	shas, err := iter.MapErr(c.kongConfig.Clients, func(client *sendconfig.ClientWithPluginStore) (string, error) {
		return c.sendToClient(ctx, client, s, formatVersion, filterTags)
	},
	)
	if err != nil {
		return nil, err
	}
	previousSHAs := c.SHAs

	sort.Strings(shas)
	c.SHAs = shas

	return previousSHAs, nil
}

func (c *KongClient) sendToClient(
	ctx context.Context,
	client *sendconfig.ClientWithPluginStore,
	s *kongstate.KongState,
	formatVersion string,
	filterTags []string,
) (string, error) {
	logger := c.logger.WithField("kong_url", client.BaseRootURL())

	// generate the deck configuration to be applied to the admin API
	logger.Debug("converting configuration to deck config")
	targetConfig := deckgen.ToDeckContent(ctx,
		logger,
		s,
		client.PluginSchemaStore,
		filterTags,
		formatVersion,
	)

	sendDiagnostic := prepareSendDiagnosticFn(ctx, logger, c.diagnostic, s, targetConfig, client, filterTags, formatVersion)

	// apply the configuration update in Kong
	timedCtx, cancel := context.WithTimeout(ctx, c.requestTimeout)
	defer cancel()
	// TODO TRM get errors newConfigSHA, err, entityErrors := sendconfig.PerformUpdate(timedCtx,
	newConfigSHA, err, entityErrors := sendconfig.PerformUpdate(
		timedCtx,
		logger,
		client.Client,
		c.kongConfig.Version,
		c.kongConfig.Concurrency,
		c.kongConfig.InMemory,
		c.enableReverseSync,
		c.skipCACertificates,
		targetConfig,
		filterTags,
		client.LastConfigSHA(),
		c.prometheusMetrics,
	)
<<<<<<< HEAD
	c.recordResourceFailureEvents(entityErrors, KongConfigurationTranslationFailedEventReason)
=======
	sendDiagnostic(err != nil)
>>>>>>> 094cbd10
	if err != nil {
		if expired, ok := timedCtx.Deadline(); ok && time.Now().After(expired) {
			logger.Warn("exceeded Kong API timeout, consider increasing --proxy-timeout-seconds")
		}
		return "", fmt.Errorf("performing update for %s failed: %w", client.BaseRootURL(), err)
	}

	// update the lastConfigSHA with the new updated checksum
	client.SetLastConfigSHA(newConfigSHA)

	return string(newConfigSHA), nil
}

// -----------------------------------------------------------------------------
// Dataplane Client - Kong - Private
// -----------------------------------------------------------------------------

type sendDiagnosticFn func(failed bool)

// prepareSendDiagnosticFn generates sendDiagnosticFn.
// Diagnostics are sent only when provided diagnostic config (--dump-config) is set.
func prepareSendDiagnosticFn(
	ctx context.Context,
	log logrus.FieldLogger,
	diagnosticConfig util.ConfigDumpDiagnostic,
	targetState *kongstate.KongState,
	targetContent *file.Content,
	client *sendconfig.ClientWithPluginStore,
	filterTags []string,
	formatVersion string,
) sendDiagnosticFn {
	if diagnosticConfig == (util.ConfigDumpDiagnostic{}) {
		// noop, diagnostics won't be sent
		return func(bool) {}
	}

	var config *file.Content
	if diagnosticConfig.DumpsIncludeSensitive {
		redactedConfig := deckgen.ToDeckContent(ctx,
			log,
			targetState.SanitizedCopy(),
			client.PluginSchemaStore,
			filterTags,
			formatVersion,
		)
		config = redactedConfig
	} else {
		config = targetContent
	}

	return func(failed bool) {
		// Given that we can send multiple configs to this channel and
		// the fact that the API that exposes that can only expose 1 config
		// at a time it means that users utilizing the diagnostics API
		// might not see exactly what they intend to see i.e. come failures
		// or successfully send configs might be covered by those send
		// later on but we're OK with this limitation of said API.
		select {
		case diagnosticConfig.Configs <- util.ConfigDump{Failed: failed, Config: *config}:
			log.Debug("shipping config to diagnostic server")
		default:
			log.Error("config diagnostic buffer full, dropping diagnostic config")
		}
	}
}

// triggerKubernetesObjectReport will update the KongClient with a set which
// enables filtering for which objects are currently applied to the data-plane,
// as well as updating the c.kubernetesObjectStatusQueue to queue those objects
// for reconciliation so their statuses can be properly updated.
func (c *KongClient) triggerKubernetesObjectReport(reportedObjects []client.Object, translationFailures []failures.ResourceFailure) {
	// first a new set of the included objects for the most recent configuration
	// needs to be generated.
	set := k8sobj.ConfigurationStatusSet{}
	for _, obj := range reportedObjects {
		set.Insert(obj, true)
	}

	// in some situations, objects with translation failures are reported:
	// https://github.com/Kong/kubernetes-ingress-controller/issues/3364
	// so we override the failed configuration status from translation failures.
	for _, translationFailure := range translationFailures {
		for _, obj := range translationFailure.CausingObjects() {
			set.Insert(obj, false)
		}
	}

	c.updateKubernetesObjectReportFilter(set)

	// after the filter has been updated we signal the status queue so that the
	// control-plane can update the Kubernetes object statuses for affected objs.
	// this has to be done in a separate loop so that the filter is in place
	// before the objects are enqueued, as the filter is used by the control-plane
	for _, obj := range uniqueObjects(reportedObjects, translationFailures) {
		c.kubernetesObjectStatusQueue.Publish(obj)
	}
}

func uniqueObjects(reportedObjects []client.Object, resourceFailures []failures.ResourceFailure) []client.Object {
	allCausingObjects := lo.FlatMap(resourceFailures, func(f failures.ResourceFailure, _ int) []client.Object {
		return f.CausingObjects()
	})
	allObjects := append(reportedObjects, allCausingObjects...)
	return lo.UniqBy(allObjects, func(obj client.Object) string {
		return obj.GetObjectKind().GroupVersionKind().String() + "/" +
			obj.GetNamespace() + "/" + obj.GetName()
	})
}

// updateKubernetesObjectReportFilter overrides the internal object set with
// a new provided set.
func (c *KongClient) updateKubernetesObjectReportFilter(set k8sobj.ConfigurationStatusSet) {
	c.kubernetesObjectReportLock.Lock()
	defer c.kubernetesObjectReportLock.Unlock()
	c.kubernetesObjectReportsFilter = set
}

// recordResourceFailureEvents records warning Events for each causing object in each input resource failure, with the
// provided reason.
func (c *KongClient) recordResourceFailureEvents(resourceFailures []failures.ResourceFailure, reason string) {
	for _, failure := range resourceFailures {
		for _, obj := range failure.CausingObjects() {
			c.eventRecorder.Event(obj, corev1.EventTypeWarning, reason, failure.Message())
		}
	}
}<|MERGE_RESOLUTION|>--- conflicted
+++ resolved
@@ -491,11 +491,10 @@
 		client.LastConfigSHA(),
 		c.prometheusMetrics,
 	)
-<<<<<<< HEAD
+
 	c.recordResourceFailureEvents(entityErrors, KongConfigurationTranslationFailedEventReason)
-=======
 	sendDiagnostic(err != nil)
->>>>>>> 094cbd10
+
 	if err != nil {
 		if expired, ok := timedCtx.Deadline(); ok && time.Now().After(expired) {
 			logger.Warn("exceeded Kong API timeout, consider increasing --proxy-timeout-seconds")
