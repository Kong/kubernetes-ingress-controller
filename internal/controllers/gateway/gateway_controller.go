package gateway

import (
	"context"
	"errors"
	"fmt"
	"reflect"
	"time"

	"github.com/go-logr/logr"
	"github.com/kong/go-kong/kong"
	corev1 "k8s.io/api/core/v1"
	k8serrors "k8s.io/apimachinery/pkg/api/errors"
	metav1 "k8s.io/apimachinery/pkg/apis/meta/v1"
	"k8s.io/apimachinery/pkg/runtime"
	"k8s.io/apimachinery/pkg/types"
	ctrl "sigs.k8s.io/controller-runtime"
	"sigs.k8s.io/controller-runtime/pkg/client"
	"sigs.k8s.io/controller-runtime/pkg/controller"
	"sigs.k8s.io/controller-runtime/pkg/handler"
	"sigs.k8s.io/controller-runtime/pkg/predicate"
	"sigs.k8s.io/controller-runtime/pkg/reconcile"
	"sigs.k8s.io/controller-runtime/pkg/source"
	gatewayv1alpha2 "sigs.k8s.io/gateway-api/apis/v1alpha2"
	gatewayv1beta1 "sigs.k8s.io/gateway-api/apis/v1beta1"

	"github.com/kong/kubernetes-ingress-controller/v2/internal/annotations"
	ctrlref "github.com/kong/kubernetes-ingress-controller/v2/internal/controllers/reference"
	"github.com/kong/kubernetes-ingress-controller/v2/internal/dataplane"
)

// -----------------------------------------------------------------------------
// Vars & Consts
// -----------------------------------------------------------------------------

var (
	ErrUnmanagedAnnotation = errors.New("invalid unmanaged annotation value")
	gatewayV1beta1Group    = gatewayv1beta1.Group(gatewayv1beta1.GroupName)
)

// -----------------------------------------------------------------------------
// Gateway Controller - GatewayReconciler
// -----------------------------------------------------------------------------

// GatewayReconciler reconciles a Gateway object.
type GatewayReconciler struct { //nolint:revive
	client.Client

	Log             logr.Logger
	Scheme          *runtime.Scheme
	DataplaneClient *dataplane.KongClient

	PublishService  string
	WatchNamespaces []string
	// If EnableReferenceGrant is true, controller will watch ReferenceGrants
	// to invalidate or allow cross-namespace TLSConfigs in gateways.
	EnableReferenceGrant bool
	CacheSyncTimeout     time.Duration

	ReferenceIndexers ctrlref.CacheIndexers

	publishServiceRef types.NamespacedName
}

// SetupWithManager sets up the controller with the Manager.
func (r *GatewayReconciler) SetupWithManager(mgr ctrl.Manager) error {
	// verify that the PublishService was configured properly
	var err error
	r.publishServiceRef, err = getRefFromPublishService(r.PublishService)
	if err != nil {
		return err
	}

	// generate the controller object and attach it to the manager and link the reconciler object
	c, err := controller.New("gateway-controller", mgr, controller.Options{
		Reconciler: r,
		LogConstructor: func(_ *reconcile.Request) logr.Logger {
			return r.Log
		},
		CacheSyncTimeout: r.CacheSyncTimeout,
	})
	if err != nil {
		return err
	}

	// watch Gateway objects, filtering out any Gateways which are not configured with
	// a supported GatewayClass controller name.
	if err := c.Watch(
		&source.Kind{Type: &gatewayv1beta1.Gateway{}},
		&handler.EnqueueRequestForObject{},
		predicate.NewPredicateFuncs(r.gatewayHasMatchingGatewayClass),
	); err != nil {
		return err
	}

	// watch for updates to gatewayclasses, if any gateway classes change, enqueue
	// reconciliation for all supported gateway objects which reference it.
	if err := c.Watch(
		&source.Kind{Type: &gatewayv1beta1.GatewayClass{}},
		handler.EnqueueRequestsFromMapFunc(r.listGatewaysForGatewayClass),
		predicate.NewPredicateFuncs(r.gatewayClassMatchesController),
	); err != nil {
		return err
	}

	// if an update to the gateway service occurs, we need to make sure to trigger
	// reconciliation on all Gateway objects referenced by it (in the most common
	// deployments this will be a single Gateway).
	if err := c.Watch(
		&source.Kind{Type: &corev1.Service{}},
		handler.EnqueueRequestsFromMapFunc(r.listGatewaysForService),
		predicate.NewPredicateFuncs(r.isGatewayService),
	); err != nil {
		return err
	}

	// watch ReferenceGrants, which may invalidate or allow cross-namespace TLSConfigs
	if r.EnableReferenceGrant {
		if err := c.Watch(
			&source.Kind{Type: &gatewayv1alpha2.ReferenceGrant{}},
			handler.EnqueueRequestsFromMapFunc(r.listReferenceGrantsForGateway),
			predicate.NewPredicateFuncs(referenceGrantHasGatewayFrom),
		); err != nil {
			return err
		}
	}

	// start the required gatewayclass controller as well
	gwcCTRL := &GatewayClassReconciler{
		Client:           r.Client,
		Log:              r.Log.WithName("V1Beta1GatewayClass"),
		Scheme:           r.Scheme,
		CacheSyncTimeout: r.CacheSyncTimeout,
	}

	return gwcCTRL.SetupWithManager(mgr)
}

// -----------------------------------------------------------------------------
// Gateway Controller - Watch Predicates
// -----------------------------------------------------------------------------

// gatewayHasMatchingGatewayClass is a watch predicate which filters out reconciliation events for
// gateway objects which aren't supported by this controller or not using an unmanaged GatewayClass.
func (r *GatewayReconciler) gatewayHasMatchingGatewayClass(obj client.Object) bool {
	gateway, ok := obj.(*gatewayv1beta1.Gateway)
	if !ok {
		r.Log.Error(fmt.Errorf("unexpected object type in gateway watch predicates"), "expected", "*gatewayv1beta1.Gateway", "found", reflect.TypeOf(obj))
		return false
	}
	gatewayClass := &gatewayv1beta1.GatewayClass{}
	if err := r.Client.Get(context.Background(), client.ObjectKey{Name: string(gateway.Spec.GatewayClassName)}, gatewayClass); err != nil {
		r.Log.Error(err, "could not retrieve gatewayclass", "gatewayclass", gateway.Spec.GatewayClassName)
		return false
	}
	return isGatewayClassControlledAndUnmanaged(gatewayClass)
}

// gatewayClassMatchesController is a watch predicate which filters out events for gatewayclasses which
// aren't configured with the required ControllerName or not annotated as unmanaged.
func (r *GatewayReconciler) gatewayClassMatchesController(obj client.Object) bool {
	gatewayClass, ok := obj.(*gatewayv1beta1.GatewayClass)
	if !ok {
		r.Log.Error(fmt.Errorf("unexpected object type in gatewayclass watch predicates"), "expected", "*gatewayv1beta1.GatewayClass", "found", reflect.TypeOf(obj))
		return false
	}
	return isGatewayClassControlledAndUnmanaged(gatewayClass)
}

// listGatewaysForGatewayClass is a watch predicate which finds all the gateway objects reference
// by a gatewayclass to enqueue them for reconciliation. This is generally used when a GatewayClass
// is updated to ensure that idle gateways are initialized when their gatewayclass becomes available.
func (r *GatewayReconciler) listGatewaysForGatewayClass(gatewayClass client.Object) []reconcile.Request {
	gateways := &gatewayv1beta1.GatewayList{}
	if err := r.Client.List(context.Background(), gateways); err != nil {
		r.Log.Error(err, "failed to list gateways for gatewayclass in watch", "gatewayclass", gatewayClass.GetName())
		return nil
	}
	return reconcileGatewaysIfClassMatches(gatewayClass, gateways.Items)
}

// listReferenceGrantsForGateway is a watch predicate which finds all Gateways mentioned in a From clause for a
// ReferenceGrant.
func (r *GatewayReconciler) listReferenceGrantsForGateway(obj client.Object) []reconcile.Request {
	grant, ok := obj.(*gatewayv1alpha2.ReferenceGrant)
	if !ok {
		r.Log.Error(fmt.Errorf("unexpected object type in referencegrant watch predicates"), "expected",
			"*gatewayv1alpha2.ReferenceGrant", "found", reflect.TypeOf(obj))
		return nil
	}
	gateways := &gatewayv1beta1.GatewayList{}
	if err := r.Client.List(context.Background(), gateways); err != nil {
		r.Log.Error(err, "failed to list gateways in watch", "referencegrant", grant.Name)
		return nil
	}
	recs := []reconcile.Request{}
	for _, gateway := range gateways.Items {
		for _, from := range grant.Spec.From {
			if string(from.Namespace) == gateway.Namespace &&
				from.Kind == gatewayv1alpha2.Kind("Gateway") &&
				from.Group == gatewayv1alpha2.Group("gateway.networking.k8s.io") {
				recs = append(recs, reconcile.Request{
					NamespacedName: types.NamespacedName{
						Namespace: gateway.Namespace,
						Name:      gateway.Name,
					},
				})
			}
		}
	}
	return recs
}

// listGatewaysForService is a watch predicate which finds all the gateway objects which use
// GatewayClasses supported by this controller and are configured for the same service via
// unmanaged mode and enqueues them for reconciliation. This is generally used to ensure
// all gateways are updated when the service gets updated with new listeners.
func (r *GatewayReconciler) listGatewaysForService(svc client.Object) (recs []reconcile.Request) {
	gateways := &gatewayv1beta1.GatewayList{}
	if err := r.Client.List(context.Background(), gateways); err != nil {
		r.Log.Error(err, "failed to list gateways for service in watch predicates", "service")
		return
	}
	for _, gateway := range gateways.Items {
		gatewayClass := &gatewayv1beta1.GatewayClass{}
		if err := r.Client.Get(context.Background(), types.NamespacedName{Name: string(gateway.Spec.GatewayClassName)}, gatewayClass); err != nil {
			r.Log.Error(err, "failed to retrieve gateway class in watch predicates", "gatewayclass", gateway.Spec.GatewayClassName)
			return
		}
		if isGatewayClassControlledAndUnmanaged(gatewayClass) {
			recs = append(recs, reconcile.Request{
				NamespacedName: types.NamespacedName{
					Namespace: gateway.Namespace,
					Name:      gateway.Name,
				},
			})
		}
	}
	return
}

// isGatewayService is a watch predicate that filters out events for objects that aren't
// the gateway service referenced by --publish-service.
func (r *GatewayReconciler) isGatewayService(obj client.Object) bool {
	return fmt.Sprintf("%s/%s", obj.GetNamespace(), obj.GetName()) == r.PublishService
}

func referenceGrantHasGatewayFrom(obj client.Object) bool {
	grant, ok := obj.(*gatewayv1alpha2.ReferenceGrant)
	if !ok {
		return false
	}
	for _, from := range grant.Spec.From {
		if from.Kind == "Gateway" && from.Group == "gateway.networking.k8s.io" {
			return true
		}
	}
	return false
}

// -----------------------------------------------------------------------------
// Gateway Controller - Reconciliation
// -----------------------------------------------------------------------------

//+kubebuilder:rbac:groups=gateway.networking.k8s.io,resources=gateways,verbs=get;list;watch;update
//+kubebuilder:rbac:groups=gateway.networking.k8s.io,resources=gateways/status,verbs=get;update

// Reconcile is part of the main kubernetes reconciliation loop which aims to
// move the current state of the cluster closer to the desired state.
func (r *GatewayReconciler) Reconcile(ctx context.Context, req ctrl.Request) (ctrl.Result, error) {
	log := r.Log.WithValues("V1Beta1Gateway", req.NamespacedName)

	// gather the gateway object based on the reconciliation trigger. It's possible for the object
	// to be gone at this point in which case it will be ignored.
	gateway := new(gatewayv1beta1.Gateway)
	if err := r.Get(ctx, req.NamespacedName, gateway); err != nil {
		if k8serrors.IsNotFound(err) {
<<<<<<< HEAD
			// TODO: fill in namespace and name of gateway and delete the non-exist gateway in cache:
			// https://github.com/Kong/kubernetes-ingress-controller/issues/3069
			debug(log, gateway, "reconciliation triggered but gateway does not exist, ignoring")
			return ctrl.Result{Requeue: false}, nil
=======
			gateway.Namespace = req.Namespace
			gateway.Name = req.Name
			debug(log, gateway, "reconciliation triggered but gateway does not exist, deleting it in dataplane")
			return ctrl.Result{}, r.DataplaneClient.DeleteObject(gateway)
>>>>>>> 2d1c9be7
		}
		return ctrl.Result{Requeue: true}, err
	}
	debug(log, gateway, "processing gateway")

	// though our watch configuration eliminates reconciliation of unsupported gateways it's
	// technically possible for the gatewayclass configuration of a gateway to change in
	// the interim while the object has been queued for reconciliation. This double check
	// reduces reconciliation operations that would occur on old information.
	debug(log, gateway, "verifying gatewayclass")
	gwc := &gatewayv1beta1.GatewayClass{}
	if err := r.Client.Get(ctx, client.ObjectKey{Name: string(gateway.Spec.GatewayClassName)}, gwc); err != nil {
		debug(log, gateway, "could not retrieve gatewayclass for gateway", "gatewayclass", string(gateway.Spec.GatewayClassName))
		if err := r.DataplaneClient.DeleteObject(gateway); err != nil {
			debug(log, gateway, "failed to delete object from data-plane, requeuing")
			return ctrl.Result{}, err
		}
		debug(log, gateway, "ensured object was removed from the data-plane (if ever present)")
		return ctrl.Result{}, nil
	}
	if gwc.Spec.ControllerName != ControllerName {
		debug(log, gateway, "unsupported gatewayclass controllername, ignoring", "gatewayclass", gwc.Name, "controllername", gwc.Spec.ControllerName)
		if err := r.DataplaneClient.DeleteObject(gateway); err != nil {
			debug(log, gateway, "failed to delete object from data-plane, requeuing")
			return ctrl.Result{}, err
		}
		debug(log, gateway, "ensured object was removed from the data-plane (if ever present)")
		return ctrl.Result{}, nil
	}

	// if there's any deletion timestamp on the object, we can simply ignore it. At this point
	// with unmanaged mode being the only option supported there are no finalizers and
	// the object should be cleaned up by GC promptly.
	debug(log, gateway, "checking deletion timestamp")
	if gateway.DeletionTimestamp != nil {
		debug(log, gateway, "gateway is being deleted, ignoring")
		return ctrl.Result{Requeue: false}, nil
	}

	// ensure that the GatewayClass matches the ControllerName and is unmanaged.
	// This check has already been performed by predicates, but we need to ensure this condition
	// as the reconciliation loop may be triggered by objects in which predicates we
	// cannot check the ControllerName and the unmanaged mode (e.g., ReferenceGrants).
	if !isGatewayClassControlledAndUnmanaged(gwc) {
		return reconcile.Result{}, nil
	}

	// reconciliation assumes unmanaged mode, in the future we may have a slot here for
	// other gateway management modes.
	result, err := r.reconcileUnmanagedGateway(ctx, log, gateway)
	// reconcileUnmanagedGateway has side effects and modifies the referenced gateway object. dataplane updates must
	// happen afterwards
	if err == nil {
		if err := r.DataplaneClient.UpdateObject(gateway); err != nil {
			debug(log, gateway, "failed to update object in data-plane, requeueing")
			return result, err
		}

		referredSecretNames := listSecretNamesReferredByGateway(gateway)
		if err := ctrlref.UpdateReferencesToSecret(
			ctx, r.Client, r.ReferenceIndexers, r.DataplaneClient,
			gateway, referredSecretNames); err != nil {
			if k8serrors.IsNotFound(err) {
				result.Requeue = true
				return result, nil
			}
			return result, err
		}
	}
	return result, err
}

// reconcileUnmanagedGateway reconciles a Gateway that is configured for unmanaged mode,
// this mode will extract the Addresses and Listeners for the Gateway from the Kubernetes Service
// used for the Kong Gateway in the pre-existing deployment.
func (r *GatewayReconciler) reconcileUnmanagedGateway(ctx context.Context, log logr.Logger, gateway *gatewayv1beta1.Gateway) (ctrl.Result, error) {
	// currently this controller supports only unmanaged gateway mode, we need to verify
	// any Gateway object that comes to us is configured appropriately, and if not reject it
	// with a clear status condition and message.
	debug(log, gateway, "validating management mode for gateway") // this will also be done by the validating webhook, this is a fallback

	// enforce the service reference as the annotation value for the key UnmanagedGateway.
	debug(log, gateway, "initializing admin service annotation if unset")
	if !isObjectUnmanaged(gateway.GetAnnotations()) {
		debug(log, gateway, fmt.Sprintf("a placeholder value was provided for %s, adding the default service ref %s", annotations.GatewayClassUnmanagedAnnotation, r.PublishService))
		if gateway.Annotations == nil {
			gateway.Annotations = map[string]string{}
		}
		annotations.UpdateUnmanagedAnnotation(gateway.Annotations, r.PublishService)
		return ctrl.Result{}, r.Update(ctx, gateway)
	}

	serviceRef := annotations.ExtractUnmanagedGatewayClassMode(gateway.Annotations)
	// validation check of the Gateway to ensure that the publish service is actually available
	// in the cluster. If it is not the object will be requeued until it exists (or is otherwise retrievable).
	debug(log, gateway, "gathering the gateway publish service") // this will also be done by the validating webhook, this is a fallback
	svc, err := r.determineServiceForGateway(ctx, serviceRef)
	if err != nil {
		log.Error(err, "could not determine service for gateway", "namespace", gateway.Namespace, "name", gateway.Name)
		return ctrl.Result{Requeue: true}, err
	}

	// set the Gateway as scheduled to indicate that validation is complete and reconciliation work
	// on the object is ready to begin.
	if !isGatewayScheduled(gateway) {
		info(log, gateway, "marking gateway as scheduled")
		scheduledCondition := metav1.Condition{
			Type:               string(gatewayv1beta1.GatewayConditionScheduled),
			Status:             metav1.ConditionTrue,
			ObservedGeneration: gateway.Generation,
			LastTransitionTime: metav1.Now(),
			Reason:             string(gatewayv1beta1.GatewayReasonScheduled),
			Message:            "this unmanaged gateway has been picked up by the controller and will be processed",
		}
		setGatewayCondition(gateway, scheduledCondition)
		return ctrl.Result{}, r.Status().Update(ctx, pruneGatewayStatusConds(gateway))
	}

	// When deployed on Kubernetes Kong can not be relied on for the address data needed for Gateway because
	// it's commonly deployed in a way agnostic to the container network (e.g. it's simply configured with
	// 0.0.0.0 as the address for its listeners internally). In order to get addresses we have to derive them
	// from the Kubernetes Service which will also give us all the L4 information about the proxy. From there
	// we can use that L4 information to derive the higher level TLS and HTTP,GRPC, e.t.c. information from
	// the data-plane's // metadata.
	debug(log, gateway, "determining listener configurations from publish service")
	kongAddresses, kongListeners, err := r.determineL4ListenersFromService(log, svc)
	if err != nil {
		return ctrl.Result{}, err
	}
	debug(log, gateway, "determining listener configurations from Kong data-plane")
	kongListeners, err = r.determineListenersFromDataPlane(ctx, svc, kongListeners)
	if err != nil {
		return ctrl.Result{}, err
	}

	if !reflect.DeepEqual(gateway.Spec.Addresses, kongAddresses) {
		debug(log, gateway, "updating addresses to match Kong proxy Service")
		gateway.Spec.Addresses = kongAddresses
		if err := r.Update(ctx, gateway); err != nil {
			if k8serrors.IsConflict(err) {
				// if there's a conflict that's normal just requeue to retry, no need to make noise.
				return ctrl.Result{Requeue: true}, nil
			}
			return ctrl.Result{}, err
		}
		return ctrl.Result{}, nil // dont requeue here because spec update will trigger new reconciliation
	}

	// the ReferenceGrants need to be retrieved to ensure that all gateway listeners reference
	// TLS secrets they are granted for
	referenceGrantList := &gatewayv1alpha2.ReferenceGrantList{}
	if r.EnableReferenceGrant {
		if err := r.Client.List(ctx, referenceGrantList); err != nil {
			return ctrl.Result{}, err
		}
	}

	// TODO https://github.com/Kong/kubernetes-ingress-controller/issues/2559 check cross-Gateway compatibility
	// When all Listeners on all Gateways were derived from Kong's configuration, they were guaranteed to be compatible
	// because they were all identical, though there may have been some ambiguity re de facto merged Gateways that
	// used different allowedRoutes. We only merged allowedRoutes within a single Gateway, but merged all Gateways into
	// a single set of shared listens. We lack knowledge of whether this is compatible with user intent, and it may
	// be incompatible with the spec, so we should consider evaluating cross-Gateway compatibility and raising error
	// conditions in the event of a problem
	listenerStatuses, err := r.getListenerStatus(ctx, gateway, kongListeners, referenceGrantList.Items)
	if err != nil {
		return ctrl.Result{}, err
	}

	// once specification matches the reference Service, all that's left to do is ensure that the
	// Gateway status reflects the spec. As the status is simply a mirror of the Service, this is
	// a given and we can simply update spec to status.
	debug(log, gateway, "updating the gateway status if necessary")
	isChanged, err := r.updateAddressesAndListenersStatus(ctx, gateway, listenerStatuses)
	if err != nil {
		if k8serrors.IsConflict(err) {
			// if there's a conflict that's normal just requeue to retry, no need to make noise.
			return ctrl.Result{Requeue: true}, nil
		}
		return ctrl.Result{}, err
	}
	if isChanged {
		debug(log, gateway, "gateways status updated")
		return ctrl.Result{}, nil
	}

	info(log, gateway, "gateway provisioning complete")
	return ctrl.Result{}, nil
}

// -----------------------------------------------------------------------------
// Gateway Controller - Listener Derivation Methods
// -----------------------------------------------------------------------------

var (
	// supportedKinds indicates which gateway kinds are supported by this implementation.
	supportedKinds = []Kind{
		Kind("HTTPRoute"),
	}

	// supportedRouteGroupKinds indicates the full kinds with GVK that are supported by this implementation.
	supportedRouteGroupKinds []gatewayv1beta1.RouteGroupKind
)

func init() {
	// gather the supported RouteGroupKinds for the Gateway listeners
	group := gatewayv1beta1.Group(gatewayv1beta1.GroupName)
	for _, supportedKind := range supportedKinds {
		supportedRouteGroupKinds = append(supportedRouteGroupKinds, gatewayv1beta1.RouteGroupKind{
			Group: &group,
			Kind:  supportedKind,
		})
	}
}

// determineServiceForGateway provides the "publish service" (aka the proxy Service) object which
// will be used to populate unmanaged gateways.
func (r *GatewayReconciler) determineServiceForGateway(ctx context.Context, ref string) (*corev1.Service, error) {
	// currently the gateway controller ONLY supports service references that correspond with the --publish-service
	// provided to the controller manager via flags when operating on unmanaged gateways. This constraint may
	// be loosened in later iterations if there is need.
	if ref != r.PublishService {
		return nil, fmt.Errorf("service ref %s did not match controller manager ref %s", ref, r.PublishService)
	}

	// retrieve the service for the kong gateway
	svc := &corev1.Service{}
	return svc, r.Client.Get(ctx, r.publishServiceRef, svc)
}

// determineL4ListenersFromService generates L4 addresses and listeners for a
// unmanaged Gateway provided the service to reference from.
func (r *GatewayReconciler) determineL4ListenersFromService(
	log logr.Logger,
	svc *corev1.Service,
) (
	[]GatewayAddress,
	[]Listener,
	error,
) {
	// if there are no clusterIPs available yet then this service
	// is still being provisioned so we will need to wait.
	if len(svc.Spec.ClusterIPs) < 1 {
		return nil, nil, fmt.Errorf("gateway service %s/%s is not yet ready (no cluster IPs provisioned)", svc.Namespace, svc.Name)
	}

	// take var copies of the address types so we can take pointers to them
	gatewayIPAddrType := gatewayv1beta1.IPAddressType
	gatewayHostAddrType := gatewayv1beta1.HostnameAddressType

	// for all service types we're going to capture the ClusterIP
	addresses := make([]GatewayAddress, 0, len(svc.Spec.ClusterIPs))
	listeners := make([]Listener, 0, len(svc.Spec.Ports))
	protocolToRouteGroupKind := map[corev1.Protocol]gatewayv1beta1.RouteGroupKind{
		corev1.ProtocolTCP: {Group: &gatewayV1beta1Group, Kind: Kind("TCPRoute")},
		corev1.ProtocolUDP: {Group: &gatewayV1beta1Group, Kind: Kind("UDPRoute")},
	}

	for _, port := range svc.Spec.Ports {
		listeners = append(listeners, Listener{
			Name:     (SectionName)(port.Name),
			Protocol: (ProtocolType)(port.Protocol),
			Port:     (PortNumber)(port.Port),
			AllowedRoutes: &gatewayv1beta1.AllowedRoutes{
				Kinds: []gatewayv1beta1.RouteGroupKind{
					protocolToRouteGroupKind[port.Protocol],
				},
			},
		})
	}

	// for LoadBalancer service types we'll also capture the LB IP or Host
	if svc.Spec.Type == corev1.ServiceTypeLoadBalancer {
		// if the loadbalancer IPs/Hosts haven't been provisioned yet
		// the service is not ready and we'll need to wait.
		if len(svc.Status.LoadBalancer.Ingress) < 1 {
			info(log, svc, "gateway service is type LoadBalancer but has not yet been provisioned: LoadBalancer IPs can not be added to the Gateway's addresses until this is resolved")
			return addresses, listeners, nil
		}

		// otherwise gather any IPs or Hosts provisioned for the LoadBalancer
		// and record them as Gateway Addresses. The LoadBalancer addresses
		// are pre-pended to the address list to make them prominent, as they
		// are often the most common address used for traffic.
		for _, ingress := range svc.Status.LoadBalancer.Ingress {
			if ingress.IP != "" {
				addresses = append([]GatewayAddress{{
					Type:  &gatewayIPAddrType,
					Value: ingress.IP,
				}}, addresses...)
			}
			if ingress.Hostname != "" {
				addresses = append([]GatewayAddress{{
					Type:  &gatewayHostAddrType,
					Value: ingress.Hostname,
				}}, addresses...)
			}
		}
	}

	// the API server transforms a Gateway with a zero-length address slice into a Gateway with a nil address slice
	// the value we return here needs to match the transformed Gateway, as otherwise the controller will always see
	// that the Gateway needs a status update and will never mark it ready
	if len(addresses) == 0 {
		addresses = nil
	}

	return addresses, listeners, nil
}

// determineListenersFromDataPlane takes a list of Gateway listeners and references
// them against the data-plane to determine any higher level protocol (TLS, HTTP)
// configured for them.
func (r *GatewayReconciler) determineListenersFromDataPlane(
	ctx context.Context,
	svc *corev1.Service,
	listeners []Listener,
) ([]Listener, error) {
	// gather the proxy and stream listeners from the data-plane and map them
	// to their respective ports (which will be the targetPorts of the proxy
	// Service in Kubernetes).
	proxyListeners, streamListeners, err := r.DataplaneClient.Listeners(ctx)
	if err != nil {
		return nil, fmt.Errorf("unable to retrieve listeners from the data-plane: %w", err)
	}
	proxyListenersMap := make(map[int]kong.ProxyListener)
	for _, listener := range proxyListeners {
		proxyListenersMap[listener.Port] = listener
	}
	streamListenersMap := make(map[int]kong.StreamListener)
	for _, listener := range streamListeners {
		streamListenersMap[listener.Port] = listener
	}

	// map servicePorts to targetPorts in order to identify the data-plane
	// proxy_listeners and stream_listeners for the service by their ports.
	portMapper := make(map[int]int)
	for _, port := range svc.Spec.Ports {
		portMapper[int(port.Port)] = port.TargetPort.IntValue()
	}

	// upgrade existing L4 listeners with any higher level protocols that
	// are configured for them in the data-plane.
	upgradedListeners := make([]Listener, 0, len(listeners))
	for _, listener := range listeners {
		if streamListener, ok := streamListenersMap[portMapper[int(listener.Port)]]; ok {
			if streamListener.SSL {
				listener.Protocol = gatewayv1beta1.TLSProtocolType
				listener.AllowedRoutes = &gatewayv1beta1.AllowedRoutes{
					Kinds: []gatewayv1beta1.RouteGroupKind{
						{Group: &gatewayV1beta1Group, Kind: (Kind)("TLSRoute")},
					},
				}
			}
		}
		if proxyListener, ok := proxyListenersMap[portMapper[int(listener.Port)]]; ok {
			if proxyListener.SSL {
				listener.Protocol = gatewayv1beta1.HTTPSProtocolType
				listener.AllowedRoutes = &gatewayv1beta1.AllowedRoutes{
					Kinds: []gatewayv1beta1.RouteGroupKind{
						{Group: &gatewayV1beta1Group, Kind: (Kind)("HTTPRoute")},
					},
				}
			} else {
				listener.Protocol = gatewayv1beta1.HTTPProtocolType
				listener.AllowedRoutes = &gatewayv1beta1.AllowedRoutes{
					Kinds: []gatewayv1beta1.RouteGroupKind{
						{Group: &gatewayV1beta1Group, Kind: (Kind)("HTTPRoute")},
					},
				}
			}
		}
		upgradedListeners = append(upgradedListeners, listener)
	}

	return upgradedListeners, nil
}

// -----------------------------------------------------------------------------
// Gateway Controller - Private Object Update Methods
// -----------------------------------------------------------------------------

// updateAddressesAndListenersStatus updates a unmanaged gateway's status with new addresses and listeners.
// If the addresses and listeners provided are the same as what exists, it is assumed that reconciliation is complete and a Ready condition is posted.
func (r *GatewayReconciler) updateAddressesAndListenersStatus(
	ctx context.Context,
	gateway *gatewayv1beta1.Gateway,
	listenerStatuses []gatewayv1beta1.ListenerStatus,
) (bool, error) {
	if !isGatewayReady(gateway) {
		gateway.Status.Listeners = listenerStatuses
		gateway.Status.Addresses = gateway.Spec.Addresses
		readyCondition := metav1.Condition{
			Type:               string(gatewayv1beta1.GatewayConditionReady),
			Status:             metav1.ConditionTrue,
			ObservedGeneration: gateway.Generation,
			LastTransitionTime: metav1.Now(),
			Reason:             string(gatewayv1beta1.GatewayReasonReady),
			Message:            "addresses and listeners for the Gateway resource were successfully updated",
		}
		setGatewayCondition(gateway, readyCondition)
		return true, r.Status().Update(ctx, pruneGatewayStatusConds(gateway))
	}
	if !reflect.DeepEqual(gateway.Status.Listeners, listenerStatuses) {
		gateway.Status.Listeners = listenerStatuses
		return true, r.Status().Update(ctx, gateway)
	}
	return false, nil
}

// areAllowedRoutesConsistentByProtocol returns an error if a set of listeners includes multiple listeners for the same
// protocol that do not use the same AllowedRoutes filters. Kong does not support limiting routes to a specific listen:
// all routes are always served on all listens compatible with their protocol. As such, while we can filter the routes
// we ingest, if we ingest routes from two incompatible filters, we will combine them into a single proxy configuration
// It may be possible to write a new Kong plugin that checks the inbound port/address to de facto apply listen-based
// filters in the future.
func areAllowedRoutesConsistentByProtocol(listeners []gatewayv1alpha2.Listener) bool {
	allowedByProtocol := make(map[gatewayv1alpha2.ProtocolType]gatewayv1alpha2.AllowedRoutes)
	for _, listener := range listeners {
		var allowed gatewayv1alpha2.AllowedRoutes
		var exists bool
		if allowed, exists = allowedByProtocol[listener.Protocol]; !exists {
			allowedByProtocol[listener.Protocol] = *listener.AllowedRoutes
		} else {
			if !reflect.DeepEqual(allowed, *listener.AllowedRoutes) {
				return false
			}
		}
	}
	return true
}<|MERGE_RESOLUTION|>--- conflicted
+++ resolved
@@ -275,17 +275,10 @@
 	gateway := new(gatewayv1beta1.Gateway)
 	if err := r.Get(ctx, req.NamespacedName, gateway); err != nil {
 		if k8serrors.IsNotFound(err) {
-<<<<<<< HEAD
-			// TODO: fill in namespace and name of gateway and delete the non-exist gateway in cache:
-			// https://github.com/Kong/kubernetes-ingress-controller/issues/3069
-			debug(log, gateway, "reconciliation triggered but gateway does not exist, ignoring")
-			return ctrl.Result{Requeue: false}, nil
-=======
 			gateway.Namespace = req.Namespace
 			gateway.Name = req.Name
 			debug(log, gateway, "reconciliation triggered but gateway does not exist, deleting it in dataplane")
 			return ctrl.Result{}, r.DataplaneClient.DeleteObject(gateway)
->>>>>>> 2d1c9be7
 		}
 		return ctrl.Result{Requeue: true}, err
 	}
