--- conflicted
+++ resolved
@@ -122,34 +122,10 @@
 	}
 }
 
-<<<<<<< HEAD
-=======
 func WithUpdateStatus() func(cfg *manager.Config) {
 	return func(cfg *manager.Config) {
 		cfg.UpdateStatus = true
 	}
-}
-
-// buffer is a goroutine safe bytes.Buffer.
-type buffer struct {
-	buffer bytes.Buffer
-	mutex  sync.RWMutex
-}
-
-// Write appends the contents of p to the buffer, growing the buffer as needed.
-// It returns the number of bytes written.
-func (s *buffer) Write(p []byte) (n int, err error) {
-	s.mutex.Lock()
-	defer s.mutex.Unlock()
-	return s.buffer.Write(p)
-}
-
-// String returns the contents of the unread portion of the buffer
-// as a string. If the Buffer is a nil pointer, it returns "<nil>".
-func (s *buffer) String() string {
-	s.mutex.RLock()
-	defer s.mutex.RUnlock()
-	return s.buffer.String()
 }
 
 // AdminAPIOptFns wraps a variadic list of mocks.AdminAPIHandlerOpt and returns
@@ -164,7 +140,6 @@
 	return fns
 }
 
->>>>>>> 4249b6f4
 // RunManager runs the manager in a goroutine. It's possible to modify the manager's configuration
 // by passing in modifyCfgFns. The manager is stopped when the context is canceled.
 func RunManager(
@@ -173,13 +148,8 @@
 	envcfg *rest.Config,
 	adminAPIOpts []mocks.AdminAPIHandlerOpt,
 	modifyCfgFns ...func(cfg *manager.Config),
-<<<<<<< HEAD
 ) (loggerHook *observer.ObservedLogs) {
-	cfg := ConfigForEnvConfig(t, envcfg)
-=======
-) (loggerHook *test.Hook) {
 	cfg := ConfigForEnvConfig(t, envcfg, adminAPIOpts...)
->>>>>>> 4249b6f4
 
 	for _, modifyCfgFn := range modifyCfgFns {
 		modifyCfgFn(&cfg)
