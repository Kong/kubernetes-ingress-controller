--- conflicted
+++ resolved
@@ -205,50 +205,7 @@
           apitoken: ${{ secrets.RH_PYXIS_TOKEN }}
           certificationid: ${{ secrets.RH_CERTIFICATION_ID }}
 
-<<<<<<< HEAD
   test-e2e:
-=======
-  test-current-kubernetes:
-    runs-on: ubuntu-latest
-    needs: build-push-images
-    steps:
-      - name: checkout repository
-        uses: actions/checkout@v3
-        with:
-          fetch-depth: 0
-      - name: setup golang
-        uses: actions/setup-go@v3
-        with:
-          go-version: '^1.19'
-      - name: cache go modules
-        uses: actions/cache@v3
-        with:
-          path: ~/go/pkg/mod
-          key: ${{ runner.os }}-build-codegen-${{ hashFiles('**/go.sum') }}
-          restore-keys: |
-            ${{ runner.os }}-build-codegen-
-      - uses: Kong/kong-license@master
-        id: license
-        with:
-          password: ${{ secrets.PULP_PASSWORD }}
-      - name: Parse semver string
-        id: semver_parser
-        uses: booxmedialtd/ws-action-parse-semver@v1
-        with:
-          input_string: ${{ github.event.inputs.tag }}
-          version_extractor_regex: 'v(.*)$'
-      - name: e2e current kubernetes
-        run: make test.e2e
-        env:
-          TEST_KONG_CONTROLLER_IMAGE_OVERRIDE: "kong/kubernetes-ingress-controller:${{ steps.semver_parser.outputs.fullversion }}"
-          KONG_LICENSE_DATA: ${{ steps.license.outputs.license }}
-          KONG_CLUSTER_VERSION: 'v1.26.0'
-          NCPU: 1 # it was found that github actions (specifically) did not seem to perform well when spawning
-          # multiple kind clusters within a single job, so only 1 is allowed at a time.
-
-  test-previous-kubernetes:
-    environment: gcloud
->>>>>>> 1fa567fc
     runs-on: ubuntu-latest
     needs: build-push-images
     strategy:
