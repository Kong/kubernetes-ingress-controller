--- conflicted
+++ resolved
@@ -126,14 +126,11 @@
   [#3125](https://github.com/Kong/kubernetes-ingress-controller/pull/3125)
 - Warning events are recorded when annotations in services backing a single route do not match. 
   [#3130](https://github.com/Kong/kubernetes-ingress-controller/pull/3130)
-<<<<<<< HEAD
 - Warning events are recorded when a service's referred client-cert does not exist. 
   [#3137](https://github.com/Kong/kubernetes-ingress-controller/pull/3137)
-=======
 - CRDs' validations improvements: `UDPIngressRule.Port`, `IngressRule.Port` and `IngressBackend.ServiceName`
   instead of being validated in the Parser, are validated by the Kubernetes API now.
   [#3136](https://github.com/Kong/kubernetes-ingress-controller/pull/3136)
->>>>>>> a3c40fce
 
 ### Fixed
 
