--- conflicted
+++ resolved
@@ -7,11 +7,8 @@
 	"context"
 	"encoding/json"
 	"fmt"
-<<<<<<< HEAD
+	"io/ioutil"
 	"net"
-=======
-	"io/ioutil"
->>>>>>> e327b219
 	"net/http"
 	"net/url"
 	"os"
@@ -149,6 +146,18 @@
 	// problems setting up the testing environment and/or cluster.
 	ExitCodeEnvSetupFailed = 104
 )
+
+// localIPAddr returns a "reasonable physical interface" IP address (which is not a Docker bridge or a loopback
+// interface, for example) of the local machine - that can be used as a bind address for servers.
+// Behold, this is a hack.
+func localIPAddr() (string, error) {
+	conn, err := net.Dial("udp", "1.1.1.1:53")
+	if err != nil {
+		return "", err
+	}
+	conn.Close()
+	return conn.LocalAddr().(*net.UDPAddr).IP.String(), nil
+}
 
 // -----------------------------------------------------------------------------
 // Testing Utility Functions - Namespaces
@@ -286,23 +295,6 @@
 	os.Exit(exitCode)
 }
 
-<<<<<<< HEAD
-	// ExitCodeCleanupFailed is a POSIX compliant exit code for the test suite to indicate
-	// that a failure occurred during cluster cleanup.
-	ExitCodeCleanupFailed = 103
-)
-
-// localIPAddr returns a "reasonable physical interface" IP address (which is not a Docker bridge or a loopback
-// interface, for example) of the local machine - that can be used as a bind address for servers.
-// Behold, this is a hack.
-func localIPAddr() (string, error) {
-	conn, err := net.Dial("udp", "1.1.1.1:53")
-	if err != nil {
-		return "", err
-	}
-	conn.Close()
-	return conn.LocalAddr().(*net.UDPAddr).IP.String(), nil
-=======
 // exitOnErr is a wrapper around exitOnErrorWithCode that defaults to using the ExitCodeEnvSetupFailed
 // exit code. This function is meant for convenience to wrap errors in setup that are hard to predict.
 func exitOnErr(err error) {
@@ -310,5 +302,4 @@
 		return
 	}
 	exitOnErrWithCode(err, ExitCodeEnvSetupFailed)
->>>>>>> e327b219
 }