--- conflicted
+++ resolved
@@ -102,10 +102,6 @@
   irrelevant secrets (e.g: service account tokens) are not stored. This change
   is made to reduce memory usage of the cache.
   [#3047](https://github.com/Kong/kubernetes-ingress-controller/pull/3047)
-<<<<<<< HEAD
-- Warning events are recorded when CA secrets cannot be properly translated into Kong configuration.  
-  [#3125](https://github.com/Kong/kubernetes-ingress-controller/pull/3125)
-=======
 - Services support annotations for connect, read, and write timeouts.
   [#3121](https://github.com/Kong/kubernetes-ingress-controller/pull/3121)
 - Services support annotations for retries.
@@ -114,7 +110,8 @@
   [#3121](https://github.com/Kong/kubernetes-ingress-controller/pull/3121)
 - Routes support annotations for path handling.
   [#3121](https://github.com/Kong/kubernetes-ingress-controller/pull/3121)
->>>>>>> 551528ea
+- Warning events are recorded when CA secrets cannot be properly translated into Kong configuration.  
+  [#3125](https://github.com/Kong/kubernetes-ingress-controller/pull/3125)
 
 ### Fixed
 
