--- conflicted
+++ resolved
@@ -107,11 +107,6 @@
  - [0.0.5](#005)
  - [0.0.4 and prior](#004-and-prior)
 
-<<<<<<< HEAD
-## [3.4.7]
-
-> Release date: 2025-06-20
-=======
  ## Unreleased
 
  ### Added
@@ -127,7 +122,10 @@
    It is enabled by default when `--konnect-licensing-enabled` is `true`. You
    can set `--konnect-license-storage-enabled` to `false` to disable it.
    [#7488](https://github.com/Kong/kubernetes-ingress-controller/pull/7488)
->>>>>>> 7fcede1c
+
+## [3.4.7]
+
+> Release date: 2025-06-20
 
 ### Fixed
 
