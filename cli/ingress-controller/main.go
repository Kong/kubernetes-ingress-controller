--- conflicted
+++ resolved
@@ -58,11 +58,8 @@
 	"k8s.io/client-go/rest"
 	"k8s.io/client-go/tools/cache"
 	"k8s.io/client-go/tools/clientcmd"
-<<<<<<< HEAD
 	"k8s.io/client-go/util/flowcontrol"
-=======
 	"k8s.io/klog"
->>>>>>> 5dc4a3b1
 	knativeclient "knative.dev/serving/pkg/client/clientset/versioned"
 	knativeinformer "knative.dev/serving/pkg/client/informers/externalversions"
 )
@@ -245,7 +242,6 @@
 		log.Fatalf("failed to create kong client: %v", err)
 	}
 
-<<<<<<< HEAD
 	var root map[string]interface{}
 	backoff := flowcontrol.NewBackOff(1*time.Second, 15*time.Second)
 	const backoffID = "kong-admin-api"
@@ -254,22 +250,17 @@
 		root, err = kongClient.Root(context.Background())
 		if err != nil {
 			if retryCount > 5 {
-				glog.Fatalf("%v", err)
+				glog.Fatalf("failed to fetch metadata from kong: %v", err)
 			} else {
 				backoff.Next(backoffID, backoff.Clock.Now())
 				delay := backoff.Get(backoffID)
 				time.Sleep(delay)
 				retryCount++
-				glog.Infof("retry %d to get kong admin api: %v", retryCount, err)
+				glog.Infof("retry %d to fetch metadata from kong: %v", retryCount, err)
 				continue
 			}
 		}
 		break
-=======
-	root, err := kongClient.Root(context.Background())
-	if err != nil {
-		log.Fatalf("failed to fetch metadata from kong: %v", err)
->>>>>>> 5dc4a3b1
 	}
 	v, err := getSemVerVer(root["version"].(string))
 	if err != nil {
