# Table of Contents

<!---
Adding a new version? You'll need three changes:
* Add the ToC link, like "[1.2.3](#123)".
* Add the section header, like "## [1.2.3]".
* Add the diff link, like "[2.7.0]: https://github.com/kong/kubernetes-ingress-controller/compare/v1.2.2...v1.2.3".
  This is all the way at the bottom. It's the thing we always forget.
--->

 - [2.8.0](#280)
 - [2.7.0](#270)
 - [2.6.0](#260)
 - [2.5.0](#250)
 - [2.4.2](#242)
 - [2.4.1](#241)
 - [2.4.0](#240)
 - [2.3.1](#231)
 - [2.3.0](#230)
 - [2.2.1](#221)
 - [2.2.0](#220)
 - [2.1.1](#211)
 - [2.1.0](#210)
 - [2.0.7](#207)
 - [2.0.6](#206)
 - [2.0.5](#205)
 - [2.0.4](#204)
 - [2.0.3](#203)
 - [2.0.2](#202)
 - [2.0.1](#201)
 - [2.0.0](#200)
 - [1.3.4](#134)
 - [1.3.3](#133)
 - [1.3.2](#132)
 - [1.3.1](#131)
 - [1.3.0](#130)
 - [1.2.0](#120)
 - [1.1.1](#111)
 - [1.1.0](#110)
 - [1.0.0](#100)
 - [0.10.0](#0100)
 - [0.9.1](#091)
 - [0.9.0](#090)
 - [0.8.1](#081)
 - [0.8.0](#080)
 - [0.7.1](#071)
 - [0.7.0](#070)
 - [0.6.2](#062)
 - [0.6.1](#061)
 - [0.6.0](#060)
 - [0.5.0](#050)
 - [0.4.0](#040)
 - [0.3.0](#030)
 - [0.2.2](#022)
 - [0.1.3](#013)
 - [0.2.1](#021)
 - [0.1.2](#012)
 - [0.1.1](#011)
 - [0.2.0](#020)
 - [0.1.0](#010)
 - [0.0.5](#005)
 - [0.0.4 and prior](#004-and-prior)

<<<<<<< HEAD
 ## Unreleased

 ### Added

  - Added `HTTPRoute` support for `CombinedRoutes` feature. When enabled,
  this changes how `HTTPRoute` resources are translated so that `HTTPRouteRule`
  resources are combined when they have same backends references. This change 
  does not functionally impact routing: requests that went to a given Service
  using the original method still go to the same Service in the new method.
  [#3008](https://github.com/Kong/kubernetes-ingress-controller/pull/3008)
=======
## [2.8.0]

> Release date: TBD

### Fixed

- The controller now logs an error for and skips multi-Service rules that have
  inconsistent Service annotations. Previously this issue prevented the
  controller from applying configuration until corrected.
  [#2988](https://github.com/Kong/kubernetes-ingress-controller/pull/2988)
- Gateway API has been updated to 0.5.1. That version brought in some changes
  in the conformance tests logic. Now, when the TLS config of a listener
  references a non-existing secret, the listener ResolvedRefs condition reason
  is set to InvalidCertificateRef. In addition, if a TLS config references a
  secret in another namespace, and no ReferenceGrant allows that
  reference, the listener ResolvedRefs condition reason is set to
  RefNotPermitted.
  [#3024](https://github.com/Kong/kubernetes-ingress-controller/pull/3024)
- The `distroless` target is now the last target in the Dockerfile. This makes
  it the default target if `docker buildx build` is invoked without a target.
  While custom image build pipelines _should_ specify a target, this change
  makes the default the same target released as the standard
  `kong/kubernetes-ingress-controller:X.Y.Z` tags in the official repo.
  [#3043](https://github.com/Kong/kubernetes-ingress-controller/pull/3043)
>>>>>>> 94113bee

## [2.7.0]

> Release date: 2022-09-26

2.7 patches several bugs in 2.6.0. One of these required a breaking change. The
breaking change is not expected to affect most configurations, but does require
a minor version bump to comply with semver. If you have not already upgraded to
2.6, you should upgrade directly from 2.5 to 2.7, and follow the 2.6 upgrade
instructions and the [revised Kong 3.x upgrade instructions](https://docs.konghq.com/kubernetes-ingress-controller/2.7.x/guides/upgrade-kong-3x).

### Breaking changes

- Ingress paths that begin with `/~` are now treated as regular expressions,
  and are translated into a Kong route path that begins with `~` instead of
  `/~`. To preserve the existing translation, set `konghq.com/regex-prefix` to
  some value. For example, if you set `konghq.com/regex-prefix: /@`, paths
  beginning with `/~` will result in route paths beginning in `/~`, whereas
  paths beginning in `/@` will result in route paths beginning in `~`.
  [#2956](https://github.com/Kong/kubernetes-ingress-controller/pull/2956)

### Added

- The controller-specific `/~` prefix translates to the Kong `~` prefix, as
  Ingress does not allow paths that do not begin in `/`. The prefix can be
  overriden by setting a `konghq.com/regex-prefix` annotation, for routes that
  need their paths to actually begin with `/~`
  [#2956](https://github.com/Kong/kubernetes-ingress-controller/pull/2956)
- Prometheus metrics now highlight configuration push failures caused by
  conflicts. The `ingress_controller_configuration_push_count` Prometheus
  metric now reports `success="false"` with a `failure_reason="conflict|other"`
  label, distinguishing configuration conflicts from other errors (transient
  network errors, Kong offline, Kong reported non-conflict error, etc.).
  [#2965](https://github.com/Kong/kubernetes-ingress-controller/pull/2965)

### Fixed

- The legacy regex heuristic toggle on IngressClassParameters now works when
  the combined routes feature flag is enabled.
  [#2942](https://github.com/Kong/kubernetes-ingress-controller/pull/2942)
- Handles Kubernetes versions that do not support namespaced
  IngressClassParameters without panicking. Although the controller will run on
  clusters without the `IngressClassNamespacedParams` feature gate enabled
  (1.21) or without it available (<1.21), these clusters do not support the
  legacy regular expression heuristic IngressClassParameters option. These
  versions are EOL, and we advise users to upgrade to Kubernetes 1.22 or later
  before upgrading to KIC 2.6+ or Kong 3.0+.
  [#2970](https://github.com/Kong/kubernetes-ingress-controller/pull/2970)

## [2.6.0]

> Release date: 2022-09-14

### Breaking changes

- Kong 3.x changes regular expression configuration and the controller does not
  handle these changes automatically. You will need to enable compatibility
  features initially and then update Ingress configuration before disabling
  them. This procedure is covered in the [Kong 3.x upgrade guide for the
  controller](https://docs.konghq.com/kubernetes-ingress-controller/2.6.x/guides/upgrade-kong-3x).
- When using the `CombinedRoutes=true` feature gate, Ingress rules with no
  PathType now use ImplementationSpecific instead of Prefix. While Kong's
  ImplementationSpecific handling is similar to Prefix, it does not require
  that the prefix be a directory: an ImplementationSpecific `/foo` will match
  `/foo`, `/foo/`, and `/foo/.*`, whereas Prefix will only match the latter
  two. If you have rules with no PathType, use `CombinedRoutes=true`, and wish
  to preserve existing behavior, add `PathType=prefix` configuration to those
  rules.
  [#2883](https://github.com/Kong/kubernetes-ingress-controller/pull/2883)
- The GatewayClass objects now require the annotation
  "konghq.com/gatewayclass-unmanaged" to be reconciled by the controller.
  The annotation "konghq.com/gateway-unmanaged" is not considered anymore and
  doesn't need to be set on Gateways to be reconciled. Only the Gateways using
  an unmanaged GatewayClass are reconciled.
  [#2917](https://github.com/Kong/kubernetes-ingress-controller/pull/2917)

#### Added

- IngressClassParameters now supports a `enableLegacyRegexDetection` boolean
  field. Kong 3.x+ requires adding a `~` prefix to regular expression paths,
  whereas Kong 2.x and earlier attempted to detect regular expression paths
  using heuristics. By default, if you use regular expression paths and wish to
  migrate to Kong 3.x, you must update all Ingresses to use this prefix.
  Enabling this field will use the 2.x heuristic to detect if an Ingress path
  is a regular expression and add the prefix for you. You should update your
  Ingresses to include the new prefix as soon as possible after upgrading to
  Kong 3.x+, however, as the heuristic has known flaws that will not be fixed.
  [#2883](https://github.com/Kong/kubernetes-ingress-controller/pull/2883)
- Added support for plugin ordering (requires Kong Enterprise 3.0 or higher).
  [#2657](https://github.com/Kong/kubernetes-ingress-controller/pull/2657)
- The all-in-one manifests now use a separate ClusterRole for Gateway API
  resources, allowing non-admin users to apply these manifests (minus the
  Gateway API role) on clusters without Gateway API CRDs installed.
  [#2529](https://github.com/Kong/kubernetes-ingress-controller/issues/2529)
- Gateway API support which had previously been off by default behind a feature
  gate (`--feature-gates=Gateway=true`) is now **on by default** and covers beta
  stage APIs (`GatewayClass`, `Gateway`, and `HTTPRoute`). Alpha stage APIs
  (`TCPRoute`, `UDPRoute`, `TLSRoute`, `ReferenceGrant`) have been moved behind
  a different feature gate called `GatewayAlpha` and are off by default. When
  upgrading if you're using the alpha APIs, switch your feature gate flags to
  `--feature-gates=GatewayAlpha=true` to keep them enabled.
  [#2781](https://github.com/Kong/kubernetes-ingress-controller/pull/2781)
- Added all the Gateway-related conformance tests.
  [#2777](https://github.com/Kong/kubernetes-ingress-controller/issues/2777)
- Added all the HTTPRoute-related conformance tests.
  [#2776](https://github.com/Kong/kubernetes-ingress-controller/issues/2776)
- Added support for Kong 3.0 upstream `query_arg` and `uri_capture` hash
  configuration to KongIngress.
  [#2822](https://github.com/Kong/kubernetes-ingress-controller/issues/2822)
- Added support for Gateway API's `v1beta1` versions of: `GatewayClass`, `Gateway`
  and `HTTPRoute`.
  [#2889](https://github.com/Kong/kubernetes-ingress-controller/issues/2889)
  [#2894](https://github.com/Kong/kubernetes-ingress-controller/issues/2894)
  [#2900](https://github.com/Kong/kubernetes-ingress-controller/issues/2900)
- Manifests now use `/bin/bash` instead of `/bin/sh` and use bash-based
  connectivity checks for compatibility with the new Debian Kong images.
  [#2923](https://github.com/Kong/kubernetes-ingress-controller/issues/2923)

#### Fixed

- When `Endpoints` could not be found for a `Service` to add them as targets of
  a Kong `Upstream`, this would produce a log message at `error` and `warning`
  levels which was inaccurate because this condition is often expected when
  `Pods` are being provisioned. Those log entries now report at `info` level.
  [#2820](https://github.com/Kong/kubernetes-ingress-controller/issues/2820)
  [#2825](https://github.com/Kong/kubernetes-ingress-controller/pull/2825)
- Added `mtls-auth` to the admission webhook supported credential types list.
  [#2739](https://github.com/Kong/kubernetes-ingress-controller/pull/2739)
- Disabled additional IngressClass lookups in other reconcilers when the
  IngressClass reconciler is disabled.
  [#2724](https://github.com/Kong/kubernetes-ingress-controller/pull/2724)
- ReferencePolicy support has been dropped in favor of the newer ReferenceGrant API.
  [#2775](https://github.com/Kong/kubernetes-ingress-controller/pull/2772)
- Fixed a bug that caused the `Knative` feature gate to not be checked. Since our
  knative integration is on by default and because it gets very little usage
  this likely did not cause any troubles for anyone as all fixing this will do
  is make it possible to disable the knative controller using the feature gate.
  (it is also possible to control it via the `--enable-controller-knativeingress`
  which was working properly).
  [#2781](https://github.com/Kong/kubernetes-ingress-controller/pull/2781)
- Treat status conditions in `Gateway` and `GatewayClass` as snapshots, replace
  existing conditions with same type on setting conditions.
  [#2791](https://github.com/Kong/kubernetes-ingress-controller/pull/2791)
- Update Listener statuses whenever they change, not just on Gateway creation.
  [#2797](https://github.com/Kong/kubernetes-ingress-controller/pull/2797)
- StripPath for `HTTPRoute`s is now disabled by default to be conformant with the
  Gateway API requirements.
  #[#2737](https://github.com/Kong/kubernetes-ingress-controller/pull/2737)

#### Under the hood

- Updated the compiler to [Go v1.19](https://golang.org/doc/go1.19)
  [#2794](https://github.com/Kong/kubernetes-ingress-controller/issues/2794)

## [2.5.0]

> Release date: 2022-07-11

#### Breaking changes in Gateway API technical preview:

- The controller no longer overrides Gateway Listeners with a list of Listeners
  derived from Kong configuration. User-provided Listener lists are preserved
  as-is. Listener status information indicates if a requested Listener is not
  ready because of missing Kong listen configuration. This is necessary to
  properly support allowed routes and TLS configuration in Listeners, which
  would otherwise be wiped out by automatic updates. This has no immediate
  impact on existing Gateway resources used with previous versions: their
  automatically-set Listeners are now treated as user-defined Listeners and
  will not be modified by upgrading. This only affects new Gateway resources:
  you will need to populate the Listeners you want, and they will need to match
  Kong's listen configuration to become ready.
  [#2555](https://github.com/Kong/kubernetes-ingress-controller/pull/2555)

#### Added

- Updated Gateway API dependencies to [v0.5.0][gw-v0.5.0] and updated `examples`
  directory to use `v1beta1` versions of APIs where applicable.
  [#2691](https://github.com/Kong/kubernetes-ingress-controller/pull/2691)
- Added support for Gateway Listener TLS configuration, to enable full use of
  TLSRoute and HTTPS HTTPRoutes.
  [#2580](https://github.com/Kong/kubernetes-ingress-controller/pull/2580)
- Added information about service mesh deployment and distribution in telemetry data reported to Kong.
  [#2642](https://github.com/Kong/kubernetes-ingress-controller/pull/2642)

[gw-v0.5.0]:https://github.com/kubernetes-sigs/gateway-api/releases/tag/v0.5.0

#### Fixed

- Fixed the problem that logs from reporter does not appear in the pod log.
  [#2645](https://github.com/Kong/kubernetes-ingress-controller/pull/2645)

## [2.4.2]

> Release date: 2022-06-30

#### Fixed

- Fix an issue with ServiceAccount token mount.
  [#2620](https://github.com/Kong/kubernetes-ingress-controller/issues/2620)
  [#2626](https://github.com/Kong/kubernetes-ingress-controller/issues/2626)

## [2.4.1]

> Release date: 2022-06-22

#### Added

- Increased the default Kong admin API timeout from 10s to 30s and added a
  log mentioning the flag to increase it further.
  [#2594](https://github.com/Kong/kubernetes-ingress-controller/issues/2594)

#### Fixed

- Disabling the IngressClass controller now disables IngressClass watches in
  other controllers. This fixes a crash on Kubernetes versions that do not
  offer an IngressClass version that KIC can read.
  [#2577](https://github.com/Kong/kubernetes-ingress-controller/issues/2577)

## [2.4.0]

> Release date: 2022-06-14

#### Added

- A new gated feature called `CombinedRoutes` has been added. Historically
  a `kong.Route` would be created for _each path_ on an `Ingress` resource
  in the phase where Kubernetes resources are translated to Kong Admin API
  configuration. This new feature changes how `Ingress` resources are
  translated so that a single route can be created for any unique combination
  of ingress object, hostname, service and port which has multiple paths.
  This option is helpful for end-users who are making near constant changes
  to their configs (e.g. constantly adding, updating, and removing `Ingress`
  resources) at scale, and users that have enormous numbers of paths all
  pointing to a single Kubernetes `Service` as it can significantly reduce
  the overall size of the dataplane configuration that is pushed to the Kong
  Admin API. This feature is expected to be disruptive (routes may be dropped
  briefly in postgres mode when switching to this mode) so for the moment it
  is behind a feature gate while we continue to iterate on it and evaluate it
  and seek a point where it would become the default behavior. Enable it with
  the controller argument `--feature-gates=CombinedRoutes`.
  [#2490](https://github.com/Kong/kubernetes-ingress-controller/issues/2490)
- `UDPRoute` resources now support multiple backendRefs for load-balancing.
  [#2405](https://github.com/Kong/kubernetes-ingress-controller/issues/2405)
- `TCPRoute` resources now support multiple backendRefs for load-balancing.
  [#2405](https://github.com/Kong/kubernetes-ingress-controller/issues/2405)
- `TCPRoute` resources are now supported.
  [#2086](https://github.com/Kong/kubernetes-ingress-controller/issues/2086)
- `HTTPRoute` resources now support multiple `backendRefs` with a round-robin
  load-balancing strategy applied by default across the `Endpoints` or the
  `Services` (if the `ingress.kubernetes.io/service-upstream`
  annotation is set). They also now support weights to enable more
  fine-tuning of the load-balancing between those backend services.
  [#2166](https://github.com/Kong/kubernetes-ingress-controller/issues/2166)
- `Gateway` resources now honor [`listener.allowedRoutes.namespaces`
  filters](https://gateway-api.sigs.k8s.io/v1alpha2/references/spec/#gateway.networking.k8s.io/v1alpha2.RouteNamespaces).
  Note that the unmanaged Kong Gateway implementation populates listeners
  automatically based on the Kong Service and Deployment, and user-provided
  `allowedRoutes` filters are merged into generated listeners with the same
  protocol.
  [#2389](https://github.com/Kong/kubernetes-ingress-controller/issues/2389)
- Added `--skip-ca-certificates` flag to ignore CA certificate resources for
  [use with multi-workspace environments](https://github.com/Kong/deck/blob/main/CHANGELOG.md#v1120).
  [#2341](https://github.com/Kong/kubernetes-ingress-controller/issues/2341)
- Gateway API Route types now support cross-namespace BackendRefs if a
  [ReferencePolicy](https://gateway-api.sigs.k8s.io/v1alpha2/api-types/referencepolicy/)
  permits them.
  [#2451](https://github.com/Kong/kubernetes-ingress-controller/issues/2451)
- Added description of each field of `kongIngresses` CRD.
  [#1766](https://github.com/Kong/kubernetes-ingress-controller/issues/1766)
- Added support for `TLSRoute` resources.
  [#2476](https://github.com/Kong/kubernetes-ingress-controller/issues/2476)
- Added `--term-delay` flag to support setting a time delay before processing
  `SIGTERM` and `SIGINT` signals. This was added to specifically help in
  situations where the Kong Gateway has a load-balancer in front of it to help
  stagger and stabilize the shutdown procedure when the load-balancer is
  draining or otherwise needs to remove the Gateway from it's rotation.
  [#2494](https://github.com/Kong/kubernetes-ingress-controller/pull/2494)
- Added `kong-ingress-controller` category to CRDs
  [#2517](https://github.com/Kong/kubernetes-ingress-controller/pull/2517)
- Added `v1alpha1.IngressClassParameters` CRD and its first field `ServiceUpstream`
  to control the behavior of routing traffic via an upstream service for all services managed
  by an ingress class without the need of adding an annotation to every single one
  [#2535](https://github.com/Kong/kubernetes-ingress-controller/pull/2535)

#### Fixed

- Unmanaged-mode `Gateway` resources which reference a `LoadBalancer` type
  `Service` will now tolerate the IPs/Hosts for that `Service` not becoming
  provisioned (e.g. the `LoadBalancer` implementation is broken or otherwise
  and the `EXTERNAL-IP` is stuck in `<pending>`) and will still attempt to
  configure `Routes` for that `Gateway` as long as the dataplane API can be
  otherwise reached.
  [#2413](https://github.com/Kong/kubernetes-ingress-controller/issues/2413)
- Fixed a race condition in the newer Gateway route controllers which could
  trigger when an object's status was updated shortly after the object was
  cached in the dataplane client.
  [#2446](https://github.com/Kong/kubernetes-ingress-controller/issues/2446)
- Added a mechanism to retry the initial connection to the Kong
  Admin API on controller start to fix an issue where the controller
  pod could crash loop on start when waiting for Gateway readiness 
  (e.g. if the Gateway is waiting for its database to initialize). 
  The new retry mechanism can be manually configured using the 
  `--kong-admin-init-retries` and `--kong-admin-init-retry-delay` flags.
  [#2274](https://github.com/Kong/kubernetes-ingress-controller/issues/2274)
- diff logging now honors log level instead of printing at all log levels. It
  will only print at levels `debug` and `trace`.
  [#2422](https://github.com/Kong/kubernetes-ingress-controller/issues/2422)
- For KNative Ingress resources, KIC now reads both the new style annotation
  `networking.knative.dev/ingress-class` and the deprecated `networking.knative.dev/ingress.class` one
  to adapt to [what has already been done in knative](https://github.com/knative/networking/pull/522).
  [#2485](https://github.com/Kong/kubernetes-ingress-controller/issues/2485)
- Remove KongIngress support for Gateway API Route objects and Services referenced
  by those Routes. This disables an undocumented ability of customizing Gateway API
  `*Route` objects and `Service`s that are set as backendRefs for those `*Route`s
  via `konghq.com/override` annotations.
  [#2554](https://github.com/Kong/kubernetes-ingress-controller/issues/2554)
- Fixed a vulnerability that permission could be escalated by running custom lua
  scripts.
  [#2572](https://github.com/Kong/kubernetes-ingress-controller/pull/2572)

## [2.3.1]

> Release date: 2022-04-07

#### Fixed

- Fixed an issue where admission controllers configured without certificates
  would incorrectly detect invalid configuration and prevent the controller
  from starting.
  [#2403](https://github.com/Kong/kubernetes-ingress-controller/pull/2403)

## [2.3.0]

> Release date: 2022-04-05

#### Breaking changes

- HTTPRoute header matches no longer interpret CSV values as multiple match
  values, as this was not part of the HTTPRoute specification. Multiple values
  should use regular expressions instead.
  [#2302](https://github.com/Kong/kubernetes-ingress-controller/pull/2302)

#### Added

- `Gateway` resources which have a `LoadBalancer` address among their list of
  addresses will have those addresses listed on the top for convenience, and
  so that those addresses are made prominent in the `kubectl get gateways`
  short view.
  [#2339](https://github.com/Kong/kubernetes-ingress-controller/pull/2339)
- The controller manager can now be flagged with a client certificate to use
  for mTLS authentication with the Kong Admin API.
  [#1958](https://github.com/Kong/kubernetes-ingress-controller/issues/1958)
- Deployment manifests now include an IngressClass resource and permissions to
  read IngressClass resources.
  [#2292](https://github.com/Kong/kubernetes-ingress-controller/pull/2292)
- The controller now reads IngressClass resources to determine if its
  IngressClass is the default IngressClass. If so, the controller will ingest
  resources that require a class (Ingress, KongConsumer, KongClusterPlugin,
  etc.) but have none set.
  [#2313](https://github.com/Kong/kubernetes-ingress-controller/pull/2313)
- HTTPRoute header matches now support regular expressions.
  [#2302](https://github.com/Kong/kubernetes-ingress-controller/pull/2302)
- HTTPRoutes that define multiple matches for the same header are rejected to
  comply with the HTTPRoute specification.
  [#2302](https://github.com/Kong/kubernetes-ingress-controller/pull/2302)
- Admission webhook certificate files now track updates to the file, and will
  update when the corresponding Secret has changed.
  [#2258](https://github.com/Kong/kubernetes-ingress-controller/pull/2258)
- Added support for Gateway API [UDPRoute](https://gateway-api.sigs.k8s.io/v1alpha2/references/spec/#gateway.networking.k8s.io/v1alpha2.UDPRoute)
  resources.
  [#2363](https://github.com/Kong/kubernetes-ingress-controller/pull/2363)
- The controller can now detect whether a Kong container has crashed and needs
  a configuration push. Requires Kong 2.8+.
  [#2343](https://github.com/Kong/kubernetes-ingress-controller/pull/2343)

#### Fixed

- Fixed an issue where duplicated route names in `HTTPRoute` resources with
  multiple matches would cause the Kong Admin API to collide the routes into
  one, effectively dropping routes for services beyond the first.
  [#2345](https://github.com/Kong/kubernetes-ingress-controller/pull/2345)
- Status updates for `HTTPRoute` objects no longer mark the resource as
  `ConditionRouteAccepted` until the object has been successfully configured
  in Kong Gateway at least once, as long as `--update-status`
  is enabled (enabled by default).
  [#2339](https://github.com/Kong/kubernetes-ingress-controller/pull/2339)
- Status updates for `HTTPRoute` now properly use the `ConditionRouteAccepted`
  value for parent `Gateway` conditions when the route becomes configured in
  the `Gateway` rather than the previous random `"attached"` string.
  [#2339](https://github.com/Kong/kubernetes-ingress-controller/pull/2339)
- Fixed a minor issue where addresses on `Gateway` resources would be
  duplicated depending on how many listeners are configured.
  [#2339](https://github.com/Kong/kubernetes-ingress-controller/pull/2339)
- Unconfigured fields now use their default value according to the Kong proxy
  instance's reported schema. This addresses an issue where configuration
  updates would send unnecessary requests to clear a default value.
  [#2286](https://github.com/Kong/kubernetes-ingress-controller/pull/2286)
- Certificate selection for hostnames is no longer random if both certificate
  Secrets have the same creation timestamp, and no longer results in
  unnecessary configuration updates.
  [#2338](https://github.com/Kong/kubernetes-ingress-controller/pull/2338)

## [2.2.1]

> Release date: 2022/02/15

#### Fixed

- Added mitigation for an issue where controllers may briefly delete and
  recreate configuration upon gaining leadership while populating their
  Kubernetes object cache.
  [#2255](https://github.com/Kong/kubernetes-ingress-controller/pull/2255)

## [2.2.0]

> Release date: 2022/02/04

#### Added

- Support for Kubernetes [Gateway APIs][gwapis] is now available [by enabling 
  the `Gateway` feature gate](https://docs.konghq.com/kubernetes-ingress-controller/2.2.x/guides/using-gateway-api/).
  This is an alpha feature, with limited support for the `HTTPRoute` API.
  [Gateway Milestone 1][gwm1]
- Kubernetes client rate limiting can now be configured using `--apiserver-qps`
  (default 100) and `--apiserver-burst` (default 300) settings. Defaults have
  been increased to prevent ratelimiting under normal loads.
  [#2169](https://github.com/Kong/kubernetes-ingress-controller/issues/2169)
- The KIC Grafana dashboard [is now published on grafana.com](https://grafana.com/grafana/dashboards/15662).
  [#2235](https://github.com/Kong/kubernetes-ingress-controller/issues/2235)

[gwapis]:https://github.com/kubernetes-sigs/gateway-api
[gwm1]:https://github.com/Kong/kubernetes-ingress-controller/milestone/21

#### Fixed

- Fixed an issue where validation could fail for credentials secrets if the
  `value` for a unique constrained `key` were updated in place while linked
  to a managed `KongConsumer`.
  [#2190](https://github.com/Kong/kubernetes-ingress-controller/issues/2190)
- The controller now retries status updates if the publish service LoadBalancer
  has not yet provisioned. This fixes an issue where controllers would not
  update status until the first configuration change after the LoadBalancer
  became ready.

## [2.1.1]

> Release date: 2022/01/05

2.1.1 has no user-facing changes from 2.1.0. It updates a certificate used in
the test environment which expired during the 2.1.0 release process.
[#2133](https://github.com/Kong/kubernetes-ingress-controller/pull/2133)

## [2.1.0]

> Release date: 2022/01/05

**Note:** the admission webhook updates originally released in [2.0.6](#206)
are _not_ applied automatically by the upgrade. If you set one up previously,
you should edit it (`kubectl edit validatingwebhookconfiguration
kong-validations`) and add `kongclusterplugins` under the `resources` block for
the `configuration.konghq.com` API group.

#### Breaking changes

- The `--leader-elect` flag has been deprectated and will be removed in a
  future release. Leader election is now enabled or disabled automatically
  based on the database mode. The flag is no longer honored.
  [#2053](https://github.com/Kong/kubernetes-ingress-controller/issues/2053)
- You must upgrade to 2.0.x before upgrading to 2.1.x to properly handle the
  transition from apiextensions.k8s.io/v1beta1 CRDs to apiextensions.k8s.io/v1
  CRDSs. CRDs are now generated from their underlying Go structures to avoid
  accidental mismatches between implementation and Kubernetes configuration.
  KongIngresses previously included `healthchecks.passive.unhealthy.timeout`
  and `healthchecks.active.unhealthy.timeout` fields that did not match the
  corresponding Kong configuration and had no effect. These are now
  `healthchecks.passive.unhealthy.timeouts` and
  `healthchecks.active.unhealthy.timeouts`, respectively. If you use these
  fields, you must rename them in your KongIngresses before upgrading.
  [#1971](https://github.com/Kong/kubernetes-ingress-controller/pull/1971)

#### Added

- Added validation for `Gateway` objects in the admission webhook
  [#1946](https://github.com/Kong/kubernetes-ingress-controller/issues/1946)
- [Feature Gates][k8s-fg] have been added to the controller manager in order to
  enable alpha/beta/experimental features and provide documentation about those
  features and their maturity over time. For more information see the
  [KIC Feature Gates Documentation][kic-fg].
  [#1970](https://github.com/Kong/kubernetes-ingress-controller/pull/1970)
- a Gateway controller has been added in support of [Gateway APIs][gwapi].
  This controller is foundational and doesn't serve any end-user purpose alone.
  [#1945](https://github.com/Kong/kubernetes-ingress-controller/issues/1945)
- Anonymous reports now use TLS instead of UDP.
  [#2089](https://github.com/Kong/kubernetes-ingress-controller/pull/2089)
- The new `--election-namespace` flag sets the leader election namespace. This
  is normally only used if a controller is running outside a Kubernetes
  cluster.
  [#2053](https://github.com/Kong/kubernetes-ingress-controller/issues/2053)
- There is now a [Grafana dashboard](https://github.com/Kong/kubernetes-ingress-controller/blob/main/grafana.json)
  for the controller metrics.
  [#2035](https://github.com/Kong/kubernetes-ingress-controller/issues/2035)
- TCPIngresses now support TLS passthrough in Kong 2.7+, by setting a
  `konghq.com/protocols: tls_passthrough` annotation.
  [#2041](https://github.com/Kong/kubernetes-ingress-controller/issues/2041)

[k8s-fg]:https://kubernetes.io/docs/reference/command-line-tools-reference/feature-gates/
[kic-fg]:https://github.com/Kong/kubernetes-ingress-controller/blob/main/FEATURE_GATES.md
[gwapi]:https://github.com/kubernetes-sigs/gateway-api

#### Fixed

- Fixed an edge case which could theoretically remove data-plane config for
  objects which couldn't be retrieved from the manager's cached client.
  [#2057](https://github.com/Kong/kubernetes-ingress-controller/pull/2057)
- The validating webhook now validates that required fields data are not empty.
  [#1993](https://github.com/Kong/kubernetes-ingress-controller/issues/1993)
- The validating webhook now validates unique key constraints for KongConsumer
  credentials secrets on update of secrets, and on create or update of
  KongConsumers.
  [#729](https://github.com/Kong/kubernetes-ingress-controller/issues/729)
- Fixed a race condition where multiple actors may simultaneously attempt to
  create the configured Enterprise workspaces.
  [#2070](https://github.com/Kong/kubernetes-ingress-controller/pull/2070)
- Fixed incorrect leader election behavior. Previously, non-leader instances
  would still attempt to update Kong configuration, but would not scan for
  Kubernetes resources to translate into Kong configuration.
  [#2053](https://github.com/Kong/kubernetes-ingress-controller/issues/2053)
- Configuration updates that time out now correctly report a failure.
  [deck #529](https://github.com/Kong/deck/pull/529)
  [#2125](https://github.com/Kong/kubernetes-ingress-controller/pull/2125)

## [2.0.7]

> Release date: 2022/01/19

#### Under the hood

- Anonymous reports now use TLS instead of UDP.
  [#2089](https://github.com/Kong/kubernetes-ingress-controller/pull/2089)

## [2.0.6]

> Release date: 2021/11/19

**Note:** the admission webhook updates are _not_ applied automatically by the
upgrade. If you set one up previously, you should edit it (`kubectl edit
validatingwebhookconfiguration kong-validations`) and add `kongclusterplugins`
under the `resources` block for the `configuration.konghq.com` API group.

#### Fixed

- Fixed an issue where statuses would not update properly when a single service
  had multiple Ingress resources associated with it.
  [#2013](https://github.com/Kong/kubernetes-ingress-controller/pull/2013)
- Fixed an issue where statuses would not update for Ingress resources with
  periods in the name.
  [#2012](https://github.com/Kong/kubernetes-ingress-controller/issues/2012)
- The template admission webhook configuration now includes KongClusterPlugins.
  [#2000](https://github.com/Kong/kubernetes-ingress-controller/issues/2000)

#### Under the hood

- Updated several Go dependencies. See `go.mod` in the [diff][2.0.6] for details.

## [2.0.5]

> Release date: 2021/11/02

#### Fixed

- Fixed a bug where version reported for the controller manager was missing
  due to incorrect linker flags and missing build args in image builds.
  [#1943](https://github.com/Kong/kubernetes-ingress-controller/issues/1943)
- `hash_secret` strings in OAuth2 credentials now correctly convert to bools
  in the generated Kong configuration.
  [#1984](https://github.com/Kong/kubernetes-ingress-controller/issues/1984)
- Fixed an issue where the admission controller returned an incorrect
  status code for invalid plugin configuration.
  [#1980](https://github.com/Kong/kubernetes-ingress-controller/issues/1980)

## [2.0.4]

> Release date: 2021/10/22

#### Added

- Go Module V2 has been published so that APIs and Clients
  can be imported from external Golang projects.
  [#1936](https://github.com/Kong/kubernetes-ingress-controller/pull/1936)

#### Fixed

- Fixed a bug where the admission server's logger was missing, resulting in
  panics when the admission server tried logging.
  [#1954](https://github.com/Kong/kubernetes-ingress-controller/issues/1954)
- The admission controller now also validates KongClusterPlugin resources.
  [#1764](https://github.com/Kong/kubernetes-ingress-controller/issues/1764)
- Fixed a segfault when the version reporter failed to initialize.
  [#1961](https://github.com/Kong/kubernetes-ingress-controller/issues/1961)

## [2.0.3]

> Release date: 2021/10/19

#### Fixed

- Debug logging for resource status updates have been fixed to ensure that
  debug output isn't silently lost and to fix some formatting issues.
  [#1930](https://github.com/Kong/kubernetes-ingress-controller/pull/1930)
- Fixed a bug where Ingress resources would not be able to receive status
  updates containing relevant addresses in environments where LoadBalancer
  type services provision slowly.
  [#1931](https://github.com/Kong/kubernetes-ingress-controller/pull/1931)

## [2.0.2]

> Release date: 2021/10/14

#### Added

- Builds now produce Red Hat UBI-based images.

## [2.0.1]

> Release date: 2021/10/11
#### Added

- The ingress controller version now gets logged on startup.
  [#1911](https://github.com/Kong/kubernetes-ingress-controller/pull/1911)

#### Fixed

- Fixed an issue reading workspace information with RBAC permissions that
  only allow access to the specified workspace.
  [#1900](https://github.com/Kong/kubernetes-ingress-controller/issues/1900)

## [2.0.0]

> Release date: 2021/10/07

**NOTE**: This changelog entry was compiled from every changelog entry in the
  `alpha` and `beta` pre-releases of `2.0.0`. If you're looking for the interim
  changelog between `alpha` and/or `beta` versions prior to the release see
  the [historical changelog here][alpha-beta-changelog].

[alpha-beta-changelog]:https://github.com/Kong/kubernetes-ingress-controller/blob/3e9761c378d02eda1c4622d87b899ea9ea4c35b4/CHANGELOG.md

#### Breaking changes

While you're reviewing the breaking changes below we also recommend you check
out our [upgrade guide][upgrade-1-3-to-2-0] which covers upgrading from the
previous `v1.3.x` releases to this release.

- The admission webhook now requires clients that support TLS 1.2 or higher.
  [#1671](https://github.com/Kong/kubernetes-ingress-controller/issues/1671)
- autonegotiation of the Ingress API version (extensions v1beta1, networking
  v1beta1, networking v1) has been disabled. Instead, the user is expected to
  set **exactly** one of:
  `--controller-ingress-networkingv1`
  `--controller-ingress-networkingv1beta1`
  `--controller-ingress-extensionsv1beta1`
- several miscellaneous flags have been removed.
  The following flags are no longer present:
  - `--disable-ingress-extensionsv1beta1` (replaced by `--enable-controller-ingress-extensionsv1beta1=false`)
  - `--disable-ingress-networkingv1` (replaced by `--enable-controller-ingress-networkingv1=false`)
  - `--disable-ingress-networkingv1beta1` (replaced by `--enable-controller-ingress-networkingv1beta1=false`)
  - `--version`
  - `--alsologtostderr`
  - `--logtostderr`
  - `--v`
  - `--vmodule`
- support for "classless" ingress types has been removed.
  The following flags are no longer present:
  - `--process-classless-ingress-v1beta1`
  - `--process-classless-ingress-v1`
  - `--process-classless-kong-consumer`
- `--dump-config` (a diagnostic option) is now a boolean. `true` is equivalent
  to the old `enabled` value. `false` is equivalent to the old `disabled`
  value. `true` with the additional new `--dump-sensitive-config=true` flag is
  equivalent to the old `sensitive` value.
- The historical `--stderrthreshold` flag is now deprecated: it no longer has
  any effect when used and will be removed in a later release.
  [#1297](https://github.com/Kong/kubernetes-ingress-controller/issues/1297)
- The `--update-status-on-shutdown` flag which supplements the `--update-status`
  flag has been deprecated and will no longer have any effect, it will be removed
  in a later release.
  [#1304](https://github.com/Kong/kubernetes-ingress-controller/issues/1304)
- the `--sync-rate-limit` is now deprecated in favor of `--sync-time-seconds`.
  This functionality no longer blocks goroutines until the provided number of
  seconds has passed to enforce rate limiting, now instead it configures a
  non-blocking [time.Ticker][go-tick] that runs at the provided seconds
  interval. Input remains a float that indicates seconds.
- Per documentation and by design, KongClusterPlugin resources require an
  `kubernetes.io/ingress.class` annotation, but this was not fully enforced. In
  2.0, all KongClusterPlugin resources require this annotation set to the
  controller's ingress class. Check your resources to confirm they are annotated
  before upgrading.
  [#2090](https://github.com/Kong/kubernetes-ingress-controller/issues/2090)

[upgrade-1-3-to-2-0]:https://docs.konghq.com/kubernetes-ingress-controller/2.0.x/guides/upgrade/

#### Added

- Individual controllers can now be enabled or disabled at a granular level.
  For example you can disable the controller for `TCPIngress` with:
  `--enable-controller-tcpingress=false`
  To see the entire list of configurable controllers run the controller manager
  with `--help`.
  [#1638](https://github.com/Kong/kubernetes-ingress-controller/issues/1638)
- The `--watch-namespace` flag was added and supports watching a single
  specific namespace (e.g. `--watch-namespace namespaceA`) or multiple
  distinct namespaces using a comma-separated list (e.g.
  `--watch-namespace "namespaceA,namespaceB"`). If not provided the default
  behavior is to watch **all namespaces** as it was in previous releases.
  [#1317](https://github.com/Kong/kubernetes-ingress-controller/pull/1317)
- UDP support was added via the `v1beta1.UDPIngress` API.
  [#1454](https://github.com/Kong/kubernetes-ingress-controller/pull/1454)
  [UDP Blog Post][kong-udp]
- Renamed roles and bindings to reflect their association with Kong.
  [#1801](https://github.com/Kong/kubernetes-ingress-controller/issues/1801)
- Upgraded Kong Gateway from 2.4 to 2.5
  [#1684](https://github.com/Kong/kubernetes-ingress-controller/issues/1684)
- Decreased log level of some status update messages.
  [#1641](https://github.com/Kong/kubernetes-ingress-controller/issues/1641)
- Added metrics tracking whether configuration was successfully generated and
  applied and the time taken to sync configuration to Kong.
  [#1622](https://github.com/Kong/kubernetes-ingress-controller/issues/1622)
- Added a [Prometheus operator PodMonitor](https://github.com/Kong/kubernetes-ingress-controller/blob/v2.0.0-beta.1/config/prometheus/monitor.yaml)
  to scrape controller and Kong metrics. To use it:
  ```
  kubectl apply -f https://raw.githubusercontent.com/Kong/kubernetes-ingress-controller/main/config/prometheus/monitor.yaml
  ```
  [#1657](https://github.com/Kong/kubernetes-ingress-controller/issues/1657)
- Added controller functional metrics in 2.x
  [#705](https://github.com/Kong/kubernetes-ingress-controller/issues/705)
- Implemented Ingress status updates in 2.x.
  [#1451](https://github.com/Kong/kubernetes-ingress-controller/pull/1451)
- Added `--publish-status-address` and `--publish-service` flags to 2.x.
  [#1451](https://github.com/Kong/kubernetes-ingress-controller/pull/1451)
  [#1509](https://github.com/Kong/kubernetes-ingress-controller/pull/1509)
- Added scripts to generate 2.x manifests.
  [#1563](https://github.com/Kong/kubernetes-ingress-controller/pull/1563)
- Added support for --dump-config to 2.x.
  [#1589](https://github.com/Kong/kubernetes-ingress-controller/pull/1589)
- profiling using `pprof` is now a standalone HTTP server listening on port 10256.
- adds support for selector tags (filter) tags refractored work. KIC 1.x
  [#1415](https://github.com/Kong/kubernetes-ingress-controller/pull/1415)
- Profiling using `pprof` is now a standalone HTTP server listening on port 10256.
  [#1417](https://github.com/Kong/kubernetes-ingress-controller/pull/1417)
- Reduced 2.x RBAC permissions to match 1.x permissions and added a generated
  single-namespace Role that matches the ClusterRole.
  [#1457](https://github.com/Kong/kubernetes-ingress-controller/pull/1457)
- support for the `konghq.com/host-aliases` annotation.
  [#1016](https://github.com/Kong/kubernetes-ingress-controller/pull/1016/)
- Added `--proxy-timeout-seconds` flag to configure the kong client api timeout.
  [#1401](https://github.com/Kong/kubernetes-ingress-controller/pull/1401)

[kong-udp]:https://konghq.com/blog/kong-gateway-2-2-released/#UDP-Support

#### Fixed

- In DB-less mode, the controller only marks itself ready once it has
  successfully applied configuration at least once. This ensures that proxies
  do not start handling traffic until they are configured.
  [#1720](https://github.com/Kong/kubernetes-ingress-controller/issues/1720)
- Prometheus metrics were not exposed on the metrics endpoint in 2.0.0-beta.1 by default
  [#1497](https://github.com/Kong/kubernetes-ingress-controller/issues/1497)
- Resolved an issue where certain UDPIngress and TCPIngress configurations
  resulted in overlapping incompatible Kong configuration.
  [#1702](https://github.com/Kong/kubernetes-ingress-controller/issues/1702)
- Fixed a panic that would occur in the controller manager when a
  `KongConsumer` object with an empty name was submitted.
  Any `KongConsumer` resource created with an empty `UserName` will
  now throw an error in the controller manager logs (this wont stop
  other configurations from proceeding), but the object in question
  will thereafter otherwise be skipped for backend configuration
  until the resource has been corrected.
  [#1658](https://github.com/Kong/kubernetes-ingress-controller/issues/1658)
- The controller will now retry unsuccessful TCPIngress status updates.
  [#1641](https://github.com/Kong/kubernetes-ingress-controller/issues/1641)
- The controller now correctly disables Knative controllers automatically when
  Knative controllers are not installed.
  [#1585](https://github.com/Kong/kubernetes-ingress-controller/issues/1585)
- Corrected the old Ingress v1beta1 API group.
  [#1584](https://github.com/Kong/kubernetes-ingress-controller/pull/1584)
- Updated our Knative API support for more recent upstream releases.
  [#1148] (https://github.com/Kong/kubernetes-ingress-controller/pull/1396)

#### Under the hood

- Updated the compiler to [Go v1.17](https://golang.org/doc/go1.17)
  [#1714](https://github.com/Kong/kubernetes-ingress-controller/issues/1714)
- Code for the previous v1.x releases of the Kubernetes Ingress Controller
  have been removed. Maintenance of the v1.x era codebase lives on in the
  `1.3.x` and related branches going forward.
  [#1591](https://github.com/Kong/kubernetes-ingress-controller/issues/1591)
- Made assorted improvements to CI and test code.
  [#1646](https://github.com/Kong/kubernetes-ingress-controller/issues/1646)
  [#1664](https://github.com/Kong/kubernetes-ingress-controller/issues/1664)
  [#1669](https://github.com/Kong/kubernetes-ingress-controller/issues/1669)
  [#1672](https://github.com/Kong/kubernetes-ingress-controller/issues/1672)
- New `v1` versions of `CustomResourceDefinitions` introduced for KIC 2.0 are now
  backwards compatible with the previous `v1beta1` CRD definitions (i.e. `v1beta1 -> v1`
  upgrades of KIC's CustomResourceDefinitions now work fully automatically). In practice
  the upgrade process should be seamless for end-users (e.g. `kubectl apply -f <NEW CRDS>`).
  If you're interested in better understanding the differences and what's going on
  under the hood, please see the relevant PR which includes the user facing changes.
  [Kubernetes#79604](https://github.com/kubernetes/kubernetes/pull/79604)
  [#1133](https://github.com/Kong/kubernetes-ingress-controller/issues/1133)
- The uuid generation is now done by the same library in the whole project
  [#1604](https://github.com/Kong/kubernetes-ingress-controller/issues/1604)
- the controller manager will no longer log multiple entries for `nil` updates
  to the Kong Admin API. The result is that operators will no longer see multiple
  "no configuration change, skipping sync to kong" entries for any single update,
  instead it will only report this `nil` update scenario the first time it is
  encountered for any particular SHA derived from the configuration contents.
- project layout for contributions has been changed: this project now uses the
  [Kubebuilder SDK][kubebuilder] and there are layout changes and
  configurations specific to the new build environment.
- controller architecture has been changed: each API type now has an
  independent controller implementation and all controllers now utilize
  [controller-runtime][controller-runtime].
- full integration testing in [Golang][go] has been added for testing APIs and
  controllers on a fully featured Kubernetes cluster, this is now supported by
  the new [Kong Kubernetes Testing Framework (KTF)][ktf] project and now runs
  as part of CI.
- the mechanism for caching and resolving Kong Admin `/config` configurations
  when running in `DBLESS` mode has been reimplemented to enable fine-tuned
  configuration options in later iterations.
- contains the refactored admission webhook server. The server key and
  certificate flags have improved semantics: the default flag value is no
  longer the default path, but an empty string. When both key/cert value flags
  and key/cert file flags remain unset, KIC will read cert/key files from the
  default paths, as said in the flag descriptions. This change should not
  affect any existing configuration - in all configuration cases, behavior is
  expected to remain unchanged.
- taking configuration values from environment variables no longer uses Viper.

[go-tick]:https://golang.org/pkg/time/#Ticker
[kubebuilder]:https://github.com/kubernetes-sigs/kubebuilder
[controller-runtime]:https://github.com/kubernetes-sigs/controller-runtime
[go]:https://golang.org
[ktf]:https://github.com/kong/kubernetes-testing-framework

## [1.3.4]

> Release date: 2022/01/19

#### Under the hood

- Anonymous reports now use TLS instead of UDP.
  [#2089](https://github.com/Kong/kubernetes-ingress-controller/pull/2089)

## [1.3.3]

> Release date: 2021/10/01

#### Fixed

- Fixed invalid plugin validation code in admission controller.
  [go-kong#81](https://github.com/Kong/go-kong/pull/81)
- Fixed a panic when sorting consumers.
  [#1658](https://github.com/Kong/kubernetes-ingress-controller/pull/1658)

## [1.3.2]

> Release date: 2021/08/12

#### Under the hood

- Updated Alpine image to 3.14.
  [#1691](https://github.com/Kong/kubernetes-ingress-controller/pull/1691/)
- Update Kong images to 2.5.

## [1.3.1]

> Release date: 2021/06/03

#### Fixed

- fixed a bug that now stops `v1.3.x` releases from advertising themselves as `v2` if manually built with default configurations.

#### Under the hood

- Upgraded CI dependencies
- Some cleanup iterations on RELEASE.md release process

## [1.3.0]

> Release date: 2021/05/27

#### Added

- support for the `konghq.com/host-aliases` annotation.
  [#1016](https://github.com/Kong/kubernetes-ingress-controller/pull/1016/)

#### Fixed

- Sort SNIs and certificates consistently to avoid an issue with unnecessary
  configuration re-syncs.
  [#1268](https://github.com/Kong/kubernetes-ingress-controller/pull/1268/)

#### Under the hood

- Upgraded various dependencies.

## [1.2.0]

> Release date: 2021/03/24

#### Added

- Ingresses now support `konghq.com/request-buffering` and
  `konghq.com/response-buffering` annotations, which set the
  `request-buffering` and `response-buffering` settings on associated Kong
  routes.
  [#1016](https://github.com/Kong/kubernetes-ingress-controller/pull/1016/)
- Added `--dump-config` flag to dump generated Kong configuration to a
  temporary file to debug issues where the controller generates unexpected
  configuration or unacceptable configuration. When set to `enabled` it redacts
  sensitive values (credentials and certificate keys), and when set to
  `sensitive`, it includes all configuration.
  [#991](https://github.com/Kong/kubernetes-ingress-controller/pull/991/)
- Added support for mtls-auth plugin credentials (requires Enterprise 2.3.2.0
  or newer).
  [#1078](https://github.com/Kong/kubernetes-ingress-controller/pull/1078/)
- The KongClusterPlugin CRD is now optional, for installation in clusters
  where KIC administrators do not have cluster-wide permissions.

#### Fixed

- The admission webhook can now validate KongPlugin configurations stored in a
  Secret.
  [#1036](https://github.com/Kong/kubernetes-ingress-controller/pull/1036/)

#### Under the hood

- Build configuration allows target architectures other than `amd64`. Note that
  other architectures are not officially supported.
  [#1046](https://github.com/Kong/kubernetes-ingress-controller/pull/1046/)
- Updated to Go 1.16. Make sure to update your Go version if you build your own
  controller binaries.
  [#1110](https://github.com/Kong/kubernetes-ingress-controller/pull/1110/)
- Refactored synchronization loop into more discrete components and created
  packages for them.
  [#1027](https://github.com/Kong/kubernetes-ingress-controller/pull/1027/)
  [#1029](https://github.com/Kong/kubernetes-ingress-controller/pull/1029/)
- Broad refactoring (with the purpose of exposing KIC's logic as libraries), in preparation for an architectural upgrade of KIC to a [kubebuilder](https://github.com/kubernetes-sigs/kubebuilder)-based
  implementation of the controller (expected to be released as KIC v2.0).
  [#1037](https://github.com/Kong/kubernetes-ingress-controller/pull/1037/)
- Added a Go-based integration test environment and initial set of tests.
  [#1102](https://github.com/Kong/kubernetes-ingress-controller/pull/1102/)
- CI improvements check test coverage for PRs and automaticall open PRs for
  dependency updates.
- Upgraded almost all Go library dependencies (from now on, using Dependabot to ensure that minor releases use the newest versions available).

## [1.1.1]

> Release date: 2021/01/07

#### Fixed

- Ingress controller now correctly sets ports for ExternalName services [#985](https://github.com/Kong/kubernetes-ingress-controller/pull/985)
- TCPIngress CRD: removed the duplicated subresource YAML key [#997](https://github.com/Kong/kubernetes-ingress-controller/pull/997)

#### Deprecated

- Removed Helm 2 installation instructions because Helm 2 is EOL. Use Helm 3 instead. [#993](https://github.com/Kong/kubernetes-ingress-controller/pull/993)

## [1.1.0]

> Release date: 2020/12/09

#### Breaking changes

- The controller no longer supports Cassandra-backed Kong clusters, following
  deprecation in 0.9.0. You must migrate to a Postgres-backed or DB-less
  cluster before upgrading to 1.1.0. The controller will restore configuration
  from Kubernetes resources (Ingresses, Services, KongPlugins, etc.) into the
  new datastore automatically. Kong Enterprise users with
  non-controller-managed configuration (Portal configuration, RBAC
  configuration, etc.) will need to migrate that configuration manually.
  [#974](https://github.com/Kong/kubernetes-ingress-controller/pull/974)

#### Added

- The default Kong version is now 2.2.x and the default Kong Enterprise version
  is now 2.2.0.0.
  [#932](https://github.com/Kong/kubernetes-ingress-controller/pull/932)
  [#965](https://github.com/Kong/kubernetes-ingress-controller/pull/965)
- The default worker count is now 2 instead of 1. This avoids request latency
  during blocking configuration changes.
  [#957](https://github.com/Kong/kubernetes-ingress-controller/pull/957)
- Knative Services now support `konghq.com/override` (for attaching
  KongIngress resources).
  [#908](https://github.com/Kong/kubernetes-ingress-controller/pull/908)
- Added the `konghq.com/snis` Ingress annotation. This populates SNI
  configuration on the routes derived from the annotated Ingress.
  [#863](https://github.com/Kong/kubernetes-ingress-controller/pull/863)

#### Fixed

- The controller now correctly prints the affected Service name when logging
  warnings about Services without any endpoints.
  [#915](https://github.com/Kong/kubernetes-ingress-controller/pull/915)
- Credentials that lack critical fields no longer result in a panic.
  [#944](https://github.com/Kong/kubernetes-ingress-controller/pull/944)

## [1.0.0]

> Release date: 2020/10/05

#### Breaking changes

- The controller no longer supports versions of Kong prior to 2.0.0.
  [#875](https://github.com/Kong/kubernetes-ingress-controller/pull/875)
- Deprecated 0.x.x flags are no longer supported. Please see [the documentation
  changes](https://github.com/Kong/kubernetes-ingress-controller/pull/866/files#diff-9a686fb3bf9c18ab81952a0933fb5c00)
  for a complete list of removed flags and their replacements. Note that this
  change applies to both flags and their equivalent environment variables, e.g.
  for `--admin-header`, if you set `CONTROLLER_ADMIN_HEADER`, you should now
  use `CONTROLLER_KONG_ADMIN_HEADER`.
  [#866](https://github.com/Kong/kubernetes-ingress-controller/pull/866)
- KongCredential custom resources are no longer supported. You should convert
  any KongCredential resources to [credential Secrets](https://docs.konghq.com/kubernetes-ingress-controller/1.0.x/guides/using-consumer-credential-resource/#provision-a-consumer)
  before upgrading to 1.0.0.
  [#862](https://github.com/Kong/kubernetes-ingress-controller/pull/862)
- Deprecated 0.x.x annotations are no longer supported. Please see [the
  documentation changes](https://github.com/Kong/kubernetes-ingress-controller/pull/873/files#diff-777e08783d63482620961c4f93a1e1f6)
  for a complete list of removed annotations and their replacements.
  [#873](https://github.com/Kong/kubernetes-ingress-controller/pull/873)

#### Added

- The controller Docker registry now has minor version tags. These always point
  to the latest patch release for a given minor version, e.g. if `1.0.3` is the
  latest patch release for the `1.0.x` series, the `1.0` Docker tag will point
  to `1.0.3`.
  [#747](https://github.com/Kong/kubernetes-ingress-controller/pull/747)
- Custom resources now all have a status field. For 1.0.0, this field is a
  placeholder, and does not contain any actual status information. Future
  versions will add status information that reflects whether the controller has
  created Kong configuration for that custom resource.
  [#824](https://github.com/Kong/kubernetes-ingress-controller/pull/824)
- Version compatibility documentation now includes [information about supported
  Kubernetes versions for a given controller version](https://docs.konghq.com/kubernetes-ingress-controller/1.0.x/references/version-compatibility/#kubernetes).
  [#820](https://github.com/Kong/kubernetes-ingress-controller/pull/820)

#### Fixed

- EKS documentation now uses hostnames rather than IP addresses.
  [#877](https://github.com/Kong/kubernetes-ingress-controller/pull/877)

## [0.10.0]

> Release date: 2020/09/15

#### Breaking changes

- Ingress resources now require `kubernetes.io/ingress.class` annotations by
  default. Kong recommends adding this annotation to Ingresses that previously
  did not have it, but you can override this change and instruct the controller
  to process Ingresses without this annotation if desired. See the [ingress
  class documentation](https://example.com/link-tbd) for details.
  [#767](https://github.com/Kong/kubernetes-ingress-controller/pull/767)
- KongConsumer resources now require `kubernetes.io/ingress.class` annotations
  by default. This change can also be overriden using a flag.
  [#767](https://github.com/Kong/kubernetes-ingress-controller/pull/767)
- TCPIngress resources now require `kubernetes.io/ingress.class` annotations.
  This change _cannot_ be overriden.
  [#767](https://github.com/Kong/kubernetes-ingress-controller/pull/767)
- CA certificate secrets now require `kubernetes.io/ingress.class` annotations.
  This change _cannot_ be overriden.
  [#815](https://github.com/Kong/kubernetes-ingress-controller/pull/815)
- Removed support for global KongPlugin resources. You must now use
  KongClusterPlugin resources for global plugins. You should run
  `kubectl get kongplugin -l global=true --all-namespaces` to list existing
  global KongPlugins to find and convert them before upgrading. The controller
  will also log a warning if it finds any global KongPlugins that are still in
  place.
  [#751](https://github.com/Kong/kubernetes-ingress-controller/pull/751)


#### Added

- Added support for [Ingress
  v1](https://github.com/kubernetes/enhancements/tree/master/keps/sig-network/1453-ingress-api#summary-of-the-proposed-changes).
  [#832](https://github.com/Kong/kubernetes-ingress-controller/pull/832).
  [#843](https://github.com/Kong/kubernetes-ingress-controller/pull/843).
- Added support for the port mapping functionality in Kong versions 2.1 and
  newer in example manifests. This feature [improves Kong's functionality when
  behind a load balancer that uses different ports than Kong's proxy
  listens](https://github.com/Kong/kong/pull/5861).
  [#753](https://github.com/Kong/kubernetes-ingress-controller/pull/753)
- Added support for the `ingress.kubernetes.io/force-ssl-redirect` annotation.
  [#745](https://github.com/Kong/kubernetes-ingress-controller/pull/745)
- Transitioned to structured logging.
  [#748](https://github.com/Kong/kubernetes-ingress-controller/pull/748)
- Added flags to enable processing of Ingress and KongConsumer resources
  without `ingress.class` annotations regardless of the controller class.
  Previously, this functionality was only available when using the default
  controller class, and could not be disabled.
  [#767](https://github.com/Kong/kubernetes-ingress-controller/pull/767)
- Added support for `admission.k8s.io/v1` validating webhooks.
  [#759](https://github.com/Kong/kubernetes-ingress-controller/pull/759)
- Migrated to Go 1.13-style error handling.
  [#765](https://github.com/Kong/kubernetes-ingress-controller/pull/765)
- Added documentation for using the controller along with Istio.
  [#798](https://github.com/Kong/kubernetes-ingress-controller/pull/798)
- Updated documentation to include information on Kong 2.1.

#### Fixed

- Removed `securityContext` from example deployments. Earlier Kong versions
  had to run as root to support some Enterprise features. This is no longer the
  case in modern Kong versions.
  [#672](https://github.com/Kong/kubernetes-ingress-controller/pull/672)
- Added missing documentation for `--enable-reverse-sync` flag.
  [#718](https://github.com/Kong/kubernetes-ingress-controller/pull/718)
- Fixed a bug where the controller did not track updates to resources that
  should not have required `ingress.class` unless that annotation was present.
  [#767](https://github.com/Kong/kubernetes-ingress-controller/pull/767)
- Clarified build instructions for pushing Docker artifacts.
  [#768](https://github.com/Kong/kubernetes-ingress-controller/pull/768)
- Improved controller startup behavior in scenarios where Kong was not
  available. The controller will now retry and exit with an error after a
  timeout, rather than hanging indefinitely.
  [#771](https://github.com/Kong/kubernetes-ingress-controller/pull/771)
  [#799](https://github.com/Kong/kubernetes-ingress-controller/pull/799)
- Addressed several documentation typos and incongruent examples.
  [#776](https://github.com/Kong/kubernetes-ingress-controller/pull/776)
  [#785](https://github.com/Kong/kubernetes-ingress-controller/pull/785)
  [#809](https://github.com/Kong/kubernetes-ingress-controller/pull/809)
- Corrected a Helm 3 example that still used deprecated Helm 2 flags.
  [#793](https://github.com/Kong/kubernetes-ingress-controller/pull/793)

#### Under the hood

- Improved tests by removing many hard-coded default values. The tests now
  reference variables that define the default value in a single location.
  [#815](https://github.com/Kong/kubernetes-ingress-controller/pull/815)
- Added CI warning when base and single-file example manifests diverge.
  [#797](https://github.com/Kong/kubernetes-ingress-controller/pull/797)
- Updated Kubernetes dependencies from v0.17.x to v0.19.0 and switched from
  `knative.dev/serving` to `knative.dev/networking`.
  [#813](https://github.com/Kong/kubernetes-ingress-controller/pull/813)
  [#817](https://github.com/Kong/kubernetes-ingress-controller/pull/817)
- Updated Go build configuration to use Go 1.15.
  [#816](https://github.com/Kong/kubernetes-ingress-controller/pull/816)

## [0.9.1]

> Release date: 2020/06/08

#### Fixed

- Parse TLS section of Knative Ingress resources
  [#721](https://github.com/Kong/kubernetes-ingress-controller/pull/721)

## [0.9.0]

> Release date: 2020/05/26

#### Breaking change

Health-check behavior of the default manifest has been changed to use
`status` interface of Kong instead of a simple Nginx server block.
The change is transparent and doesn't require any additional work.
[#634](https://github.com/Kong/kubernetes-ingress-controller/pull/634)

### Deprecations

Kong deployments backed by Cassandra are deprecated and will not be supported
in future. Cassandra deployments for Ingress Controller use cases are rare
and seldom make sense since the features that Cassandra brings are
provided by other means in such architectures.
[#617](https://github.com/Kong/kubernetes-ingress-controller/pull/617)

#### Added

- **Plugin configuration via Kubernetes Secrets**  Configuration of plugins
  can be stored in Kubernetes Secrets and then referenced in `KongPlugin`
  and `KongClusterPlugin` resources.
  [#618](https://github.com/Kong/kubernetes-ingress-controller/pull/618)
- **mTLS authentication**  The controller can configure CA Certificates
  in Kong and these can be used by `mtls-auth` plugin in Kong. The plugin
  is currently enterprise-only.
  [#616](https://github.com/Kong/kubernetes-ingress-controller/pull/616)
- **Kong Custom entities in DB-less mode** Custom entities used in
  custom plugins can now be configured for DB-less deployments of Kong.
  [#630](https://github.com/Kong/kubernetes-ingress-controller/pull/630)
- **Host-header manipulation**  Host header of a request destined to a
  Kubernetes Service can now be manipulated using the `konghq.com/host-header`
  annotation on the `Service` resource.
  [#597](https://github.com/Kong/kubernetes-ingress-controller/pull/597)
- **Method-based routing**  Method based routing can be performed using the
  Ingress resource. A new annotation `konghq.com/methods` can now be used to
  match HTTP method in addition to HTTP `host` and `path`. This was
  previously supported only via `KongIngress` Custom Resource.
  [#591](https://github.com/Kong/kubernetes-ingress-controller/pull/591)
- **New configuration options** Following new CLI flags and corresponding
  environment variables have been added:
  - `--admission-webhook-cert`, `--admission-webhook-key`
    and `--kong-admin-ca-cert`. These have been added to ease configuration
    by enabling users to supply sensitive values using `Secret`
    references inside `PodSpec`.
    [#628](https://github.com/Kong/kubernetes-ingress-controller/pull/628)
  - `--kong-custom-entities-secret` flag has been added to support
    custom entities in DB-less mode feature.

#### Fixed

- Some errors that were previously ignored are being caught and handled
  correctly
  [#635](https://github.com/Kong/kubernetes-ingress-controller/pull/635)
- Ingress rules with consecutive slashes (`//`) are now ignored
  [#663](https://github.com/Kong/kubernetes-ingress-controller/pull/663)

## [0.8.1]

> Release date: 2020/04/15

#### Added

- Added `--enable-reverse-sync` flag to enable checks from Kong to kubernetes
  state. This should be enabled only if a human has access to Kong's Admin API
  or Kong Manager (for Enterprise users). This flag will disable an optimization
  in the controller and result in an increase read activity on Kong's Admin
  API and database.
  [#559](https://github.com/Kong/kubernetes-ingress-controller/issues/559)

#### Fixed

- Fix certificate and SNI sync to avoid a deadlock due to a conflict when
  Kong is running with a database backend.
  [#524](https://github.com/Kong/kubernetes-ingress-controller/issues/524)
- Correctly set Knative Ingress Status
  [#600](https://github.com/Kong/kubernetes-ingress-controller/pull/600)

## [0.8.0]

> Release date: 2020/03/25

#### Breaking changes

- **`strip_path` disabled by default**
  The value of `strip_path` of routes in Kong is now set to `false`.
  If you are upgrading from a previous version, please carefully test the change
  before rolling it out as this change can possibly break the routing
  for your clusters.
  You can use `konghq.com/strip-path` annotation to set the value to `true`.

#### Deprecations

The following annotations are now deprecated and will be removed in a future
release:
- `configuration.konghq.com`
- `plugins.konghq.com`
- `configuration.konghq.com/protocols`
- `configuration.konghq.com/protocol`
- `configuration.konghq.com/client-cert`

Please read the annotations document for new annotations.

#### Added

- **Knative Ingress support**  The controller can now proxy traffic for
  serverless workloads running on top of Knative. Users can also select
  Kong plugins to execute on a per Knative workload/service basis.
  [#563](https://github.com/Kong/kubernetes-ingress-controller/pull/563)
- **TCP/TLS routing**  New Custom Resource TCPIngress has been introduced
  to support TCP proxy. SNI-based proxying is also supported for TLS encrypted
  TCP streams.
  [#527](https://github.com/Kong/kubernetes-ingress-controller/pull/527)
- **New Custom Resource KongClusterPlugin**  Plugin configuration can now
  be shared acrossed Kubernetes namespaces using `KongClusterPlugin`, a new
  cluster-level Custom Resource.
  [#520](https://github.com/Kong/kubernetes-ingress-controller/pull/520)
- **New annotation group `konghq.com`** A new annotations group has
  been introduced which should simplify configuration and reduce the need of
  `KongIngress` resource in most use-cases. The following new annotations
  have been introduced:
  - `konghq.com/plugins`
  - `konghq.com/override`
  - `konghq.com/client-cert`
  - `konghq.com/protocols`
  - `konghq.com/protocol`
  - `konghq.com/preserve-host`
  - `konghq.com/plugins`
  - `konghq.com/override`
  - `konghq.com/path`
  - `konghq.com/strip-path`
  - `konghq.com/https-redirect-status-code`

#### Fixed

- Admission webhook now checks for the correct fields for JWT credential
  type.
  [#556](https://github.com/Kong/kubernetes-ingress-controller/pull/556)

#### Under the hood

- decK has been upgraded to v1.0.3.
  [#576](https://github.com/Kong/kubernetes-ingress-controller/pull/576)
- Go has been upgraded to 1.14.
  [#579](https://github.com/Kong/kubernetes-ingress-controller/pull/579)
- Alpine docker image has been upgraded to 3.11.
  [#567](https://github.com/Kong/kubernetes-ingress-controller/pull/567)

## [0.7.1]

> Release date: 2020/01/31

#### Summary

This releases contains bug-fixes only. All users are advised to upgrade.

#### Fixed

- De-duplicate SNIs when the same SNI is associated with multiple secrets.
  [#510](https://github.com/Kong/kubernetes-ingress-controller/issues/510)
- `plugin.RunOn` is not injected when Kong version >= 2.0.0.
  [#521](https://github.com/Kong/kubernetes-ingress-controller/issues/521)
- Parse default backend in `Ingress` resource correctly.
  [#511](https://github.com/Kong/kubernetes-ingress-controller/issues/511)
- KongPlugin resources with `global: true` label are correctly processed
  to include `protocols` fields while rendering Kong's configuration.
  [#502](https://github.com/Kong/kubernetes-ingress-controller/issues/502)
- Admission Controller: correctly process updates to `KongConsumer` resource
  [#501](https://github.com/Kong/kubernetes-ingress-controller/issues/501)
- Do not send multiple update events for a single CRD update
  [#514](https://github.com/Kong/kubernetes-ingress-controller/issues/514)

## [0.7.0]

> Release date: 2020/01/06

#### Summary

This release adds secret-based credentials, gRPC routing, upstream mutual
authentication, DB-less deployment by default and performance improvements.

#### Breaking changes

- The default value of `--admission-webhook-listen` flag is now `off` to avoid
  an error in the logs when the cert and key pair is not provided. Users will
  have to explicitly set this flag to `:8080` to enable it. Please do note that
  it is recommended to always set up the Admission Controller.

#### Added

- **Multi-port services** Ingress rules forwarding traffic to multiple ports
  of the same services are now supported. The names of the services configured
  in Kong have been changed to include the port number/name for uniqueness.
  [#404](https://github.com/Kong/kubernetes-ingress-controller/pull/404)
- When using the controller with Kong Enterprise,
  Controller now attempts to create the workspace configured via
  `--kong-workspace`, if it does not exist.
  [#429](https://github.com/Kong/kubernetes-ingress-controller/pull/429)
- **Controller configuration revamped** Configuration of the controller itself
  can now be tweaked via environment flags and CLI flags, both. Environment
  variables and Secrets can be used to pass sensitive information to the
  controller.
  [#436](https://github.com/Kong/kubernetes-ingress-controller/pull/436)
- **Encrypted credentials via Secrets** Credentials can now be configured via
  `Secret` resource from the Kubernetes core API. These credentials are
  encrypted at rest by Kubernetes. The controller loads these secrets into
  Kong's memory or database from the Kubernetes data-store.
  [#430](https://github.com/Kong/kubernetes-ingress-controller/pull/430)
- **Multi-entity plugins** Plugins can now be configured for a combination of
  an Ingress rule(s) and KongConsumer or a combination of a Service
  and KongConsumer.
  [#386](https://github.com/Kong/kubernetes-ingress-controller/issues/386)
- **Mutual authentication using mTLS** Kong and the Kubernetes Service can
  mutually authenticate each other now. Use the new
  `configuration.konghq.com/client-cert` annotation on a Kubernetes Service
  to specify the cert-key pair Kong should use to authenticate itself.
  [#483](https://github.com/Kong/kubernetes-ingress-controller/pull/483)
- **gRPC routing** Kong Ingress Controller can now expose and proxy gRPC
  protocol based services, in addition to HTTP-based services. These can
  be configured using the core Ingress resource itself.
  [#454](https://github.com/Kong/kubernetes-ingress-controller/pull/454)
- **Performance improvement** Number of sync calls to Kong, in both DB and
  DB-less mode, should be reduced by an order of magnitude for most deployments.
  This will also improve Kong's performance.
  [#484](https://github.com/Kong/kubernetes-ingress-controller/pull/484)
- `credentials` property has been added to the `KongConsumer` Custom Resource.
  This property holds the references to the secrets containing the credentials.
  [#430](https://github.com/Kong/kubernetes-ingress-controller/pull/430)
- Flag `--kong-admin-filter-tag` has been added to change the tag used
  to filter and managed entity in Kong's database. This defaults to
  `managed-by-ingress-controller`.
  [#440](https://github.com/Kong/kubernetes-ingress-controller/pull/440)
- Flag `--kong-admin-concurrency` has been added to control the number of
  concurrent requests between the controller and Kong's Admin API.
  This defaults to `10`.
  [#481](https://github.com/Kong/kubernetes-ingress-controller/pull/481)
- Flag `--kong-admin-token` has been added to supply the RBAC token
  for the Admin API for Kong Enterprise deployments.
  [#489](https://github.com/Kong/kubernetes-ingress-controller/pull/489)
- Admission Controller now validates Secret-based credentials. It ensures that
  the required fields are set in the secret and the credential type is a
  valid one.
  [#446](https://github.com/Kong/kubernetes-ingress-controller/pull/446)
- `http2` is now enabled by default on the TLS port.
  [#456](https://github.com/Kong/kubernetes-ingress-controller/pull/456)
- DB-less or the in-memory mode is now the new default in the reference
  manifests. It is recommended to run Kong without a database for Ingress
  Controller deployments.
  [#456](https://github.com/Kong/kubernetes-ingress-controller/pull/456)
- `upstream.host_header` property has been added to the `KongIngress` Custom
  Resource. This property can be used to change the `host` header in every
  request that is sent to the upstream service.
  [#478](https://github.com/Kong/kubernetes-ingress-controller/pull/478)

#### Fixed

- Every event in the queue is not logged anymore as it can leak sensitive
  information in the logs. Thanks to [@goober](https://github.com/goober)
  for the report.
  [#439](https://github.com/Kong/kubernetes-ingress-controller/pull/439)
- For database deployments, `upstream` entity are now created with `round-robin`
  as default `algorithm` to avoid false positives during a sync operation.
  These false positives can have a negative impact on Kong's performance.
  [#480](https://github.com/Kong/kubernetes-ingress-controller/pull/480)


#### Deprecated

- `KongCredential` Custom Resource is now deprecated and will be remove in a
  future release. Instead, please use Secret-based credentials.
  [#430](https://github.com/Kong/kubernetes-ingress-controller/pull/430):
- Following flags have been deprecated and new ones have been added in place
  [#436](https://github.com/Kong/kubernetes-ingress-controller/pull/436):
  - `--kong-url`, instead use `--kong-admin-url`
  - `--admin-tls-skip-verify`, instead use `--kong-admin-tls-skip-verify`
  - `--admin-header`, instead use `--kong-admin-header`
  - `--admin-tls-server-name`, instead use `--kong-admin-tls-server-name`
  - `--admin-ca-cert-file`, instead use `--kong-admin-ca-cert-file`

#### Under the hood

- decK has been bumped up to v0.6.2.

## [0.6.2]

> Release date: 2019/11/13

#### Summary

This is a minor patch release to fix version parsing issue with new
Kong Enterprise packages.

## [0.6.1]

> Release date: 2019/10/09

#### Summary

This is a minor patch release to update Kong Ingress Controller's
Docker image to use a non-root by default.

## [0.6.0]

> Release date: 2019/09/17

#### Summary

This release introduces an Admission Controller for CRDs,
Istio compatibility, support for `networking/ingress`,
Kong 1.3 additions and enhancements to documentation and deployments.

#### Added

- **Service Mesh integration** Kong Ingress Controller can now be deployed
  alongside Service Mesh solutions like Kuma and Istio. In such a deployment,
  Kong handles all the external client facing routing and policies while the
  mesh takes care of these aspects for internal service-to-service traffic.
- **`ingress.kubernetes.io/service-upstream`**, a new annotation has
  been introduced.
  Adding this annotation to a Kubernetes service resource
  will result in Kong directly forwarding traffic to kube-proxy.
  In other words, Kong will not send traffic directly to the pods.
  [#365](https://github.com/Kong/kubernetes-ingress-controller/pull/365)
- Ingress resources created in the new `networking.k8s.io` API group are
  now be supported. The controller dynamically figures out the API group
  to use based on the metadata it receives from k8s API-server.
- **Kong Credential enhancements**
  - Kong Credentials are now live-synced as they are created and updated in
    DB-mode.
    [#230](https://github.com/Kong/kubernetes-ingress-controller/issues/#230)
  - A single Consumer can now contain multiple credentials of the same type
    and multiple ACL group associations.
    [#371](https://github.com/Kong/kubernetes-ingress-controller/pull/371)
- **Admission controller** Kong Ingress Controller now ships with an in-built
  admission controller for KongPlugin and KongConsumer entities. The validations
  stop users from misconfiguring the Ingress controller.
  [#372](https://github.com/Kong/kubernetes-ingress-controller/pull/372)
- **Kong 1.3 support**:
  - HTTP Header based routing is now supported using `KongIngress.Route.Headers`
    property.
  - The algorithm to use for load-balancing traffic sent upstream can be
    set using `KongIngress.Upstream.Algorithm` field.
- **Kustomize**: Users can now use `kustomize` to tweak the reference deployment
  as per their needs. Both, DB and DB-less modes are supported. Please have
  a look at `deploy/manifests` directory in the Github repository.
- **Documentation**: The documentation for the project has been revamped.
  Deployment guides, how-to guides, and reference docs have been added.
- **Deployment**: The deployment of Kong Ingress Controller in DB and DB-less
  modes has been simplified, and Kong Ingress Controller now always runs as a
  side-car to Kong in proxy mode. There is no dedicated deployment for Kong
  Ingress Controller that needs to be run.

#### Fixed

- SNIs and Certificates are now de-duplicated across namespaces.
  [#360](https://github.com/Kong/kubernetes-ingress-controller/issues/#360)
  [#327](https://github.com/Kong/kubernetes-ingress-controller/issues/#327)
- Empty TLS secret no longer stops the controller from syncing configuration
  [#321](https://github.com/Kong/kubernetes-ingress-controller/issues/#321)
- Fix a nil reference when empty Ingress rules are created
  [#365](https://github.com/Kong/kubernetes-ingress-controller/pull/365)

#### Under the hood

- Kubernetes client-go library has been updated to v1.15.3.
- Credentials sync has been moved into decK and decK has been bumped up
  to v0.5.1.

## [0.5.0]

> Release date: 2019/06/25

#### Summary

This release introduces automated TLS certificates, consumer-level plugins,
enabling deployments using controller and Kong's Admin API at the same time
and numerous bug-fixes and enhancements.

#### Breaking changes

- UUID of consumers in Kong are no longer associated with UID of KongConsumer
  custom resource.

#### Added

- Kong 1.2 is now supported, meaning wild-card hosts in TLS section of Ingress
  resources are allowed.
- **Automated TLS certificates using Let's Encrypt**: Use Kong's Ingress
  Controller and
  [cert-manager](https://docs.cert-manager.io/en/latest/tasks/issuing-certificates/ingress-shim.html)
  to automatically provision TLS certs and serve them.
- **Tagging support**: All entities managed by Kong Ingress Controller in Kong's
  database are now tagged and the controller manages only a subset of Kong's
  configuration. Any entity created via Kong's Admin API will not be
  automatically deleted by the Ingress Controller.
- **Consumer-level plugins** can now be configured by applying
  `plugins.konghq.com` annotation on KongConsumer custom resources.
  [#250](https://github.com/Kong/kubernetes-ingress-controller/issues/#250)
- **Kong Enterprise workspaces**: Ingress Controller can manage a specific
  workspace inside Kong Enterprise (previously, only default workspace).
- Avoid reloading configuration in Kong in db-less mode when there is no
  change in configuration.
  [#308](https://github.com/Kong/kubernetes-ingress-controller/pull/308)
- Service scoped plugins for Kong 1.1 are now configured correctly.
  [#289](https://github.com/Kong/kubernetes-ingress-controller/issues/#289)

#### Fixed

- Multiple certificates are now correctly populated in Kong.
  [#285](https://github.com/Kong/kubernetes-ingress-controller/issues/#285)
- Missing entities like certificate secrets, services or plugins in Kubernetes
  object store will not stop controller from syncing configuration to Kong.
- A Ingress rule with an empty path is correctly parsed and populated in Kong.
  [#98](https://github.com/Kong/kubernetes-ingress-controller/issues/#98)
- Plugins with a nested schema are now correctly configured.
  [#294](https://github.com/Kong/kubernetes-ingress-controller/issues/#294)

#### Under the hood

- Dependency management for the project is done using Go modules.
- Kubernetes client-go library has been updated to v1.14.1.
- Makefile and Dockerfiles have been simplified.

## [0.4.0]

> Release date: 2019/04/24

#### Summary

This release introduces support to run Kong as an Ingress Controller
without a database!
This release comes with major under the hood rewrites to fix numerous
bugs and design issues in the codebase. Most of the syncing logic has
now been ported over to [decK](http://github.com/hbagdi/deck).

This release comes with a number of breaking changes.
Please read the changelog and test in your environment.

#### Breaking Changes

- :warning: Annotation `<plugin-name>.plugin.konghq.com`
  (deprecated in 0.2.0) is no longer supported.
- :warning: `--default-backend-service` CLI flag is now removed. The default
  service will now be picked up from the default backend in the Ingress rules.
- :warning: Service and Upstream entity overrides via KongIngress CRD are now
  supported only with `configuration.konghq.com` annotation on Kubernetes
  services.
  Route level overrides work same as before,
  using the `configuration.konghq.com` annotation on Ingress resources.
- :warning: `strip_path` property of Routes in Kong is set to `true` by default.
- :warning: `preserve_host` property of Routes in Kong is set to
  `true` by default.
- Plugins created for a combination of Route and Consumer using `consumerRef`
  property in KongPlugin CRD are not supported anymore. This functionality
  will be added back in future
  via [#250](https://github.com/Kong/kubernetes-ingress-controller/issues/250).
- Service and upstream Host name have changed from
  `namespace.service-name.port` to `service-name.namespace.svc`.

#### Added

- Ingress Controller now supports a DB-less deployment mode using Kong 1.1.
  [#244](https://github.com/Kong/kubernetes-ingress-controller/issues/244)
- New `run_on` and `protocols` properties are added to KongPlugin CRD.
  These can be used to further tune behaviors of plugins
  in Service Mesh deployments.
- New fields are added to KongIngress CRD to support HTTPS Active health-checks.
- Ingress Controller is now built using Go 1.12.
- Default service, which handles all traffic that is not matched against
  any of the Ingress rules, is now configured using the default backend
  defined via the Ingress resources.

#### Fixed

- Logs to stdout and stderr will be much more quieter and helpful and won't
  be as verbose as before.
- Routes with same path but different methods can now be created.
  [#202](https://github.com/Kong/kubernetes-ingress-controller/issues/202)
- Removing a value in KongPlugin config will now correctly sync it to Kong.
  [#117](https://github.com/Kong/kubernetes-ingress-controller/issues/117)
- Setting `--update-state=false` no longer causes a panic and performs leader
  election correctly.
  [#232](https://github.com/Kong/kubernetes-ingress-controller/issues/232)
  Thanks to [@lijiaocn](https://github.com/lijiaocn) for the fix!!
- KongIngress will now correctly override properites of Upstream object
  in Kong.
  [#252](https://github.com/Kong/kubernetes-ingress-controller/issues/252)
- Removing a value from KongPlugin config will now correctly unset it in
  Kong's datastore.
  [#117](https://github.com/Kong/kubernetes-ingress-controller/issues/117)

#### Under the hood

- Translation of Ingress rules and CRDs to Kong entities is completey
  re-written.
  [#241](https://github.com/Kong/kubernetes-ingress-controller/issues/241)
- For database deployments, an external tool, decK is used to sync resources
  to Kong, fixing numerous bugs and making Ingress Controller code saner
  and easier to maintain.

## [0.3.0]

> Release date: 2019/01/08

#### Breaking Changes

 - :warning: Default Ingress class is now `kong`.
   If you were relying on the previous default of `nginx`, you will
   need to explicitly set the class using `--ingress-class` CLI flag.

#### Added

- **Support for Kong 1.0.x** Kong 1.0 introduces a number of breaking changes
  in the Admin API. Ingress controller is updated to make correct calls
  and parse responses correctly.
  [#213](https://github.com/Kong/kubernetes-ingress-controller/pull/213)
- **ingress.class annotation-based filtering on CRD** Multiple Kong clusters
  can be deployed and configured individually on the same Kubernetes Cluster.
  This feature allows configuring
  global Plugins, Consumers & credentials
  using a different `ingress.class` annotation for each Kong cluster.
  [#220](https://github.com/Kong/kubernetes-ingress-controller/pull/220)
- **TLS support for Ingress Controller <-> Kong communication**
  The ingress controller can now talk to Kong's Control-Plane using TLS with
  custom certificates. Following new CLI flags are introduces:
  - `--admin-tls-skip-verify`: to skip validation of a certificate; it
  shouldn't be used in production environments.
  - `--admin-tls-server-name`: use this if the FQDN of Kong's Control Plane
  doesn't match the CN in the certificate.
  - `--admin-ca-cert-file`: use this to specify a custom CA cert which is
  not part of the bundled CA certs.
  [#212](https://github.com/Kong/kubernetes-ingress-controller/pull/212)

#### Fixed

- Retries for services in Kong can be set to zero.
   [#211](https://github.com/Kong/kubernetes-ingress-controller/pull/211)


## [0.2.2]

> Release date: 2018/11/09

#### Fixed

 - Fix plugin config comparison logic to avoid unnecessary PATCH requests
   to Kong
   [#196](https://github.com/Kong/kubernetes-ingress-controller/pull/196)
 - Fix `strip_path` in Routes in Kong. It is now set to false by default
   as in all other versions of Ingress controller except 0.2.1.
   [#194](https://github.com/Kong/kubernetes-ingress-controller/pull/194)
 - Fix path-only based Ingress rule parsing and configuration where only a
   path based rule for a Kubernetes Service
   would not setup Routes and Service in Kong.
   [#190](https://github.com/Kong/kubernetes-ingress-controller/pull/190)
 - Fix a nil pointer reference when overriding Ingress resource with KongIngress
   [#188](https://github.com/Kong/kubernetes-ingress-controller/pull/188)


## [0.1.3]

> Release date: 2018/11/09

#### Fixed

 - Fix path-only based Ingress rule parsing and configuration where only a
   path based rule for a Kubernetes Service
   would not setup Routes and Service in Kong.
   [#190](https://github.com/Kong/kubernetes-ingress-controller/pull/190)
 - Fix plugin config comparison logic to avoid unnecessary PATCH requests
   to Kong
   [#196](https://github.com/Kong/kubernetes-ingress-controller/pull/196)


## [0.2.1]

> Release date: 2018/10/26

#### Added

 - **Header Injection in requests to Kong's Admin API** HTTP Headers
   can be set via CLI which will be injected in every request sent to
   Kong's Admin API, enabling the use of Ingress Controller when Kong's
   Control Plane is protected by Authentication/Authorization.
   [#172](https://github.com/Kong/kubernetes-ingress-controller/pull/172)
 - **Path only based routing** Path only Ingress rules (without a host)
   are now parsed and served correctly.
   [#142](https://github.com/Kong/kubernetes-ingress-controller/pull/142)
 - Under the hood, an external library is now used to talk to Kong's Admin
   API. Several other packages and dead code has been dropped. These changes
   don't have any user facing changes but are steps in direction to simplify
   code and make it more testable.
   [#150](https://github.com/Kong/kubernetes-ingress-controller/pull/150)
   [#154](https://github.com/Kong/kubernetes-ingress-controller/pull/154)
   [#179](https://github.com/Kong/kubernetes-ingress-controller/pull/179)

#### Fixed

 - Fixed KongIngress overrides to enable overriding hashing attributes in
   Upstream object in Kong.
   Thanks @jdevalk2 for the patch!
   [#139](https://github.com/Kong/kubernetes-ingress-controller/pull/139)
 - Remove and sync certificates correctly when TLS secret reference changes
   for a hostname in Ingress spec.
   [#169](https://github.com/Kong/kubernetes-ingress-controller/pull/169)
 - Migrations for Kong are run using 'Job' in Kubernetes to avoid any
   issues that might arise due to multiple Kong nodes running migrations.
   [#161](https://github.com/Kong/kubernetes-ingress-controller/pull/161)
 - Kong and Ingress controller now wait for Postgres to start and migrations
   to finish before attempting to start.
   [#168](https://github.com/Kong/kubernetes-ingress-controller/pull/168)


## [0.1.2]

> Release date: 2018/10/26

#### Deprecated

 - :warning: Configuring plugins in Kong using `<plugin-name>.plugin.konghq.com`
   annotation is now deprecated and will be removed in a future release.
   Please use `plugins.konghq.com` annotation instead.

#### Added

 - **Header Injection in requests to Kong's Admin API** HTTP Headers
   can be set via CLI which will be injected in every request sent to
   Kong's Admin API, enabling the use of Ingress Controller when Kong's
   Control Plane is protected by Authentication/Authorization.
   [#172](https://github.com/Kong/kubernetes-ingress-controller/pull/172)
 - **Path only based routing** Path only Ingress rules (without a host)
   are now parsed and served correctly.
   [#142](https://github.com/Kong/kubernetes-ingress-controller/pull/142)
 - **Global Plugins** Plugins can be configured to run globally in Kong
   using a "global" label on `KongPlugin` resource.
   [#112](https://github.com/Kong/kubernetes-ingress-controller/pull/112)
 - A new property `plugin` has been introduced in `KongPlugin` resource
   which ties the configuration to be used and the type of the plugin.
   [#122](https://github.com/Kong/kubernetes-ingress-controller/pull/122)
 - Multiple plugins can be configured for an Ingress or a Service in k8s
   using `plugins.konghq.com` annotation.
   [#124](https://github.com/Kong/kubernetes-ingress-controller/pull/124)
 - `KongPlugin` resources do not need to be duplicated any more.
   The same `KongPlugin` resource can be used across
   multiple Ingress/Service resources.
   [#121](https://github.com/Kong/kubernetes-ingress-controller/pull/121)

#### Fixed

 - Avoid issuing unnecessary PATCH requests on Services in Kong during the
   reconciliation loop, which lead to unnecessary Router rebuilds inside Kong.
   [#107](https://github.com/Kong/kubernetes-ingress-controller/pull/107)
 - Fixed the diffing logic for plugin configuration between KongPlugin
   resource in k8s and plugin config in Kong to avoid false positives.
   [#106](https://github.com/Kong/kubernetes-ingress-controller/pull/106)
 - Correctly format IPv6 address for Targets in Kong.
   Thanks @NixM0nk3y for the patch!
   [#118](https://github.com/Kong/kubernetes-ingress-controller/pull/118)
 - Fixed KongIngress overrides to enable overriding hashing attributes in
   Upstream object in Kong.
   Thanks @jdevalk2 for the patch!
   [#139](https://github.com/Kong/kubernetes-ingress-controller/pull/139)
 - Remove and sync certificates correctly when TLS secret reference changes
   for a hostname in Ingress spec.
   [#169](https://github.com/Kong/kubernetes-ingress-controller/pull/169)


## [0.1.1]

> Release date: 2018/09/26

#### Fixed

 - Fix version parsing for minor releases of Kong Enterprise (like 0.33-1).
   The dash(`-`) didn't go well with the semver parsing
   [#141](https://github.com/Kong/kubernetes-ingress-controller/pull/141)

## [0.2.0]

> Release date: 2018/09/21

#### Breaking Changes

 - :warning: Support for Kong 0.13.x has been dropped in favor of 0.14.x

#### Deprecated

 - :warning: Configuring plugins in Kong using `<plugin-name>.plugin.konghq.com`
   annotation is now deprecated and will be removed in a future release.
   Please use `plugins.konghq.com` annotation instead.

#### Added

 - **Support for Kong 0.14.x** The supported version of Kong 0.14.x
   has been introduced. Kong 0.14.x introduced breaking changes to a few
   Admin API endpoints which have been updated in the Ingress Controller.
   [#101](https://github.com/Kong/kubernetes-ingress-controller/pull/101)
 - **Global Plugins** Plugins can be configured to run globally in Kong
   using a "global" label on `KongPlugin` resource.
   [#112](https://github.com/Kong/kubernetes-ingress-controller/pull/112)
 - A new property `plugin` has been introduced in `KongPlugin` resource
   which ties the configuration to be used and the type of the plugin.
   [#122](https://github.com/Kong/kubernetes-ingress-controller/pull/122)
 - Multiple plugins can be configured for an Ingress or a Service in k8s
   using `plugins.konghq.com` annotation.
   [#124](https://github.com/Kong/kubernetes-ingress-controller/pull/124)
 - `KongPlugin` resources do not need to be duplicated any more.
   The same `KongPlugin` resource can be used across
   multiple Ingress/Service resources.
   [#121](https://github.com/Kong/kubernetes-ingress-controller/pull/121)
 - The custom resource definitions now have a short-name for all the
   CRDs, making it easy to interact with `kubectl`.
   [#120](https://github.com/Kong/kubernetes-ingress-controller/pull/120)

#### Fixed

 - Avoid issuing unnecessary PATCH requests on Services in Kong during the
   reconciliation loop, which lead to unnecessary Router rebuilds inside Kong.
   [#107](https://github.com/Kong/kubernetes-ingress-controller/pull/107)
 - Fixed the diffing logic for plugin configuration between KongPlugin
   resource in k8s and plugin config in Kong to avoid false positives.
   [#106](https://github.com/Kong/kubernetes-ingress-controller/pull/106)
 - Correctly format IPv6 address for Targets in Kong.
   Thanks @NixM0nk3y for the patch!
   [#118](https://github.com/Kong/kubernetes-ingress-controller/pull/118)


## [0.1.0]

> Release date: 2018/08/17

#### Breaking Changes

 - :warning: **Declarative Consumers in Kong** Kong consumers can be
   declaratively configured via `KongConsumer` custom resources. Any consumers
   created directly in Kong without a corresponding `KongConsumer` custom
   resource will be deleted by the ingress controller.
   [#81](https://github.com/Kong/kubernetes-ingress-controller/pull/81)

#### Added

 - **Support Upstream TLS** Service in Kong can be configured to use HTTPS
   via `KongIngress` custom resource.
   [#79](https://github.com/Kong/kubernetes-ingress-controller/pull/79)
 - Support for control over protocol(HTTP/HTTPS) to use for ingress traffic
   via `KongIngress` custom resource.
   [#64](https://github.com/Kong/kubernetes-ingress-controller/pull/64)

#### Fixed

 - Multiple SNIs are created in Kong if multiple hosts are specified in TLS
   section of an `Ingress` resource.
   [#76](https://github.com/Kong/kubernetes-ingress-controller/pull/76)
 - Updates to `KongIngress` resource associated with an Ingress
   now updates the corresponding routing properties in Kong.
   [#92](https://github.com/Kong/kubernetes-ingress-controller/pull/92)


## [v0.0.5]

> Release date: 2018/06/02

#### Added

 - Add support for Kong Enterprise Edition 0.32 and above

## [v0.0.4] and prior

 - The initial versions  were rapildy iterated to deliver
   a working ingress controller.

[2.8.0]: https://github.com/kong/kubernetes-ingress-controller/compare/v2.7.0...v2.8.0
[2.7.0]: https://github.com/kong/kubernetes-ingress-controller/compare/v2.6.0...v2.7.0
[2.6.0]: https://github.com/kong/kubernetes-ingress-controller/compare/v2.5.0...v2.6.0
[2.5.0]: https://github.com/kong/kubernetes-ingress-controller/compare/v2.4.2...v2.5.0
[2.4.2]: https://github.com/kong/kubernetes-ingress-controller/compare/v2.4.1...v2.4.2
[2.4.1]: https://github.com/kong/kubernetes-ingress-controller/compare/v2.4.0...v2.4.1
[2.4.0]: https://github.com/kong/kubernetes-ingress-controller/compare/v2.3.1...v2.4.0
[2.3.1]: https://github.com/kong/kubernetes-ingress-controller/compare/v2.3.0...v2.3.1
[2.3.0]: https://github.com/kong/kubernetes-ingress-controller/compare/v2.2.1...v2.3.0
[2.2.1]: https://github.com/kong/kubernetes-ingress-controller/compare/v2.2.0...v2.2.1
[2.2.0]: https://github.com/kong/kubernetes-ingress-controller/compare/v2.1.1...v2.2.0
[2.1.1]: https://github.com/kong/kubernetes-ingress-controller/compare/v2.1.0...v2.1.1
[2.1.0]: https://github.com/kong/kubernetes-ingress-controller/compare/v2.0.6...v2.1.0
[2.0.7]: https://github.com/kong/kubernetes-ingress-controller/compare/v2.0.6...v2.0.7
[2.0.6]: https://github.com/kong/kubernetes-ingress-controller/compare/v2.0.5...v2.0.6
[2.0.5]: https://github.com/kong/kubernetes-ingress-controller/compare/v2.0.4...v2.0.5
[2.0.4]: https://github.com/kong/kubernetes-ingress-controller/compare/v2.0.3...v2.0.4
[2.0.3]: https://github.com/kong/kubernetes-ingress-controller/compare/v2.0.2...v2.0.3
[2.0.2]: https://github.com/kong/kubernetes-ingress-controller/compare/v2.0.1...v2.0.2
[2.0.1]: https://github.com/kong/kubernetes-ingress-controller/compare/v2.0.0...v2.0.1
[2.0.0]: https://github.com/kong/kubernetes-ingress-controller/compare/v2.0.0-beta.2...v2.0.0
[1.3.4]: https://github.com/kong/kubernetes-ingress-controller/compare/1.3.3...1.3.4
[1.3.3]: https://github.com/kong/kubernetes-ingress-controller/compare/1.3.2...1.3.3
[1.3.2]: https://github.com/kong/kubernetes-ingress-controller/compare/1.3.1...1.3.2
[1.3.1]: https://github.com/kong/kubernetes-ingress-controller/compare/1.3.0...1.3.1
[1.3.0]: https://github.com/kong/kubernetes-ingress-controller/compare/1.2.0...1.3.0
[1.2.0]: https://github.com/kong/kubernetes-ingress-controller/compare/1.1.1...1.2.0
[1.1.1]: https://github.com/kong/kubernetes-ingress-controller/compare/1.1.0...1.1.1
[1.1.0]: https://github.com/kong/kubernetes-ingress-controller/compare/1.0.0...1.1.0
[1.0.0]: https://github.com/kong/kubernetes-ingress-controller/compare/0.10.0...1.0.0
[0.10.0]: https://github.com/kong/kubernetes-ingress-controller/compare/0.9.1...0.10.0
[0.9.1]: https://github.com/kong/kubernetes-ingress-controller/compare/0.9.0...0.9.1
[0.9.0]: https://github.com/kong/kubernetes-ingress-controller/compare/0.8.1...0.9.0
[0.8.1]: https://github.com/kong/kubernetes-ingress-controller/compare/0.8.0...0.8.1
[0.8.0]: https://github.com/kong/kubernetes-ingress-controller/compare/0.7.1...0.8.0
[0.7.1]: https://github.com/kong/kubernetes-ingress-controller/compare/0.7.0...0.7.1
[0.7.0]: https://github.com/kong/kubernetes-ingress-controller/compare/0.6.2...0.7.0
[0.6.2]: https://github.com/kong/kubernetes-ingress-controller/compare/0.6.1...0.6.2
[0.6.1]: https://github.com/kong/kubernetes-ingress-controller/compare/0.6.0...0.6.1
[0.6.0]: https://github.com/kong/kubernetes-ingress-controller/compare/0.5.0...0.6.0
[0.5.0]: https://github.com/kong/kubernetes-ingress-controller/compare/0.4.0...0.5.0
[0.4.0]: https://github.com/kong/kubernetes-ingress-controller/compare/0.3.0...0.4.0
[0.3.0]: https://github.com/kong/kubernetes-ingress-controller/compare/0.2.2...0.3.0
[0.2.2]: https://github.com/kong/kubernetes-ingress-controller/compare/0.2.1...0.2.2
[0.1.3]: https://github.com/kong/kubernetes-ingress-controller/compare/0.1.2...0.1.3
[0.2.1]: https://github.com/kong/kubernetes-ingress-controller/compare/0.2.0...0.2.1
[0.1.2]: https://github.com/kong/kubernetes-ingress-controller/compare/0.1.1...0.1.2
[0.1.1]: https://github.com/kong/kubernetes-ingress-controller/compare/0.1.0...0.1.1
[0.2.0]: https://github.com/kong/kubernetes-ingress-controller/compare/0.1.0...0.2.0
[0.1.0]: https://github.com/kong/kubernetes-ingress-controller/compare/v0.0.5...0.1.0
[v0.0.5]: https://github.com/kong/kubernetes-ingress-controller/compare/v0.0.4...v0.0.5
[v0.0.4]: https://github.com/kong/kubernetes-ingress-controller/compare/7866a27f268c32c5618fba546da2c73ba74d4a46...v0.0.4<|MERGE_RESOLUTION|>--- conflicted
+++ resolved
@@ -61,8 +61,9 @@
  - [0.0.5](#005)
  - [0.0.4 and prior](#004-and-prior)
 
-<<<<<<< HEAD
- ## Unreleased
+## [2.8.0]
+
+> Release date: TBD
 
  ### Added
 
@@ -72,10 +73,6 @@
   does not functionally impact routing: requests that went to a given Service
   using the original method still go to the same Service in the new method.
   [#3008](https://github.com/Kong/kubernetes-ingress-controller/pull/3008)
-=======
-## [2.8.0]
-
-> Release date: TBD
 
 ### Fixed
 
@@ -97,7 +94,6 @@
   makes the default the same target released as the standard
   `kong/kubernetes-ingress-controller:X.Y.Z` tags in the official repo.
   [#3043](https://github.com/Kong/kubernetes-ingress-controller/pull/3043)
->>>>>>> 94113bee
 
 ## [2.7.0]
 
