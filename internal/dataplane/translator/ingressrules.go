--- conflicted
+++ resolved
@@ -95,16 +95,6 @@
 			// used for traffic, so cache it amongst the kong Services k8s services.
 			service.K8sServices[fmt.Sprintf("%s/%s", k8sServiceCopy.Namespace, k8sServiceCopy.Name)] = k8sServiceCopy
 
-<<<<<<< HEAD
-			// convert the backendTLSPolicy targeting the service to the proper set of annotations.
-			ir.handleBackendTLSPolices(logger, s, k8sServiceCopy, failuresCollector, translatedObjectsCollector)
-
-			// extract client certificates intended for use by the service.
-			ir.handleServiceClientCertificates(s, k8sServiceCopy, &service, failuresCollector)
-
-			// extract CA certificates intended for use by the service.
-			ir.handleServiceCACertificates(s, k8sServiceCopy, &service, failuresCollector)
-=======
 			// Convert the backendTLSPolicy targeting the service to the proper set of annotations.
 			ir.handleBackendTLSPolices(s, k8sService, failuresCollector)
 
@@ -113,7 +103,6 @@
 
 			// Extract CA certificates intended for use by the service.
 			ir.handleServiceCACertificates(s, k8sService, &service, failuresCollector)
->>>>>>> 4d177104
 		}
 		service.Tags = ir.generateKongServiceTags(k8sServices, service, logger)
 
@@ -125,17 +114,9 @@
 }
 
 func (ir *ingressRules) handleBackendTLSPolices(
-<<<<<<< HEAD
-	_ logr.Logger,
 	s store.Storer,
 	k8sService *corev1.Service,
 	failuresCollector *failures.ResourceFailuresCollector,
-	_ *ObjectsCollector,
-=======
-	s store.Storer,
-	k8sService *corev1.Service,
-	failuresCollector *failures.ResourceFailuresCollector,
->>>>>>> 4d177104
 ) {
 	policies, err := s.ListBackendTLSPoliciesByTargetService(client.ObjectKeyFromObject(k8sService))
 	if err != nil {
@@ -174,11 +155,7 @@
 
 func getTLSVerifyDepthOption(options map[gatewayapi.AnnotationKey]gatewayapi.AnnotationValue) (int, bool) {
 	// If the annotation is not set, return no depth.
-<<<<<<< HEAD
-	depthStr, ok := options[gatewayapi.AnnotationKey(strings.ReplaceAll(annotations.TLSVerifyDepthKey, "/", ""))]
-=======
 	depthStr, ok := options[annotations.TLSVerifyDepthKey]
->>>>>>> 4d177104
 	if !ok {
 		return 0, false
 	}
@@ -236,15 +213,9 @@
 	k *kongstate.Service,
 	collector *failures.ResourceFailuresCollector,
 ) {
-<<<<<<< HEAD
-	Secretcertificates := annotations.ExtractCACertificatesFromSecrets(service.Annotations)
-	configMapCertificates := annotations.ExtractCACertificatesFromConfigMap(service.Annotations)
-	if len(Secretcertificates)+len(configMapCertificates) == 0 {
-=======
 	secretcertificates := annotations.ExtractCACertificateSecretNames(service.Annotations)
 	configMapCertificates := annotations.ExtractCACertificateConfigMapNames(service.Annotations)
 	if len(secretcertificates)+len(configMapCertificates) == 0 {
->>>>>>> 4d177104
 		// No CA certificates to process.
 		return
 	}
@@ -269,11 +240,7 @@
 	}
 
 	// Process each CA certificate from secret and add it to the Kong Service.
-<<<<<<< HEAD
-	for _, certificate := range Secretcertificates {
-=======
 	for _, certificate := range secretcertificates {
->>>>>>> 4d177104
 		secretKey := service.Namespace + "/" + certificate
 		secret, err := s.GetSecret(service.Namespace, certificate)
 		if err != nil {
