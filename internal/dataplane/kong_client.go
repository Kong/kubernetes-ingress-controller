--- conflicted
+++ resolved
@@ -316,19 +316,11 @@
 
 	// parse the Kubernetes objects from the storer into Kong configuration
 	kongstate, translationFailures := p.Build()
-<<<<<<< HEAD
-	if len(translationFailures) > 0 {
-		c.prometheusMetrics.TranslationCount.With(prometheus.Labels{
-			metrics.SuccessKey: metrics.SuccessFalse,
-		}).Inc()
-		c.logger.Debugf("%d translation failures have occurred when building data-plane configuration")
-=======
 	if failuresCount := len(translationFailures); failuresCount > 0 {
 		c.prometheusMetrics.TranslationCount.With(prometheus.Labels{
 			metrics.SuccessKey: metrics.SuccessFalse,
 		}).Inc()
 		c.logger.Debugf("%d translation failures have occurred when building data-plane configuration", failuresCount)
->>>>>>> 7220e7b1
 	} else {
 		c.prometheusMetrics.TranslationCount.With(prometheus.Labels{
 			metrics.SuccessKey: metrics.SuccessTrue,
