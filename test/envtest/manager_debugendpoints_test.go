--- conflicted
+++ resolved
@@ -26,23 +26,6 @@
 	ctx, cancel := context.WithCancel(context.Background())
 	defer cancel()
 
-<<<<<<< HEAD
-	go func(ctx context.Context) {
-		// NOTE: We're not running rootcmd.Run() or rootcmd.RunWithLogger() here
-		// hecause that sets up signal handling and that in turn uses a mutex to ensure
-		// only one signal handler is running at a time.
-		// We could try to work around this but that code calls os.Exit(1) whenever
-		// the root context is cancelled and that not what we want to test here.
-
-		logger, err := manager.SetupLoggers(&cfg, io.Discard)
-		require.NoError(t, err)
-		diag, err := rootcmd.StartDiagnosticsServer(ctx, manager.DiagnosticsPort, &cfg, logger)
-		require.NoError(t, err)
-
-		err = manager.Run(ctx, &cfg, diag.ConfigDumps, logger)
-		require.NoError(t, err)
-	}(ctx)
-=======
 	ports, err := freeport.GetFreePorts(2)
 	require.NoError(t, err)
 	diagPort, healthPort := ports[0], ports[1]
@@ -52,7 +35,6 @@
 		WithHealthProbePort(healthPort),
 		WithProfiling(),
 	)
->>>>>>> a7d258a1
 
 	urls := []struct {
 		name string
