//go:build integration_tests
// +build integration_tests

package integration

import (
	"context"
	"fmt"
	"os"
	"strings"
	"testing"

	"github.com/blang/semver/v4"
	"github.com/kong/kubernetes-testing-framework/pkg/clusters"
	"github.com/kong/kubernetes-testing-framework/pkg/clusters/addons/knative"
	"github.com/kong/kubernetes-testing-framework/pkg/clusters/addons/kong"
	"github.com/kong/kubernetes-testing-framework/pkg/clusters/addons/metallb"
	"github.com/kong/kubernetes-testing-framework/pkg/clusters/types/gke"
	"github.com/kong/kubernetes-testing-framework/pkg/clusters/types/kind"
	"github.com/kong/kubernetes-testing-framework/pkg/environments"
	corev1 "k8s.io/api/core/v1"
	netv1 "k8s.io/api/networking/v1"
	"k8s.io/apimachinery/pkg/api/errors"
	metav1 "k8s.io/apimachinery/pkg/apis/meta/v1"
	"k8s.io/client-go/kubernetes"
	gatewayclient "sigs.k8s.io/gateway-api/pkg/client/clientset/versioned"

	"github.com/kong/kubernetes-ingress-controller/v2/internal/store"
	testutils "github.com/kong/kubernetes-ingress-controller/v2/internal/util/test"
)

var k8sClient *kubernetes.Clientset

// -----------------------------------------------------------------------------
// Testing Main
// -----------------------------------------------------------------------------

// generateKongBuilder returns a Kong KTF addon builder and a string slice of controller arguments needed to interact
// with the addon.
func generateKongBuilder() (*kong.Builder, []string) {
	kongbuilder := kong.NewBuilder()
	extraControllerArgs := []string{}
	if kongEnterpriseEnabled == "true" {
		licenseJSON, err := kong.GetLicenseJSONFromEnv()
		exitOnErr(ctx, err)
		extraControllerArgs = append(extraControllerArgs, fmt.Sprintf("--kong-admin-token=%s", kongTestPassword))
		extraControllerArgs = append(extraControllerArgs, "--kong-workspace=notdefault")
		kongbuilder = kongbuilder.WithProxyEnterpriseEnabled(licenseJSON).
			WithProxyEnterpriseSuperAdminPassword(kongTestPassword).
			WithProxyAdminServiceTypeLoadBalancer()
	}

	if kongImage != "" {
		if kongTag == "" {
			exitOnErrWithCode(ctx, fmt.Errorf("TEST_KONG_IMAGE requires TEST_KONG_TAG"), ExitCodeEnvSetupFailed)
		}
		kongbuilder = kongbuilder.WithProxyImage(kongImage, kongTag)
	}

	if kongPullUsername != "" || kongPullPassword != "" {
		if kongPullPassword == "" || kongPullUsername == "" {
			exitOnErrWithCode(ctx, fmt.Errorf("TEST_KONG_PULL_USERNAME requires TEST_KONG_PULL_PASSWORD"), ExitCodeEnvSetupFailed)
		}
		kongbuilder = kongbuilder.WithProxyImagePullSecret("", kongPullUsername, kongPullPassword, "")
	}

	if dbmode == "postgres" {
		kongbuilder = kongbuilder.WithPostgreSQL()
	}

	if kongRouterFlavor == "" {
		kongRouterFlavor = "traditional"
	}
	kongbuilder = kongbuilder.WithProxyEnvVar("router_flavor", kongRouterFlavor)

	kongbuilder.WithControllerDisabled()

	return kongbuilder, extraControllerArgs
}

func TestMain(m *testing.M) {
	var code int
	defer func() {
		os.Exit(code)
	}()
	ctx, cancel = context.WithCancel(context.Background())
	defer cancel()

	// Logger needs to be configured before anything else happens.
	// This is because the controller manager has a timeout for
	// logger initialization, and if the logger isn't configured
	// after 30s from the start of controller manager package init function,
	// the controller manager will set up a no op logger and continue.
	// The logger cannot be configured after that point.
	deprecatedLogger, logger, logOutput, err := testutils.SetupLoggers("trace", "text", false)
	if err != nil {
		exitOnErrWithCode(ctx, fmt.Errorf("failed to setup loggers: %w", err), ExitCodeCantCreateLogger)
	}
	if logOutput != "" {
		fmt.Printf("INFO: writing manager logs to %s\n", logOutput)
	}

	fmt.Println("INFO: setting up test environment")
	kongbuilder, extraControllerArgs := generateKongBuilder()
	kongAddon := kongbuilder.Build()
	builder := environments.NewBuilder().WithAddons(kongAddon)

	fmt.Println("INFO: configuring cluster for testing environment")
	if existingCluster != "" {
		if clusterVersionStr != "" {
			exitOnErrWithCode(ctx, fmt.Errorf("can't flag cluster version & provide an existing cluster at the same time"), ExitCodeIncompatibleOptions)
		}
		clusterParts := strings.Split(existingCluster, ":")
		if len(clusterParts) != 2 {
			exitOnErrWithCode(ctx, fmt.Errorf("existing cluster in wrong format (%s): format is <TYPE>:<NAME> (e.g. kind:test-cluster)", existingCluster), ExitCodeCantUseExistingCluster)
		}
		clusterType, clusterName := clusterParts[0], clusterParts[1]

		fmt.Printf("INFO: using existing %s cluster %s\n", clusterType, clusterName)
		switch clusterType {
		case string(kind.KindClusterType):
			cluster, err := kind.NewFromExisting(clusterName)
			exitOnErr(ctx, err)
			builder.WithExistingCluster(cluster)
			builder.WithAddons(metallb.New())
		case string(gke.GKEClusterType):
			cluster, err := gke.NewFromExistingWithEnv(ctx, clusterName)
			exitOnErr(ctx, err)
			builder.WithExistingCluster(cluster)
		default:
			exitOnErrWithCode(ctx, fmt.Errorf("unknown cluster type: %s", clusterType), ExitCodeCantUseExistingCluster)
		}
	} else {
		fmt.Println("INFO: no existing cluster found, deploying using Kubernetes In Docker (KIND)")

		builder.WithAddons(metallb.New())

		if clusterVersionStr != "" {
			var err error
			clusterVersion, err = semver.Parse(strings.TrimPrefix(clusterVersionStr, "v"))
			exitOnErr(ctx, err)

			fmt.Printf("INFO: build a new KIND cluster with version %s\n", clusterVersion.String())
			builder.WithKubernetesVersion(clusterVersion)
		}
	}

	fmt.Println("INFO: building test environment")
	env, err = builder.Build(ctx)
	exitOnErr(ctx, err)
	k8sClient = env.Cluster().Client()

	cleaner := clusters.NewCleaner(env.Cluster())
	defer func() {
		if err := cleaner.Cleanup(ctx); err != nil {
			fmt.Printf("ERROR: failed cleaning up the cluster: %v\n", err)
		}
	}()

	fmt.Printf("INFO: reconfiguring the kong admin service as LoadBalancer type\n")
	svc, err := env.Cluster().Client().CoreV1().Services(kongAddon.Namespace()).Get(ctx, kong.DefaultAdminServiceName, metav1.GetOptions{})
	exitOnErr(ctx, err)
	svc.Spec.Type = corev1.ServiceTypeLoadBalancer
	_, err = env.Cluster().Client().CoreV1().Services(kongAddon.Namespace()).Update(ctx, svc, metav1.UpdateOptions{})
	exitOnErr(ctx, err)
	clusterVersion, err = env.Cluster().Version()
	exitOnErr(ctx, err)
	if clusterVersion.GE(knativeMinKubernetesVersion) {
		fmt.Println("INFO: deploying knative addon")
		knativeBuilder := knative.NewBuilder()
		knativeAddon := knativeBuilder.Build()
		exitOnErr(ctx, env.Cluster().DeployAddon(ctx, knativeAddon))
	}

	fmt.Printf("INFO: waiting for cluster %s and all addons to become ready\n", env.Cluster().Name())
	exitOnErr(ctx, <-env.WaitForReady(ctx))

	fmt.Println("INFO: collecting urls from the kong proxy deployment")
	proxyURL, err = kongAddon.ProxyURL(ctx, env.Cluster())
	exitOnErr(ctx, err)
	proxyAdminURL, err = kongAddon.ProxyAdminURL(ctx, env.Cluster())
	exitOnErr(ctx, err)
	proxyUDPURL, err = kongAddon.ProxyUDPURL(ctx, env.Cluster())
	exitOnErr(ctx, err)

<<<<<<< HEAD
	fmt.Println("INFO: generating unique namespaces for each test case")
	testCases, err := identifyTestCasesForDir("./")
	exitOnErr(ctx, err)
	for _, testCase := range testCases {
		namespaceForTestCase, err := clusters.GenerateNamespace(ctx, env.Cluster(), testCase)

		exitOnErr(ctx, err)
		namespaces[testCase] = namespaceForTestCase
		watchNamespaces = fmt.Sprintf("%s,%s", watchNamespaces, namespaceForTestCase.Name)
	}

=======
>>>>>>> 38b801f2
	if v := os.Getenv("KONG_BRING_MY_OWN_KIC"); v == "true" {
		fmt.Println("WARNING: caller indicated that they will manage their own controller")
	} else {
		fmt.Println("INFO: creating additional controller namespaces")
		ns := &corev1.Namespace{ObjectMeta: metav1.ObjectMeta{Name: controllerNamespace}}
		if _, err := env.Cluster().Client().CoreV1().Namespaces().Create(context.Background(), ns, metav1.CreateOptions{}); err != nil {
			if !errors.IsAlreadyExists(err) {
				exitOnErr(ctx, err)
			}
		}
		fmt.Println("INFO: configuring feature gates")
		if controllerFeatureGates == "" {
			controllerFeatureGates = defaultFeatureGates
		}
		fmt.Printf("INFO: feature gates enabled: %s\n", controllerFeatureGates)
		fmt.Println("INFO: starting the controller manager")
		standardControllerArgs := []string{
			fmt.Sprintf("--ingress-class=%s", ingressClass),
			fmt.Sprintf("--admission-webhook-cert=%s", testutils.KongSystemServiceCert),
			fmt.Sprintf("--admission-webhook-key=%s", testutils.KongSystemServiceKey),
			fmt.Sprintf("--admission-webhook-listen=0.0.0.0:%d", testutils.AdmissionWebhookListenPort),
			"--profiling",
			"--dump-config",
			"--log-level=trace",             // not used, as controller logger is configured separately
			"--debug-log-reduce-redundancy", // not used, as controller logger is configured separately
			"--anonymous-reports=false",
			fmt.Sprintf("--feature-gates=%s", controllerFeatureGates),
			fmt.Sprintf("--election-namespace=%s", kongAddon.Namespace()),
		}
		allControllerArgs := append(standardControllerArgs, extraControllerArgs...)
		exitOnErr(ctx, testutils.DeployControllerManagerForCluster(ctx, deprecatedLogger, logger, env.Cluster(), allControllerArgs...))
	}

	gatewayClient, err := gatewayclient.NewForConfig(env.Cluster().Config())
	exitOnErr(ctx, err)

	fmt.Println("INFO: Deploying the default GatewayClass")
	gwc, err := DeployGatewayClass(ctx, gatewayClient, unmanagedGatewayClassName)
	exitOnErr(ctx, err)
	cleaner.Add(gwc)

	fmt.Println("INFO: Deploying the controller's IngressClass")
	createIngressClass := func() *netv1.IngressClass {
		return &netv1.IngressClass{
			ObjectMeta: metav1.ObjectMeta{
				Name: ingressClass,
			},
			Spec: netv1.IngressClassSpec{
				Controller: store.IngressClassKongController,
			},
		}
	}
	ingClasses := env.Cluster().Client().NetworkingV1().IngressClasses()
	_, err = ingClasses.Create(ctx, createIngressClass(), metav1.CreateOptions{})
	if errors.IsAlreadyExists(err) {
		// If for some reason the ingress class is already in the cluster don't
		// fail the whole test suite but recreate it and continue.
		err = ingClasses.Delete(ctx, ingressClass, metav1.DeleteOptions{})
		exitOnErr(ctx, err)
		_, err = ingClasses.Create(ctx, createIngressClass(), metav1.CreateOptions{})
		exitOnErr(ctx, err)
	}
	exitOnErr(ctx, err)
	defer func() {
		// deleting this directly instead of adding it to the cleaner because
		// the cleaner always gets a 404 on it for unknown reasons
		_ = ingClasses.Delete(ctx, ingressClass, metav1.DeleteOptions{})
	}()

	if os.Getenv("TEST_RUN_INVALID_CONFIG_CASES") == "true" {
		fmt.Println("INFO: run tests with invalid configurations")
		fmt.Println("WARN: should run these cases separately to prevent config being affected by invalid cases")
		runInvalidConfigTests = true
	}

	fmt.Printf("INFO: testing environment is ready KUBERNETES_VERSION=(%v): running tests\n", clusterVersion)
	code = m.Run()

	if keepTestCluster == "" && existingCluster == "" {
		ctx, cancel := context.WithTimeout(context.Background(), environmentCleanupTimeout)
		defer cancel()
		fmt.Printf("INFO: cluster %s is being deleted\n", env.Cluster().Name())
		exitOnErr(ctx, env.Cleanup(ctx))
	}
}<|MERGE_RESOLUTION|>--- conflicted
+++ resolved
@@ -183,20 +183,6 @@
 	proxyUDPURL, err = kongAddon.ProxyUDPURL(ctx, env.Cluster())
 	exitOnErr(ctx, err)
 
-<<<<<<< HEAD
-	fmt.Println("INFO: generating unique namespaces for each test case")
-	testCases, err := identifyTestCasesForDir("./")
-	exitOnErr(ctx, err)
-	for _, testCase := range testCases {
-		namespaceForTestCase, err := clusters.GenerateNamespace(ctx, env.Cluster(), testCase)
-
-		exitOnErr(ctx, err)
-		namespaces[testCase] = namespaceForTestCase
-		watchNamespaces = fmt.Sprintf("%s,%s", watchNamespaces, namespaceForTestCase.Name)
-	}
-
-=======
->>>>>>> 38b801f2
 	if v := os.Getenv("KONG_BRING_MY_OWN_KIC"); v == "true" {
 		fmt.Println("WARNING: caller indicated that they will manage their own controller")
 	} else {
