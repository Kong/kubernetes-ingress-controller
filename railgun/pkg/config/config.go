--- conflicted
+++ resolved
@@ -58,14 +58,9 @@
 	FilterTags           []string
 	WatchNamespace       string
 
-<<<<<<< HEAD
 	// kong proxy and admin api namespace and service name description string
 	PublishService string
 	KongAdminAPI   string
-=======
-	// Ingress status
-	PublishService string
->>>>>>> 129c516b
 
 	// Kubernetes API toggling
 	IngressExtV1beta1Enabled util.EnablementStatus
@@ -155,16 +150,10 @@
 		`Namespace(s) to watch for Kubernetes resources. Defaults to all namespaces. To watch multiple namespaces, use
 		a comma-separated list of namespaces.`)
 
-<<<<<<< HEAD
 	flagSet.StringVar(&c.PublishService, "publish-service", "", `Service fronting Ingress resources in "namespace/name"
 		format. The controller will update Ingress status information with this Service's endpoints.`)
 	flagSet.StringVar(&c.KongAdminAPI, "kong-admin-api", "", `Service fronting Ingress resources in "namespace/name"
 		format. The controller will contact Kongs Admin API for configuration update.`)
-=======
-	// Ingress status
-	flagSet.StringVar(&c.PublishService, "publish-service", "", `Service fronting Ingress resources in "namespace/name"
-			format. The controller will update Ingress status information with this Service's endpoints.`)
->>>>>>> 129c516b
 
 	// Kubernetes API toggling
 	flagSet.enablementStatusVar(&c.IngressNetV1Enabled, "controller-ingress-networkingv1", util.EnablementStatusEnabled, "Enable or disable the Ingress controller (using API version networking.k8s.io/v1)."+onOffUsage)
