/*
Copyright 2015 The Kubernetes Authors.

Licensed under the Apache License, Version 2.0 (the "License");
you may not use this file except in compliance with the License.
You may obtain a copy of the License at

    http://www.apache.org/licenses/LICENSE-2.0

Unless required by applicable law or agreed to in writing, software
distributed under the License is distributed on an "AS IS" BASIS,
WITHOUT WARRANTIES OR CONDITIONS OF ANY KIND, either express or implied.
See the License for the specific language governing permissions and
limitations under the License.
*/

package controller

import (
	"context"
	"fmt"
	"sort"
	"sync"
	"sync/atomic"
	"time"

	"github.com/blang/semver"
	"github.com/eapache/channels"
	"github.com/hbagdi/go-kong/kong"
	"github.com/kong/kubernetes-ingress-controller/internal/ingress/controller/parser"
	"github.com/kong/kubernetes-ingress-controller/internal/ingress/election"
	"github.com/kong/kubernetes-ingress-controller/internal/ingress/status"
	"github.com/kong/kubernetes-ingress-controller/internal/ingress/store"
	"github.com/kong/kubernetes-ingress-controller/internal/ingress/task"
	configurationv1 "github.com/kong/kubernetes-ingress-controller/pkg/apis/configuration/v1"
	configClientSet "github.com/kong/kubernetes-ingress-controller/pkg/client/configuration/clientset/versioned"
	"github.com/mitchellh/mapstructure"
	"github.com/pkg/errors"
	"github.com/sirupsen/logrus"
	"golang.org/x/sync/errgroup"
	networking "k8s.io/api/networking/v1beta1"
	clientset "k8s.io/client-go/kubernetes"
	v1core "k8s.io/client-go/kubernetes/typed/core/v1"
	"k8s.io/client-go/tools/leaderelection"
	"k8s.io/client-go/tools/record"
	"k8s.io/client-go/util/flowcontrol"
	knativeClientSet "knative.dev/serving/pkg/client/clientset/versioned"
)

// Kong Represents a Kong client and connection information
type Kong struct {
	URL        string
	FilterTags []string
	// Headers are injected into every request to Kong's Admin API
	// to help with authorization/authentication.
	Client *kong.Client

	InMemory      bool
	HasTagSupport bool
	Enterprise    bool

	Version semver.Version

	Concurrency int
}

// Configuration contains all the settings required by an Ingress controller
type Configuration struct {
	Kong
	KongCustomEntitiesSecret string

	KubeClient       clientset.Interface
	KongConfigClient configClientSet.Interface
	KnativeClient    knativeClientSet.Interface

	ResyncPeriod      time.Duration
	SyncRateLimit     float32
	EnableReverseSync bool

	Namespace string

	IngressClass string

	// optional
	PublishService       string
	PublishStatusAddress string

	UpdateStatus           bool
	UpdateStatusOnShutdown bool
	ElectionID             string

	UseNetworkingV1beta1        bool
	EnableKnativeIngressSupport bool

	Logger logrus.FieldLogger
}

// sync collects all the pieces required to assemble the configuration file and
// then sends the content to the backend (OnUpdate) receiving the populated
// template as response reloading the backend if is required.
func (n *KongController) syncIngress(interface{}) error {
	n.syncRateLimiter.Accept()

	if n.syncQueue.IsShuttingDown() {
		return nil
	}

	// If in-memory mode, each Kong instance runs with its own controller
	if !n.cfg.Kong.InMemory &&
		!n.elector.IsLeader() {
		n.Logger.Debugf("node is a follower, skipping update")
		return nil
	}

	// Sort ingress rules using the ResourceVersion field
	ings := n.store.ListIngresses()
	sort.SliceStable(ings, func(i, j int) bool {
		ir := ings[i].ResourceVersion
		jr := ings[j].ResourceVersion
		return ir < jr
	})

<<<<<<< HEAD
	glog.V(2).Infof("syncing Ingress configuration...")
	// NOTE: runs on everything? no filter before here?
=======
	n.Logger.Infof("syncing configuration")
>>>>>>> 30c727d3
	state, err := n.parser.Build()
	if err != nil {
		return errors.Wrap(err, "error building kong state")
	}
	err = n.OnUpdate(state)
	if err != nil {
		n.Logger.Errorf("failed to update kong configuration: %v", err)
		return err
	}

	return nil
}

// NewKongController creates a new NGINX Ingress controller.
// If the environment variable NGINX_BINARY exists it will be used
// as source for nginx commands
func NewKongController(config *Configuration,
	updateCh *channels.RingChannel,
	store store.Storer) (*KongController, error) {
	eventBroadcaster := record.NewBroadcaster()
	eventBroadcaster.StartRecordingToSink(&v1core.EventSinkImpl{
		Interface: config.KubeClient.CoreV1().Events(config.Namespace),
	})

	n := &KongController{
		cfg:             config,
		syncRateLimiter: flowcontrol.NewTokenBucketRateLimiter(config.SyncRateLimit, 1),

		stopCh:   make(chan struct{}),
		updateCh: updateCh,

		stopLock:          &sync.Mutex{},
		PluginSchemaStore: *NewPluginSchemaStore(config.Kong.Client),

		Logger: config.Logger,
	}

	n.store = store
	n.parser = parser.New(n.store, n.Logger.WithField("component", "store"))
	n.syncQueue = task.NewTaskQueue(n.syncIngress,
		config.Logger.WithField("component", "sync-queue"))

	electionID := config.ElectionID + "-" + config.IngressClass

	electionConfig := election.Config{
		Client:     config.KubeClient,
		ElectionID: electionID,
		Callbacks: leaderelection.LeaderCallbacks{
			OnStartedLeading: func(ctx context.Context) {
			},
			OnStoppedLeading: func() {
			},
			OnNewLeader: func(identity string) {
			},
		},
		Logger: config.Logger.WithField("component", "elector"),
	}

	if config.UpdateStatus {
		var err error
		n.syncStatus, err = status.NewStatusSyncer(status.Config{
			CoreClient:             config.KubeClient,
			KongConfigClient:       config.KongConfigClient,
			KnativeClient:          config.KnativeClient,
			PublishService:         config.PublishService,
			PublishStatusAddress:   config.PublishStatusAddress,
			IngressLister:          n.store,
			UpdateStatusOnShutdown: config.UpdateStatusOnShutdown,
			UseNetworkingV1beta1:   config.UseNetworkingV1beta1,
			OnStartedLeading: func() {
				// force a sync
				n.syncQueue.Enqueue(&networking.Ingress{})
			},
			Logger: n.Logger.WithField("component", "status-syncer"),
		})
		if err != nil {
			return nil, fmt.Errorf("initializing status syncer: %v", err)
		}
		electionConfig.Callbacks = n.syncStatus.Callbacks()
	} else {

		n.Logger.Warnf("ingress status updates is disabled, flag --update-status=false was specified")
	}

	n.elector = election.NewElector(electionConfig)

	return n, nil
}

// KongController ...
type KongController struct {
	cfg *Configuration

	syncQueue *task.Queue

	syncStatus status.Sync

	elector election.Elector

	syncRateLimiter flowcontrol.RateLimiter

	// stopLock is used to enforce only a single call to Stop is active.
	// Needed because we allow stopping through an http endpoint and
	// allowing concurrent stoppers leads to stack traces.
	stopLock *sync.Mutex

	stopCh   chan struct{}
	updateCh *channels.RingChannel

	// backgroundGroup tracks running background goroutines, on which we'll wait to stop in Stop.
	backgroundGroup errgroup.Group

	runningConfigHash []byte

	isShuttingDown uint32

	store store.Storer

	parser parser.Parser

	PluginSchemaStore PluginSchemaStore

	Logger logrus.FieldLogger
}

// Start starts a new NGINX master process running in foreground, blocking until the next call to
// Stop.
func (n *KongController) Start() {
	n.Logger.Debugf("startin up controller")

	ctx, cancel := context.WithCancel(context.Background())
	defer cancel()
	go func() {
		<-n.stopCh
		cancel()
	}()

	var group errgroup.Group

	group.Go(func() error {
		n.elector.Run(ctx)
		return nil
	})

	if n.syncStatus != nil {
		group.Go(func() error {
			n.syncStatus.Run()
			return nil
		})
	}

	group.Go(func() error {
		n.syncQueue.Run(time.Second, n.stopCh)
		return nil
	})
	// Force initial sync.
	n.syncQueue.Enqueue(&networking.Ingress{})

	for {
		select {
		case event := <-n.updateCh.Out():
			if v := atomic.LoadUint32(&n.isShuttingDown); v != 0 {
				return
			}
			if evt, ok := event.(Event); ok {
				n.Logger.WithField("event_type", evt.Type).Debugf("event received")
				n.syncQueue.Enqueue(evt.Obj)
				// TODO retry for ephermal error conditions
				// This function is called outside the task queue because event
				// information is currently shielded from the sync function.
				// Sync function syncs everything, no matter what the event is
				err := n.handleBasicAuthUpdates(evt)
				if err != nil {
					n.Logger.Errorf("failed to update basic-auth credentials: %v", err)
				}
			} else {
				n.Logger.WithField("event_type", evt.Type).Errorf("invalid event received")
			}
		case <-n.stopCh:
			return
		}
	}
}

// Stop stops the NGINX master process gracefully.
func (n *KongController) Stop() error {
	atomic.StoreUint32(&n.isShuttingDown, 1)

	n.stopLock.Lock()
	defer n.stopLock.Unlock()

	// Only try draining the workqueue if we haven't already.
	if n.syncQueue.IsShuttingDown() {
		return fmt.Errorf("shutdown already in progress")
	}

	if n.syncStatus != nil {
		// Finish writing to any Ingress objects before giving up leadership.
		n.syncStatus.Shutdown(n.elector.IsLeader())
	}
	n.Logger.Infof("shutting down controller queues")
	n.syncQueue.Shutdown()
	// Closing the stop channel will cause us to give up leadership.
	close(n.stopCh)
	n.Logger.Infof("awaiting completion of shutdown procedures")
	if err := n.backgroundGroup.Wait(); err != nil {
		n.Logger.Errorf("background controller task failed: %v", err)
	}

	return nil
}

// handleBasicAuthUpdates updates basic-auth password field in Kong whenever it is changed.
//
// Kong hashes basic-auth passwords in DB and API responses once created.
// Due to this reason, one can't perform a 'diff' with them.
// This function filters for basic-auth password changes and applies them
// to Kong as they happen.
func (n *KongController) handleBasicAuthUpdates(event Event) error {
	if !n.elector.IsLeader() {
		return nil
	}
	if n.cfg.Kong.InMemory {
		return nil
	}
	if event.Type != UpdateEvent {
		return nil
	}
	newCred, ok := event.Obj.(*configurationv1.KongCredential)
	if !ok {
		return nil
	}
	if newCred.ConsumerRef == "" {
		return nil
	}
	oldCred, ok := event.Old.(*configurationv1.KongCredential)
	if !ok {
		return nil
	}
	// if the credential type was changed, then the basic-auth
	// credential will be either created or deleted by decK
	if oldCred.Type != "basic-auth" && newCred.Type != "basic-auth" {
		return nil
	}
	oldPassword := oldCred.Config["password"]
	newPassword := newCred.Config["password"]
	if oldPassword == newPassword {
		return nil
	}
	// there was an update to a basic-auth credential and the password
	// has changed, sync it
	var cred kong.BasicAuth
	decoder, err := mapstructure.NewDecoder(
		&mapstructure.DecoderConfig{TagName: "json",
			Result: &cred,
		})
	if err != nil {
		return errors.Wrap(err, "failed to create a decoder")
	}
	err = decoder.Decode(newCred.Config)
	if err != nil {
		return errors.Wrapf(err, "error decoding credential '%v/%v'",
			newCred.Namespace, newCred.Name)
	}

	kongConsumer, err := n.store.GetKongConsumer(newCred.Namespace,
		newCred.ConsumerRef)
	if err != nil {
		return errors.Wrapf(err, "error searching for consumer '%v/%v'",
			newCred.Namespace, newCred.ConsumerRef)
	}
	username := kongConsumer.Username
	client := n.cfg.Kong.Client

	// find the ID of the cred from Kong
	ctx := context.TODO()
	outdatedCred, err := client.BasicAuths.Get(ctx, &username, cred.Username)
	if err != nil {
		return errors.Wrap(err, "fetching basic-auth credential")
	}
	cred.ID = outdatedCred.ID
	// update it
	_, err = client.BasicAuths.Create(ctx, &username, &cred)
	if err != nil {
		return errors.Wrap(err, "updating basic-auth credential")
	}
	return nil
}<|MERGE_RESOLUTION|>--- conflicted
+++ resolved
@@ -120,12 +120,7 @@
 		return ir < jr
 	})
 
-<<<<<<< HEAD
-	glog.V(2).Infof("syncing Ingress configuration...")
-	// NOTE: runs on everything? no filter before here?
-=======
 	n.Logger.Infof("syncing configuration")
->>>>>>> 30c727d3
 	state, err := n.parser.Build()
 	if err != nil {
 		return errors.Wrap(err, "error building kong state")
