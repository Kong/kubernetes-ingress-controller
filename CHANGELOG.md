--- conflicted
+++ resolved
@@ -105,6 +105,10 @@
   Service, KongConsumer, KongConsumerGroup object to allow plugins to be associated with combinations
   of those objects.
   [#6252](https://github.com/Kong/kubernetes-ingress-controller/pull/6252)
+  
+### Added
+- Add `INFO` log when admission result is not allowed
+  [#6084](https://github.com/Kong/kubernetes-ingress-controller/issues/6084)
 
 ## 3.2.0
 
@@ -223,52 +227,6 @@
   for headers specified with `konghq.com/headers.*` annotations. Moreover parsing a content of `konghq.com/headers.*`
   is more robust - leading and trailing whitespace characters are discarded.
   [#5977](https://github.com/Kong/kubernetes-ingress-controller/pull/5977)
-<<<<<<< HEAD
-- Added the CRD `KongCustomEntity` to support custom Kong entities that are not
-  defined in KIC yet. The current version only supports translating custom
-  entities into declarative configuration in DBless mode, and cannot apply
-  custom entities to DB backed Kong gateways.
-  Feature gate `KongCustomEntity` is required to set to `true` to enabled the
-  `KongCustomEntity` controller.
-  **Note**: The IDs of Kong services, routes and consumers referred by custom
-  entities via `foreign` type fields of custom entities are filled by the `FillID`
-  method of the corresponding type because the IDs of these entities are required
-  to fill the `foreign` fields of custom entities. So the `FillIDs` feature gate
-  is also required when `KongCustomEntity` is enabled.
-  [#5982](https://github.com/Kong/kubernetes-ingress-controller/pull/5982)
-  [#6006](https://github.com/Kong/kubernetes-ingress-controller/pull/6006)
-  [#6055](https://github.com/Kong/kubernetes-ingress-controller/pull/6055)
-- Added `FallbackConfiguration` feature gate to enable the controller to generate a fallback configuration
-  for Kong when it fails to apply the original one. The feature gate is disabled by default.
-  [#5993](https://github.com/Kong/kubernetes-ingress-controller/pull/5993)
-  [#6010](https://github.com/Kong/kubernetes-ingress-controller/pull/6010)
-  [#6047](https://github.com/Kong/kubernetes-ingress-controller/pull/6047)
-  [#6071](https://github.com/Kong/kubernetes-ingress-controller/pull/6071)
-- Add `INFO` log when admission result is not allowed
-  [#6084](https://github.com/Kong/kubernetes-ingress-controller/issues/6084)
-- Added `--use-last-valid-config-for-fallback` CLI flag to enable using the last valid configuration cache
-  to backfill excluded broken objects when the `FallbackConfiguration` feature gate is enabled.
-  [#6098](https://github.com/Kong/kubernetes-ingress-controller/pull/6098)
-- Added `FallbackKongConfigurationSucceeded`, `FallbackKongConfigurationTranslationFailed` and
-  `FallbackKongConfigurationApplyFailed` Kubernetes Events to report the status of the fallback configuration.
-  [#6099](https://github.com/Kong/kubernetes-ingress-controller/pull/6099)
-- Added Prometheus metrics covering `FallbackConfiguration` feature: 
-  - `ingress_controller_fallback_translation_count`
-  - `ingress_controller_fallback_translation_broken_resource_count`
-  - `ingress_controller_fallback_configuration_push_count`
-  - `ingress_controller_fallback_configuration_push_last`
-  - `ingress_controller_fallback_configuration_push_duration_milliseconds`
-  - `ingress_controller_fallback_configuration_push_broken_resource_count`
-  - `ingress_controller_fallback_cache_generating_duration_milliseconds`
-  - `ingress_controller_processed_config_snapshot_cache_hit`
-  - `ingress_controller_processed_config_snapshot_cache_miss`
-  [#6105](https://github.com/Kong/kubernetes-ingress-controller/pull/6105)
-- Add support for Kubernetes Gateway API v1.1:
-  - add a flag `--enable-controller-gwapi-grpcroute` to control whether enable or disable GRPCRoute controller.
-  - add support for `GRPCRoute` v1, which requires users to upgrade the Gateway API's CRD to v1.1.
-  [#5918](https://github.com/Kong/kubernetes-ingress-controller/pull/5918)
-=======
->>>>>>> 7f0eb042
 - The `konghq.com/plugins` annotation supports a new `<namespace>:<name>`
   format. This format requests a KongPlugin from a remote namespace. Binding
   plugins across namespaces requires a ReferenceGrant from the requesting
