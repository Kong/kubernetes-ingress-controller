--- conflicted
+++ resolved
@@ -7,11 +7,7 @@
 	"fmt"
 	"io"
 
-<<<<<<< HEAD
-	"github.com/blang/semver/v4"
 	"github.com/go-logr/logr"
-=======
->>>>>>> 4249b6f4
 	"github.com/kong/deck/file"
 
 	"github.com/kong/kubernetes-ingress-controller/v2/internal/metrics"
@@ -37,33 +33,18 @@
 type UpdateStrategyInMemory struct {
 	configService   ConfigService
 	configConverter ContentToDBLessConfigConverter
-<<<<<<< HEAD
 	logger          logr.Logger
-	version         semver.Version
-=======
-	log             logrus.FieldLogger
->>>>>>> 4249b6f4
 }
 
 func NewUpdateStrategyInMemory(
 	configService ConfigService,
 	configConverter ContentToDBLessConfigConverter,
-<<<<<<< HEAD
 	logger logr.Logger,
-	version semver.Version,
-=======
-	log logrus.FieldLogger,
->>>>>>> 4249b6f4
 ) UpdateStrategyInMemory {
 	return UpdateStrategyInMemory{
 		configService:   configService,
 		configConverter: configConverter,
-<<<<<<< HEAD
 		logger:          logger,
-		version:         version,
-=======
-		log:             log,
->>>>>>> 4249b6f4
 	}
 }
 
