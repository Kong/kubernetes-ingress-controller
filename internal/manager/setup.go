--- conflicted
+++ resolved
@@ -11,6 +11,7 @@
 	"github.com/kong/deck/cprint"
 	"github.com/sirupsen/logrus"
 	corev1 "k8s.io/api/core/v1"
+	"k8s.io/apimachinery/pkg/types"
 	ctrl "sigs.k8s.io/controller-runtime"
 	"sigs.k8s.io/controller-runtime/pkg/cache"
 	"sigs.k8s.io/controller-runtime/pkg/client"
@@ -201,44 +202,71 @@
 		// Default
 		if overrideAddrs := c.PublishStatusAddress; len(overrideAddrs) > 0 {
 			dataplaneAddressFinder.SetOverrides(overrideAddrs)
-<<<<<<< HEAD
-		} else if c.PublishService != "" {
-			parts := strings.Split(c.PublishService, "/")
-			if len(parts) != 2 {
-				return nil, nil, fmt.Errorf("publish service %s is invalid, expecting <namespace>/<name>", c.PublishService)
-			}
-			nsn := types.NamespacedName{
-				Namespace: parts[0],
-				Name:      parts[1],
-			}
-			getter = generateAddressFinderGetter(mgrc, nsn)
-			dataplaneAddressFinder.SetGetter(getter)
-		} else {
-			return nil, nil, fmt.Errorf("status updates enabled but no method to determine data-plane addresses, need either --publish-service or --publish-status-address")
-		}
-=======
 		} else if c.PublishService.String() != "" {
 			publishServiceNn := c.PublishService.NN
-			dataplaneAddressFinder.SetGetter(func() ([]string, error) {
+			dataplaneAddressFinder.SetGetter(func(ctx context.Context) ([]string, error) {
 				svc := new(corev1.Service)
 				if err := mgrc.Get(ctx, publishServiceNn, svc); err != nil {
 					return nil, err
 				}
->>>>>>> 7b69d95e
+
+				var addrs []string
+				switch svc.Spec.Type { //nolint:exhaustive
+				case corev1.ServiceTypeLoadBalancer:
+					for _, lbaddr := range svc.Status.LoadBalancer.Ingress {
+						if lbaddr.IP != "" {
+							addrs = append(addrs, lbaddr.IP)
+						}
+						if lbaddr.Hostname != "" {
+							addrs = append(addrs, lbaddr.Hostname)
+						}
+					}
+				default:
+					addrs = append(addrs, svc.Spec.ClusterIPs...)
+				}
+
+				if len(addrs) == 0 {
+					return nil, fmt.Errorf("waiting for addresses to be provisioned for publish service %s", publishServiceNn)
+				}
+
+				return addrs, nil
+			})
+		} else {
+			return nil, nil, fmt.Errorf("status updates enabled but no method to determine data-plane addresses, need either --publish-service or --publish-status-address")
+		}
 
 		// UDP. falls back to default if not configured
 		if udpOverrideAddrs := c.PublishStatusAddressUDP; len(udpOverrideAddrs) > 0 {
 			udpDataplaneAddressFinder.SetUDPOverrides(udpOverrideAddrs)
-		} else if c.PublishServiceUDP != "" {
-			parts := strings.Split(c.PublishServiceUDP, "/")
-			if len(parts) != 2 {
-				return nil, nil, fmt.Errorf("UDP publish service %s is invalid, expecting <namespace>/<name>", c.PublishService)
-			}
-			nsn := types.NamespacedName{
-				Namespace: parts[0],
-				Name:      parts[1],
-			}
-			udpDataplaneAddressFinder.SetGetter(generateAddressFinderGetter(mgrc, nsn))
+		} else if c.PublishServiceUDP.String() != "" {
+			publishServiceNn := c.PublishServiceUDP.NN
+			udpDataplaneAddressFinder.SetGetter(func(ctx context.Context) ([]string, error) {
+				svc := new(corev1.Service)
+				if err := mgrc.Get(ctx, publishServiceNn, svc); err != nil {
+					return nil, err
+				}
+
+				var addrs []string
+				switch svc.Spec.Type { //nolint:exhaustive
+				case corev1.ServiceTypeLoadBalancer:
+					for _, lbaddr := range svc.Status.LoadBalancer.Ingress {
+						if lbaddr.IP != "" {
+							addrs = append(addrs, lbaddr.IP)
+						}
+						if lbaddr.Hostname != "" {
+							addrs = append(addrs, lbaddr.Hostname)
+						}
+					}
+				default:
+					addrs = append(addrs, svc.Spec.ClusterIPs...)
+				}
+
+				if len(addrs) == 0 {
+					return nil, fmt.Errorf("waiting for addresses to be provisioned for publish service %s", publishServiceNn)
+				}
+
+				return addrs, nil
+			})
 		} else {
 			udpDataplaneAddressFinder.SetGetter(getter)
 		}
@@ -257,17 +285,12 @@
 			return nil, err
 		}
 
-<<<<<<< HEAD
 		var addrs []string
 		switch svc.Spec.Type { //nolint:exhaustive
 		case corev1.ServiceTypeLoadBalancer:
 			for _, lbaddr := range svc.Status.LoadBalancer.Ingress {
 				if lbaddr.IP != "" {
 					addrs = append(addrs, lbaddr.IP)
-=======
-				if len(addrs) == 0 {
-					return nil, fmt.Errorf("waiting for addresses to be provisioned for publish service %s", publishServiceNn)
->>>>>>> 7b69d95e
 				}
 				if lbaddr.Hostname != "" {
 					addrs = append(addrs, lbaddr.Hostname)
