// Package manager implements the controller manager for all controllers
package manager

import (
	"context"
	"errors"
	"fmt"
	"net/http"
	"os"
	"time"

	"github.com/blang/semver/v4"
	"github.com/sirupsen/logrus"
	"k8s.io/apimachinery/pkg/runtime"
	clientgoscheme "k8s.io/client-go/kubernetes/scheme"
	knativev1alpha1 "knative.dev/networking/pkg/apis/networking/v1alpha1"
	ctrl "sigs.k8s.io/controller-runtime"
	"sigs.k8s.io/controller-runtime/pkg/healthz"
	gatewayv1alpha2 "sigs.k8s.io/gateway-api/apis/v1alpha2"
	gatewayv1beta1 "sigs.k8s.io/gateway-api/apis/v1beta1"

	"github.com/kong/kubernetes-ingress-controller/v2/internal/adminapi"
	"github.com/kong/kubernetes-ingress-controller/v2/internal/controllers/gateway"
	"github.com/kong/kubernetes-ingress-controller/v2/internal/dataplane"
	"github.com/kong/kubernetes-ingress-controller/v2/internal/dataplane/sendconfig"
	"github.com/kong/kubernetes-ingress-controller/v2/internal/konnect"
	"github.com/kong/kubernetes-ingress-controller/v2/internal/manager/metadata"
	mgrutils "github.com/kong/kubernetes-ingress-controller/v2/internal/manager/utils"
	"github.com/kong/kubernetes-ingress-controller/v2/internal/manager/utils/kongconfig"
	"github.com/kong/kubernetes-ingress-controller/v2/internal/util"
	"github.com/kong/kubernetes-ingress-controller/v2/internal/util/kubernetes/object/status"
	"github.com/kong/kubernetes-ingress-controller/v2/internal/versions"
	konghqcomv1 "github.com/kong/kubernetes-ingress-controller/v2/pkg/apis/configuration/v1"
	konghqcomv1alpha1 "github.com/kong/kubernetes-ingress-controller/v2/pkg/apis/configuration/v1alpha1"
	configurationv1beta1 "github.com/kong/kubernetes-ingress-controller/v2/pkg/apis/configuration/v1beta1"
)

// -----------------------------------------------------------------------------
// Controller Manager - Setup & Run
// -----------------------------------------------------------------------------

// Run starts the controller manager and blocks until it exits.
func Run(ctx context.Context, c *Config, diagnostic util.ConfigDumpDiagnostic, deprecatedLogger logrus.FieldLogger) error {
	setupLog := ctrl.Log.WithName("setup")
	setupLog.Info("starting controller manager", "release", metadata.Release, "repo", metadata.Repo, "commit", metadata.Commit)
	setupLog.Info("the ingress class name has been set", "value", c.IngressClassName)

	gateway.SetControllerName(gatewayv1beta1.GatewayController(c.GatewayAPIControllerName))

	setupLog.Info("getting enabled options and features")
	featureGates, err := setupFeatureGates(setupLog, c.FeatureGates)
	if err != nil {
		return fmt.Errorf("failed to configure feature gates: %w", err)
	}

	setupLog.Info("getting the kubernetes client configuration")
	kubeconfig, err := c.GetKubeconfig()
	if err != nil {
		return fmt.Errorf("get kubeconfig from file %q: %w", c.KubeconfigPath, err)
	}
	setupLog.Info("getting the kong admin api client configuration")
<<<<<<< HEAD
	if c.KongAdminToken != "" {
		c.KongAdminAPIConfig.Headers = append(c.KongAdminAPIConfig.Headers, "kong-admin-token:"+c.KongAdminToken)
	}
	kongClients, err := getKongClients(ctx, c, setupLog)
=======
	kongClients, err := c.getKongClients(ctx)
>>>>>>> 22f6bad0
	if err != nil {
		return fmt.Errorf("unable to build kong api client(s): %w", err)
	}

	// -------------------------------------------------------------------------

	// Get Kong configuration root(s) to validate them and extract Kong's version.
	kongRoots, err := kongconfig.GetRoots(ctx, setupLog, c.KongAdminInitializationRetries, c.KongAdminInitializationRetryDelay, kongClients)
	if err != nil {
		return fmt.Errorf("could not retrieve Kong admin root(s): %w", err)
	}

	dbMode, v, err := kongconfig.ValidateRoots(kongRoots, c.SkipCACertificates)
	if err != nil {
		return fmt.Errorf("could not validate Kong admin root(s) configuration: %w", err)
	}
	semV := semver.Version{Major: v.Major(), Minor: v.Minor(), Patch: v.Patch()}
	versions.SetKongVersion(semV)

	kongConfig := sendconfig.New(ctx, setupLog, kongClients, sendconfig.Config{
		Version:            semV,
		InMemory:           (dbMode == "off") || (dbMode == ""),
		Concurrency:        c.Concurrency,
		FilterTags:         c.FilterTags,
		SkipCACertificates: c.SkipCACertificates,
	})

	setupLog.Info("configuring and building the controller manager")
	controllerOpts, err := setupControllerOptions(setupLog, c, dbMode)
	if err != nil {
		return fmt.Errorf("unable to setup controller options: %w", err)
	}

	mgr, err := ctrl.NewManager(kubeconfig, controllerOpts)
	if err != nil {
		return fmt.Errorf("unable to start controller manager: %w", err)
	}

	setupLog.Info("Starting Admission Server")
	if err := setupAdmissionServer(ctx, c, mgr.GetClient(), setupLog, deprecatedLogger); err != nil {
		return err
	}

	setupLog.Info("Initializing Dataplane Client")
	eventRecorder := mgr.GetEventRecorderFor(KongClientEventRecorderComponentName)
	dataplaneClient, err := dataplane.NewKongClient(
		ctx,
		deprecatedLogger,
		time.Duration(c.ProxyTimeoutSeconds*float32(time.Second)),
		c.IngressClassName,
		c.EnableReverseSync,
		c.SkipCACertificates,
		diagnostic,
		kongConfig,
		eventRecorder,
		dbMode,
		adminapi.NewClientFactoryForWorkspace(c.KongWorkspace, c.KongAdminAPIConfig, c.KongAdminToken),
	)
	if err != nil {
		return fmt.Errorf("failed to initialize kong data-plane client: %w", err)
	}

	setupLog.Info("Initializing Dataplane Synchronizer")
	synchronizer, err := setupDataplaneSynchronizer(setupLog, deprecatedLogger, mgr, dataplaneClient, c.ProxySyncSeconds)
	if err != nil {
		return fmt.Errorf("unable to initialize dataplane synchronizer: %w", err)
	}

	if enabled, ok := featureGates[combinedRoutesFeature]; ok && enabled {
		dataplaneClient.EnableCombinedServiceRoutes()
		setupLog.Info("combined routes mode has been enabled")
	}

	var kubernetesStatusQueue *status.Queue
	if c.UpdateStatus {
		setupLog.Info("Starting Status Updater")
		kubernetesStatusQueue = status.NewQueue()
		dataplaneClient.EnableKubernetesObjectReports(kubernetesStatusQueue)
	} else {
		setupLog.Info("status updates disabled, skipping status updater")
	}

	setupLog.Info("Initializing Dataplane Address Discovery")
	dataplaneAddressFinder, udpDataplaneAddressFinder, err := setupDataplaneAddressFinder(mgr.GetClient(), c, setupLog)
	if err != nil {
		return err
	}

	setupLog.Info("Starting Enabled Controllers")
	controllers, err := setupControllers(mgr, dataplaneClient,
		dataplaneAddressFinder, udpDataplaneAddressFinder, kubernetesStatusQueue, c, featureGates, dataplaneClient)
	if err != nil {
		return fmt.Errorf("unable to setup controller as expected %w", err)
	}
	for _, c := range controllers {
		if err := c.MaybeSetupWithManager(mgr); err != nil {
			return fmt.Errorf("unable to create controller %q: %w", c.Name(), err)
		}
	}

	// BUG: kubebuilder (at the time of writing - 3.0.0-rc.1) does not allow this tag anywhere else than main.go
	// See https://github.com/kubernetes-sigs/kubebuilder/issues/932
	// +kubebuilder:scaffold:builder

	setupLog.Info("Starting health check servers")
	if err := mgr.AddHealthzCheck("health", healthz.Ping); err != nil {
		return fmt.Errorf("unable to setup healthz: %w", err)
	}
	if err := mgr.AddReadyzCheck("check", func(_ *http.Request) error {
		if !synchronizer.IsReady() {
			return errors.New("synchronizer not yet configured")
		}
		return nil
	}); err != nil {
		return fmt.Errorf("unable to setup readyz: %w", err)
	}

	if c.Konnect.ConfigSynchronizationEnabled {
		setupLog.Info("Start Konnect client to register runtime instances to Konnect")
		konnectClient, err := konnect.NewClient(c.Konnect)
		if err != nil {
			return fmt.Errorf("failed to create konnect client: %w", err)
		}
		hostname, _ := os.Hostname()
		version := metadata.Release
		agent := konnect.NewNodeAgent(hostname, version, setupLog, konnectClient)
		agent.Run()
	}

	if c.AnonymousReports {
		setupLog.Info("Starting anonymous reports")
		// the argument checking the watch namespaces length enables or disables mesh detection. the mesh detect client
		// attempts to use all namespaces and can't utilize a manager multi-namespaced cache, so if we need to limit
		// namespace access we just disable mesh detection altogether.
		if err := mgrutils.RunReport(ctx, kubeconfig, kongConfig, c.PublishService.String(), metadata.Release,
			len(c.WatchNamespaces) == 0, featureGates); err != nil {
			setupLog.Error(err, "anonymous reporting failed")
		}
	} else {
		setupLog.Info("anonymous reports disabled, skipping")
	}

	setupLog.Info("Starting manager")
	return mgr.Start(ctx)
}

func getScheme() (*runtime.Scheme, error) {
	scheme := runtime.NewScheme()

	if err := clientgoscheme.AddToScheme(scheme); err != nil {
		return nil, err
	}
	if err := konghqcomv1.AddToScheme(scheme); err != nil {
		return nil, err
	}
	if err := konghqcomv1alpha1.AddToScheme(scheme); err != nil {
		return nil, err
	}
	if err := configurationv1beta1.AddToScheme(scheme); err != nil {
		return nil, err
	}
	if err := knativev1alpha1.AddToScheme(scheme); err != nil {
		return nil, err
	}
	if err := gatewayv1alpha2.Install(scheme); err != nil {
		return nil, err
	}
	if err := gatewayv1beta1.Install(scheme); err != nil {
		return nil, err
	}

	return scheme, nil
}<|MERGE_RESOLUTION|>--- conflicted
+++ resolved
@@ -59,19 +59,10 @@
 		return fmt.Errorf("get kubeconfig from file %q: %w", c.KubeconfigPath, err)
 	}
 	setupLog.Info("getting the kong admin api client configuration")
-<<<<<<< HEAD
-	if c.KongAdminToken != "" {
-		c.KongAdminAPIConfig.Headers = append(c.KongAdminAPIConfig.Headers, "kong-admin-token:"+c.KongAdminToken)
-	}
-	kongClients, err := getKongClients(ctx, c, setupLog)
-=======
-	kongClients, err := c.getKongClients(ctx)
->>>>>>> 22f6bad0
+	kongClients, err := c.getKongClients(ctx, setupLog)
 	if err != nil {
 		return fmt.Errorf("unable to build kong api client(s): %w", err)
 	}
-
-	// -------------------------------------------------------------------------
 
 	// Get Kong configuration root(s) to validate them and extract Kong's version.
 	kongRoots, err := kongconfig.GetRoots(ctx, setupLog, c.KongAdminInitializationRetries, c.KongAdminInitializationRetryDelay, kongClients)
