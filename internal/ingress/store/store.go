/*
Copyright 2017 The Kubernetes Authors.

Licensed under the Apache License, Version 2.0 (the "License");
you may not use this file except in compliance with the License.
You may obtain a copy of the License at

    http://www.apache.org/licenses/LICENSE-2.0

Unless required by applicable law or agreed to in writing, software
distributed under the License is distributed on an "AS IS" BASIS,
WITHOUT WARRANTIES OR CONDITIONS OF ANY KIND, either express or implied.
See the License for the specific language governing permissions and
limitations under the License.
*/

package store

import (
	"fmt"

	"github.com/golang/glog"
	"github.com/kong/kubernetes-ingress-controller/internal/ingress/annotations"
	configurationv1 "github.com/kong/kubernetes-ingress-controller/pkg/apis/configuration/v1"
	configurationv1beta1 "github.com/kong/kubernetes-ingress-controller/pkg/apis/configuration/v1beta1"
	apiv1 "k8s.io/api/core/v1"
	extensions "k8s.io/api/extensions/v1beta1"
	networking "k8s.io/api/networking/v1beta1"
	metav1 "k8s.io/apimachinery/pkg/apis/meta/v1"
	"k8s.io/apimachinery/pkg/labels"
	"k8s.io/apimachinery/pkg/runtime"
	"k8s.io/apimachinery/pkg/selection"
	"k8s.io/client-go/tools/cache"
	knative "knative.dev/serving/pkg/apis/networking/v1alpha1"
)

const (
	knativeIngressClassKey = "networking.knative.dev/ingress.class"
	caCertKey              = "konghq.com/ca-cert"
)

// ErrNotFound error is returned when a lookup results in no resource.
// This type is meant to be used for error handling using `errors.As()`.
type ErrNotFound struct {
	message string
}

func (e ErrNotFound) Error() string {
	if e.message == "" {
		return "not found"
	}
	return e.message
}

// Storer is the interface that wraps the required methods to gather information
// about ingresses, services, secrets and ingress annotations.
type Storer interface {
	GetSecret(namespace, name string) (*apiv1.Secret, error)
	GetService(namespace, name string) (*apiv1.Service, error)
	GetEndpointsForService(namespace, name string) (*apiv1.Endpoints, error)
	GetKongIngress(namespace, name string) (*configurationv1.KongIngress, error)
	GetKongPlugin(namespace, name string) (*configurationv1.KongPlugin, error)
	GetKongClusterPlugin(name string) (*configurationv1.KongClusterPlugin, error)
	GetKongConsumer(namespace, name string) (*configurationv1.KongConsumer, error)

	ListIngresses() []*networking.Ingress
	ListTCPIngresses() ([]*configurationv1beta1.TCPIngress, error)
	ListKnativeIngresses() ([]*knative.Ingress, error)
	ListGlobalKongPlugins() ([]*configurationv1.KongPlugin, error)
	ListGlobalKongClusterPlugins() ([]*configurationv1.KongClusterPlugin, error)
	ListKongConsumers() []*configurationv1.KongConsumer
	ListKongCredentials() []*configurationv1.KongCredential
	ListCACerts() ([]*apiv1.Secret, error)
}

// Store implements Storer and can be used to list Ingress, Services
// and other resources from k8s APIserver. The backing stores should
// be synced and updated by the caller.
// It is ingressClass filter aware.
type Store struct {
	stores CacheStores

	ingressClass string

<<<<<<< HEAD
	isValidIngressClass func(objectMeta *metav1.ObjectMeta, classHandling string) bool
=======
	skipClasslessIngress bool

	isValidIngresClass func(objectMeta *metav1.ObjectMeta) bool
>>>>>>> 682c3833
}

// CacheStores stores cache.Store for all Kinds of k8s objects that
// the Ingress Controller reads.
type CacheStores struct {
	Ingress    cache.Store
	TCPIngress cache.Store
	Service    cache.Store
	Secret     cache.Store
	Endpoint   cache.Store

	Plugin        cache.Store
	ClusterPlugin cache.Store
	Consumer      cache.Store
	Credential    cache.Store
	Configuration cache.Store

	KnativeIngress cache.Store
}

// New creates a new object store to be used in the ingress controller
func New(cs CacheStores, ingressClass string, skipClasslessIngress bool) Storer {
	return Store{
<<<<<<< HEAD
		stores:              cs,
		ingressClass:        ingressClass,
		isValidIngressClass: annotations.IngressClassValidatorFuncFromObjectMeta(ingressClass),
=======
		stores:               cs,
		ingressClass:         ingressClass,
		skipClasslessIngress: skipClasslessIngress,
		isValidIngresClass:   annotations.IngressClassValidatorFuncFromObjectMeta(ingressClass, skipClasslessIngress),
>>>>>>> 682c3833
	}
}

// GetSecret returns a Secret using the namespace and name as key
func (s Store) GetSecret(namespace, name string) (*apiv1.Secret, error) {
	key := fmt.Sprintf("%v/%v", namespace, name)
	secret, exists, err := s.stores.Secret.GetByKey(key)
	if err != nil {
		return nil, err
	}
	if !exists {
		return nil, ErrNotFound{fmt.Sprintf("Secret %v not found", key)}
	}
	return secret.(*apiv1.Secret), nil
}

// GetService returns a Service using the namespace and name as key
func (s Store) GetService(namespace, name string) (*apiv1.Service, error) {
	key := fmt.Sprintf("%v/%v", namespace, name)
	service, exists, err := s.stores.Service.GetByKey(key)
	if err != nil {
		return nil, err
	}
	if !exists {
		return nil, ErrNotFound{fmt.Sprintf("Service %v not found", key)}
	}
	return service.(*apiv1.Service), nil
}

// ListIngresses returns the list of Ingresses
func (s Store) ListIngresses() []*networking.Ingress {
	// filter ingress rules
	var ingresses []*networking.Ingress
	for _, item := range s.stores.Ingress.List() {
		ing := networkingIngressV1Beta1(item)
		if !s.isValidIngressClass(&ing.ObjectMeta, annotations.LazyClassHandling) {
			continue
		}
		ingresses = append(ingresses, ing)
	}

	return ingresses
}

// ListTCPIngresses returns the list of TCP Ingresses from
// configuration.konghq.com group.
func (s Store) ListTCPIngresses() ([]*configurationv1beta1.TCPIngress, error) {
	var ingresses []*configurationv1beta1.TCPIngress
	err := cache.ListAll(s.stores.TCPIngress, labels.NewSelector(),
		func(ob interface{}) {
			ing, ok := ob.(*configurationv1beta1.TCPIngress)
			if ok && s.isValidIngressClass(&ing.ObjectMeta, annotations.RequireClassHandling) {
				ingresses = append(ingresses, ing)
			}
		})
	if err != nil {
		return nil, err
	}
	return ingresses, nil
}

func (s Store) validKnativeIngressClass(objectMeta *metav1.ObjectMeta) bool {
	ingressAnnotationValue := objectMeta.GetAnnotations()[knativeIngressClassKey]
	if ingressAnnotationValue == "" &&
		s.ingressClass == annotations.DefaultIngressClass {
		return true
	}
	return ingressAnnotationValue == s.ingressClass
}

// ListKnativeIngresses returns the list of TCP Ingresses from
// configuration.konghq.com group.
func (s Store) ListKnativeIngresses() ([]*knative.Ingress, error) {
	var ingresses []*knative.Ingress
	if s.stores.KnativeIngress == nil {
		return ingresses, nil
	}
	err := cache.ListAll(s.stores.KnativeIngress, labels.NewSelector(),
		func(ob interface{}) {
			ing, ok := ob.(*knative.Ingress)
			if ok && s.validKnativeIngressClass(&ing.ObjectMeta) {
				ingresses = append(ingresses, ing)
			}
		})
	if err != nil {
		return nil, err
	}
	return ingresses, nil
}

// GetEndpointsForService returns the internal endpoints for service
// 'namespace/name' inside k8s.
func (s Store) GetEndpointsForService(namespace, name string) (*apiv1.Endpoints, error) {
	key := fmt.Sprintf("%v/%v", namespace, name)
	eps, exists, err := s.stores.Endpoint.GetByKey(key)
	if err != nil {
		return nil, err
	}
	if !exists {
		return nil, ErrNotFound{fmt.Sprintf("Endpoints for service %v not found", key)}
	}
	return eps.(*apiv1.Endpoints), nil
}

// GetKongPlugin returns the 'name' KongPlugin resource in namespace.
func (s Store) GetKongPlugin(namespace, name string) (*configurationv1.KongPlugin, error) {
	key := fmt.Sprintf("%v/%v", namespace, name)
	p, exists, err := s.stores.Plugin.GetByKey(key)
	if err != nil {
		return nil, err
	}
	if !exists {
		return nil, ErrNotFound{fmt.Sprintf("KongPlugin %v not found", key)}
	}
	return p.(*configurationv1.KongPlugin), nil
}

// GetKongClusterPlugin returns the 'name' KongClusterPlugin resource.
func (s Store) GetKongClusterPlugin(name string) (*configurationv1.KongClusterPlugin, error) {
	p, exists, err := s.stores.ClusterPlugin.GetByKey(name)
	if err != nil {
		return nil, err
	}
	if !exists {
		return nil, ErrNotFound{fmt.Sprintf("KongClusterPluign %v not found", name)}
	}
	return p.(*configurationv1.KongClusterPlugin), nil
}

// GetKongIngress returns the 'name' KongIngress resource in namespace.
func (s Store) GetKongIngress(namespace, name string) (*configurationv1.KongIngress, error) {
	key := fmt.Sprintf("%v/%v", namespace, name)
	p, exists, err := s.stores.Configuration.GetByKey(key)
	if err != nil {
		return nil, err
	}
	if !exists {
		return nil, ErrNotFound{fmt.Sprintf("KongIngress %v not found", name)}
	}
	return p.(*configurationv1.KongIngress), nil
}

// GetKongConsumer returns the 'name' KongConsumer resource in namespace.
func (s Store) GetKongConsumer(namespace, name string) (*configurationv1.KongConsumer, error) {
	key := fmt.Sprintf("%v/%v", namespace, name)
	p, exists, err := s.stores.Consumer.GetByKey(key)
	if err != nil {
		return nil, err
	}
	if !exists {
		return nil, ErrNotFound{fmt.Sprintf("KongConsumer %v not found", key)}
	}
	return p.(*configurationv1.KongConsumer), nil
}

// ListKongConsumers returns all KongConsumers filtered by the ingress.class
// annotation.
func (s Store) ListKongConsumers() []*configurationv1.KongConsumer {
	var consumers []*configurationv1.KongConsumer
	for _, item := range s.stores.Consumer.List() {
		c, ok := item.(*configurationv1.KongConsumer)
		if ok && s.isValidIngressClass(&c.ObjectMeta, annotations.LazyClassHandling) {
			consumers = append(consumers, c)
		}
	}

	return consumers
}

// ListKongCredentials returns all KongCredential filtered by the ingress.class
// annotation.
func (s Store) ListKongCredentials() []*configurationv1.KongCredential {
	var credentials []*configurationv1.KongCredential
	for _, item := range s.stores.Credential.List() {
		c, ok := item.(*configurationv1.KongCredential)
		if ok && s.isValidIngressClass(&c.ObjectMeta, annotations.LazyClassHandling) {
			credentials = append(credentials, c)
		}
	}

	return credentials
}

// ListGlobalKongPlugins returns all KongPlugin resources
// filtered by the ingress.class annotation and with the
// label global:"true".
// Support for these global namespaced KongPlugins was removed in 0.10.0
// This function remains only to provide warnings to users with old configuration
func (s Store) ListGlobalKongPlugins() ([]*configurationv1.KongPlugin, error) {

	var plugins []*configurationv1.KongPlugin
	// var globalPlugins []*configurationv1.KongPlugin
	req, err := labels.NewRequirement("global", selection.Equals, []string{"true"})
	if err != nil {
		return nil, err
	}
	err = cache.ListAll(s.stores.Plugin,
		labels.NewSelector().Add(*req),
		func(ob interface{}) {
			p, ok := ob.(*configurationv1.KongPlugin)
			if ok && s.isValidIngressClass(&p.ObjectMeta, annotations.LazyClassHandling) {
				plugins = append(plugins, p)
			}
		})
	if err != nil {
		return nil, err
	}
	return plugins, nil
}

// ListGlobalKongClusterPlugins returns all KongClusterPlugin resources
// filtered by the ingress.class annotation and with the
// label global:"true".
func (s Store) ListGlobalKongClusterPlugins() ([]*configurationv1.KongClusterPlugin, error) {

	var plugins []*configurationv1.KongClusterPlugin
	req, err := labels.NewRequirement("global", selection.Equals, []string{"true"})
	if err != nil {
		return nil, err
	}
	err = cache.ListAll(s.stores.ClusterPlugin,
		labels.NewSelector().Add(*req),
		func(ob interface{}) {
			p, ok := ob.(*configurationv1.KongClusterPlugin)
			if ok && s.isValidIngressClass(&p.ObjectMeta, annotations.RequireClassHandling) {
				plugins = append(plugins, p)
			}
		})
	if err != nil {
		return nil, err
	}
	return plugins, nil
}

// ListCACerts returns all Secrets containing the label
// "konghq.com/ca-cert"="true".
func (s Store) ListCACerts() ([]*apiv1.Secret, error) {
	var secrets []*apiv1.Secret
	req, err := labels.NewRequirement(caCertKey,
		selection.Equals, []string{"true"})
	if err != nil {
		return nil, err
	}
	err = cache.ListAll(s.stores.Secret,
		labels.NewSelector().Add(*req),
		func(ob interface{}) {
			p, ok := ob.(*apiv1.Secret)
			if ok {
				secrets = append(secrets, p)
			}
		})
	if err != nil {
		return nil, err
	}
	return secrets, nil
}

var ingressConversionScheme *runtime.Scheme

func init() {
	ingressConversionScheme = runtime.NewScheme()
	if err := extensions.AddToScheme(ingressConversionScheme); err != nil {
		panic(err)
	}
	if err := networking.AddToScheme(ingressConversionScheme); err != nil {
		panic(err)
	}
}

func networkingIngressV1Beta1(obj interface{}) *networking.Ingress {
	networkingIngress, okNetworking := obj.(*networking.Ingress)
	if okNetworking {
		return networkingIngress
	}
	extensionsIngress, okExtension := obj.(*extensions.Ingress)
	if !okExtension {
		glog.Errorf("ingress resource can not be casted to extensions.Ingress" +
			" or networking.Ingress")
		return nil
	}
	networkingIngress = &networking.Ingress{}
	err := ingressConversionScheme.Convert(extensionsIngress, networkingIngress, nil)
	if err != nil {
		glog.Error("failed to convert extensions.Ingress "+
			"to networking.Ingress", err)
		return nil
	}
	return networkingIngress
}<|MERGE_RESOLUTION|>--- conflicted
+++ resolved
@@ -82,13 +82,7 @@
 
 	ingressClass string
 
-<<<<<<< HEAD
 	isValidIngressClass func(objectMeta *metav1.ObjectMeta, classHandling string) bool
-=======
-	skipClasslessIngress bool
-
-	isValidIngresClass func(objectMeta *metav1.ObjectMeta) bool
->>>>>>> 682c3833
 }
 
 // CacheStores stores cache.Store for all Kinds of k8s objects that
@@ -112,16 +106,9 @@
 // New creates a new object store to be used in the ingress controller
 func New(cs CacheStores, ingressClass string, skipClasslessIngress bool) Storer {
 	return Store{
-<<<<<<< HEAD
 		stores:              cs,
 		ingressClass:        ingressClass,
 		isValidIngressClass: annotations.IngressClassValidatorFuncFromObjectMeta(ingressClass),
-=======
-		stores:               cs,
-		ingressClass:         ingressClass,
-		skipClasslessIngress: skipClasslessIngress,
-		isValidIngresClass:   annotations.IngressClassValidatorFuncFromObjectMeta(ingressClass, skipClasslessIngress),
->>>>>>> 682c3833
 	}
 }
 
