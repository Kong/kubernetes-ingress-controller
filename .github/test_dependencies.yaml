e2e:
  kind:
    # renovate: datasource=docker depName=kindest/node versioning=docker
    - 'v1.28.0'
    # renovate: datasource=docker depName=kindest/node versioning=docker
    - 'v1.27.3'
    # renovate: datasource=docker depName=kindest/node versioning=docker
    - 'v1.26.6'
    # renovate: datasource=docker depName=kindest/node versioning=docker
    - 'v1.25.11'
    # renovate: datasource=docker depName=kindest/node versioning=docker
    - 'v1.24.15'
    # renovate: datasource=docker depName=kindest/node versioning=docker
    - 'v1.23.17'
  gke:
    # renovate: datasource=custom.gke-rapid depName=gke versioning=semver
    - '1.26.5'

  # For Istio, we define combinations of Kind and Istio versions that will be
  # used directly in the test matrix `include` section.
  istio:
<<<<<<< HEAD
      # renovate: datasource=docker depName=kindest/node versioning=docker
    - kind: 'v1.28.0'
      # renovate: datasource=docker depName=istio/istioctl versioning=docker
      istio: 'v1.19.0'
      # renovate: datasource=docker depName=kindest/node versioning=docker
    - kind: 'v1.27.3'
      # renovate: datasource=docker depName=istio/istioctl versioning=docker
      istio: 'v1.18.0'
      # renovate: datasource=docker depName=kindest/node versioning=docker
    - kind: 'v1.26.6'
      # renovate: datasource=docker depName=istio/istioctl versioning=docker
      istio: 'v1.17.0'
      # renovate: datasource=docker depName=kindest/node versioning=docker
    - kind: 'v1.25.11'
=======
    - # renovate: datasource=docker depName=kindest/node versioning=docker
      kind: 'v1.28.0'
      # renovate: datasource=docker depName=istio/istioctl versioning=docker
      istio: 'v1.19.0'
    - # renovate: datasource=docker depName=kindest/node versioning=docker
      kind: 'v1.27.3'
      # renovate: datasource=docker depName=istio/istioctl versioning=docker
      istio: 'v1.18.0'
    - # renovate: datasource=docker depName=kindest/node versioning=docker
      kind: 'v1.26.6'
      # renovate: datasource=docker depName=istio/istioctl versioning=docker
      istio: 'v1.17.0'
    - # renovate: datasource=docker depName=kindest/node versioning=docker
      kind: 'v1.25.11'
>>>>>>> b41cf576
      # renovate: datasource=docker depName=istio/istioctl versioning=docker
      istio: 'v1.16.0'

integration:
  # renovate: datasource=docker depName=kindest/node versioning=docker
  kind: 'v1.28.0'
  # renovate: datasource=docker depName=kong versioning=docker
  kong-oss: '3.4.0'
  # renovate: datasource=docker depName=kong/kong-gateway versioning=docker
  kong-ee: '3.4.1.0'

kongintegration:
  # renovate: datasource=docker depName=kong versioning=docker
  kong-oss: '3.4.1'<|MERGE_RESOLUTION|>--- conflicted
+++ resolved
@@ -19,22 +19,6 @@
   # For Istio, we define combinations of Kind and Istio versions that will be
   # used directly in the test matrix `include` section.
   istio:
-<<<<<<< HEAD
-      # renovate: datasource=docker depName=kindest/node versioning=docker
-    - kind: 'v1.28.0'
-      # renovate: datasource=docker depName=istio/istioctl versioning=docker
-      istio: 'v1.19.0'
-      # renovate: datasource=docker depName=kindest/node versioning=docker
-    - kind: 'v1.27.3'
-      # renovate: datasource=docker depName=istio/istioctl versioning=docker
-      istio: 'v1.18.0'
-      # renovate: datasource=docker depName=kindest/node versioning=docker
-    - kind: 'v1.26.6'
-      # renovate: datasource=docker depName=istio/istioctl versioning=docker
-      istio: 'v1.17.0'
-      # renovate: datasource=docker depName=kindest/node versioning=docker
-    - kind: 'v1.25.11'
-=======
     - # renovate: datasource=docker depName=kindest/node versioning=docker
       kind: 'v1.28.0'
       # renovate: datasource=docker depName=istio/istioctl versioning=docker
@@ -49,7 +33,6 @@
       istio: 'v1.17.0'
     - # renovate: datasource=docker depName=kindest/node versioning=docker
       kind: 'v1.25.11'
->>>>>>> b41cf576
       # renovate: datasource=docker depName=istio/istioctl versioning=docker
       istio: 'v1.16.0'
 
