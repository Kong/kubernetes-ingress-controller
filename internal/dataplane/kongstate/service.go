--- conflicted
+++ resolved
@@ -5,12 +5,8 @@
 	"strconv"
 	"strings"
 
-	"github.com/go-logr/logr"
 	"github.com/kong/go-kong/kong"
-<<<<<<< HEAD
-=======
 	"github.com/samber/lo"
->>>>>>> be62bf7f
 	corev1 "k8s.io/api/core/v1"
 	"sigs.k8s.io/controller-runtime/pkg/client"
 
@@ -163,61 +159,18 @@
 	s.overrideRetries(anns)
 }
 
-<<<<<<< HEAD
-// override sets Service fields by KongIngress first, then by k8s Service's annotations.
-func (s *Service) override(
-	logger logr.Logger,
-	kongIngress *kongv1.KongIngress,
-	svc *corev1.Service,
-) {
-=======
 // override sets Service fields using Kubernetes Service annotations.
 func (s *Service) override() {
->>>>>>> be62bf7f
 	if s == nil {
 		return
 	}
 
-<<<<<<< HEAD
-	if s.Parent != nil && kongIngress != nil {
-		kongIngressFromSvcAnnotation := annotations.ExtractConfigurationName(svc.Annotations)
-		if kongIngressFromSvcAnnotation != "" {
-			// If the parent object behind Kong Service is a Gateway API object
-			// (probably *Route but log a warning for all other objects as well)
-			// then check if we're trying to override said Service configuration with
-			// a KongIngress object and if that's the case then skip it since those
-			// should not be affected.
-			gvk := s.Parent.GetObjectKind().GroupVersionKind()
-			if gvk.Group == gatewayv1alpha2.GroupName {
-				obj := s.Parent
-				fieldLogger := logger.WithValues(
-					"resource_name", obj.GetName(),
-					"resource_namespace", obj.GetNamespace(),
-					"resource_kind", gvk.Kind,
-				)
-				if svc != nil {
-					fieldLogger = fieldLogger.WithValues(
-						"service_name", svc.Name,
-						"service_namespace", svc.Namespace,
-					)
-				}
-				fieldLogger.V(util.WarnLevel).WithValues("warning", true).
-					Info("KongIngress annotation is not allowed on Services referenced by Gateway API *Route objects.")
-				return
-			}
-		}
-	}
-
-	s.overrideByKongIngress(kongIngress)
-	if svc != nil {
-=======
 	// Apply overrides from Kubernetes Service annotations. As we keep them in a map, let's first sort its keys to ensure
 	// deterministic order of overrides.
 	servicesNames := lo.Keys(s.K8sServices)
 	sort.Strings(servicesNames)
 	for _, serviceName := range servicesNames {
 		svc := s.K8sServices[serviceName]
->>>>>>> be62bf7f
 		s.overrideByAnnotation(svc.Annotations)
 	}
 
