package sendconfig

import (
	"bytes"
	"context"
	"encoding/hex"
	"encoding/json"
	"fmt"
<<<<<<< HEAD
=======
	"io"
	"net"
	"net/http"
>>>>>>> 1d956813
	"sync"
	"time"

	"github.com/blang/semver/v4"
	"github.com/kong/deck/diff"
	"github.com/kong/deck/dump"
	"github.com/kong/deck/file"
	"github.com/kong/deck/state"
	deckutils "github.com/kong/deck/utils"
	"github.com/kong/go-kong/kong"
	"github.com/prometheus/client_golang/prometheus"
	"github.com/sirupsen/logrus"
	metav1 "k8s.io/apimachinery/pkg/apis/meta/v1"
	"k8s.io/apimachinery/pkg/types"

	"github.com/kong/kubernetes-ingress-controller/v2/internal/adminapi"
	"github.com/kong/kubernetes-ingress-controller/v2/internal/dataplane/deckgen"
	"github.com/kong/kubernetes-ingress-controller/v2/internal/dataplane/failures"
	"github.com/kong/kubernetes-ingress-controller/v2/internal/metrics"
	"github.com/kong/kubernetes-ingress-controller/v2/internal/versions"
)

const initialHash = "00000000000000000000000000000000"

// -----------------------------------------------------------------------------
// Sendconfig - Public Functions
// -----------------------------------------------------------------------------

// PerformUpdate writes `targetContent` to Kong Admin API specified by `kongConfig`.
func PerformUpdate(ctx context.Context,
	log logrus.FieldLogger,
	client *adminapi.Client,
	config Config,
	targetContent *file.Content,
	promMetrics *metrics.CtrlFuncMetrics,
<<<<<<< HEAD
) ([]byte, error, []failures.ResourceFailure) {
=======
) ([]byte, error) {
	oldSHA := client.LastConfigSHA()
>>>>>>> 1d956813
	newSHA, err := deckgen.GenerateSHA(targetContent)
	if err != nil {
		return oldSHA, err, []failures.ResourceFailure{}
	}

	// disable optimization if reverse sync is enabled
	if !config.EnableReverseSync {
		// use the previous SHA to determine whether or not to perform an update
		if bytes.Equal(oldSHA, newSHA) {
			if !hasSHAUpdateAlreadyBeenReported(newSHA) {
				log.Debugf("sha %s has been reported", hex.EncodeToString(newSHA))
			}

			// we assume ready as not all Kong versions provide their configuration hash,
			// and their readiness state is always unknown
			ready := true

			status, err := client.AdminAPIClient().Status(ctx)
			if err != nil {
				return nil, err, []failures.ResourceFailure{}
			}

			if status.ConfigurationHash == initialHash {
				ready = false
			}

			if ready {
				log.Debug("no configuration change, skipping sync to kong")
				return oldSHA, nil, []failures.ResourceFailure{}
			}
			log.Debugf("starting to send configuration (hash: %s)", status.ConfigurationHash)
		}
	}

	var metricsProtocol string
	timeStart := time.Now()
<<<<<<< HEAD
	var errParseErr error
	var resourceErrors []ResourceError
	if inMemory {
		metricsProtocol = metrics.ProtocolDBLess
		err, resourceErrors, errParseErr = onUpdateInMemoryMode(ctx, log, targetContent, client.Client)
=======
	if config.InMemory {
		metricsProtocol = metrics.ProtocolDBLess
		err = onUpdateInMemoryMode(ctx, log, targetContent, client.AdminAPIClient())
>>>>>>> 1d956813
	} else {
		metricsProtocol = metrics.ProtocolDeck
		dumpConfig := dump.Config{SelectorTags: config.FilterTags, SkipCACerts: config.SkipCACertificates}
		err = onUpdateDBMode(ctx, targetContent, client, dumpConfig, config)
	}
	timeEnd := time.Now()

	if err != nil {
		dblessFailures := []failures.ResourceFailure{}
		if errParseErr != nil {
			log.WithError(errParseErr).Error("could not parse error response from Kong")
		} else {
			for _, ee := range resourceErrors {
				obj := metav1.PartialObjectMetadata{
					TypeMeta: metav1.TypeMeta{
						Kind:       ee.Kind,
						APIVersion: ee.APIVersion,
					},
					ObjectMeta: metav1.ObjectMeta{
						Namespace: ee.Namespace,
						Name:      ee.Name,
						UID:       types.UID(ee.UID),
					},
				}
				for field, problem := range ee.Problems {
					log.Debug(fmt.Sprintf("adding failure for %s: %s = %s", ee.Name, field, problem))
					resourceFailure, failureCreateErr := failures.NewResourceFailure(fmt.Sprintf("invalid %s: %s", field, problem), &obj)
					if failureCreateErr != nil {
						log.WithError(failureCreateErr).Error("could create resource failure event")
					} else {
						dblessFailures = append(dblessFailures, resourceFailure)
					}
				}
			}
		}

		promMetrics.ConfigPushCount.With(prometheus.Labels{
			metrics.SuccessKey:       metrics.SuccessFalse,
			metrics.ProtocolKey:      metricsProtocol,
			metrics.FailureReasonKey: pushFailureReason(err),
		}).Inc()
		promMetrics.ConfigPushDuration.With(prometheus.Labels{
			metrics.SuccessKey:  metrics.SuccessFalse,
			metrics.ProtocolKey: metricsProtocol,
		}).Observe(float64(timeEnd.Sub(timeStart).Milliseconds()))
		return nil, err, dblessFailures
	}

	promMetrics.ConfigPushCount.With(prometheus.Labels{
		metrics.SuccessKey:       metrics.SuccessTrue,
		metrics.ProtocolKey:      metricsProtocol,
		metrics.FailureReasonKey: "",
	}).Inc()
	promMetrics.ConfigPushDuration.With(prometheus.Labels{
		metrics.SuccessKey:  metrics.SuccessTrue,
		metrics.ProtocolKey: metricsProtocol,
	}).Observe(float64(timeEnd.Sub(timeStart).Milliseconds()))
	log.Info("successfully synced configuration to kong.")
	return newSHA, nil, []failures.ResourceFailure{}
}

// -----------------------------------------------------------------------------
// Sendconfig - Private Functions
// -----------------------------------------------------------------------------

type InMemoryClient interface {
	BaseRootURL() string
	ReloadDeclarativeRawConfig(ctx context.Context, config io.Reader, checkHash bool, flattenErrors bool) ([]byte, error)
}

func onUpdateInMemoryMode(
	ctx context.Context,
	log logrus.FieldLogger,
	state *file.Content,
<<<<<<< HEAD
	client *kong.Client,
) (error, []ResourceError, error) {
=======
	client InMemoryClient,
) error {
>>>>>>> 1d956813
	// Kong will error out if this is set
	state.Info = nil
	// Kong errors out if `null`s are present in `config` of plugins
	deckgen.CleanUpNullsInPluginConfigs(state)
	var parseErr error
	var resourceErrors []ResourceError
	var errBody []byte

	config, err := json.Marshal(state)
	if err != nil {
		return fmt.Errorf("constructing kong configuration: %w", err), resourceErrors, parseErr
	}

<<<<<<< HEAD
	log.WithField("kong_url", client.BaseRootURL()).
		Debug("sending configuration to Kong Admin API")
	var flattened bool
	if !versions.GetKongVersion().MajorMinorOnly().LTE(versions.MTLSCredentialVersionCutoff) {
		// Kong's API library combines KVs in the request body (the config) and query string (check hash, flattened)
		// into a single set of parameters: https://github.com/Kong/go-kong/pull/271#issuecomment-1416212852
		// KIC therefore must _not_ request flattened errors on versions that do not support it, as otherwise Kong
		// will interpret the query string toggle as part of the config, and will reject it, as "flattened_errors" is
		// not a valid config key. KIC only sends this query parameter if Kong is 3.2 or higher.
		flattened = true
	}
	if errBody, err = client.ReloadDeclarativeRawConfig(ctx, bytes.NewReader(config), true, flattened); err != nil {
		resourceErrors, parseErr = parseFlatEntityErrors(errBody, log)
		return err, resourceErrors, parseErr
=======
	log.Debug("sending configuration to Kong Admin API")
	if _, err := client.ReloadDeclarativeRawConfig(ctx, bytes.NewReader(config), true, false); err != nil {
		return fmt.Errorf("failed sending declarative config to %s: %w", client.BaseRootURL(), err)
>>>>>>> 1d956813
	}

	return nil, resourceErrors, parseErr
}

func onUpdateDBMode(
	ctx context.Context,
	targetContent *file.Content,
	client *adminapi.Client,
	dumpConfig dump.Config,
	config Config,
) error {
	cs, err := currentState(ctx, client, dumpConfig)
	if err != nil {
		return fmt.Errorf("failed getting current state for %s: %w", client.BaseRootURL(), err)
	}

	ts, err := targetState(ctx, targetContent, cs, config.Version, client, dumpConfig)
	if err != nil {
		return deckConfigConflictError{err}
	}

	syncer, err := diff.NewSyncer(diff.SyncerOpts{
		CurrentState:    cs,
		TargetState:     ts,
		KongClient:      client.AdminAPIClient(),
		SilenceWarnings: true,
	})
	if err != nil {
		return fmt.Errorf("creating a new syncer for %s: %w", client.BaseRootURL(), err)
	}

	_, errs := syncer.Solve(ctx, config.Concurrency, false)
	if errs != nil {
		return deckutils.ErrArray{Errors: errs}
	}

	return nil
}

func currentState(ctx context.Context, kongClient *adminapi.Client, dumpConfig dump.Config) (*state.KongState, error) {
	rawState, err := dump.Get(ctx, kongClient.AdminAPIClient(), dumpConfig)
	if err != nil {
		return nil, fmt.Errorf("loading configuration from kong: %w", err)
	}

	return state.Get(rawState)
}

func targetState(
	ctx context.Context,
	targetContent *file.Content,
	currentState *state.KongState,
	version semver.Version,
	kongClient *adminapi.Client,
	dumpConfig dump.Config,
) (*state.KongState, error) {
	rawState, err := file.Get(ctx, targetContent, file.RenderConfig{
		CurrentState: currentState,
		KongVersion:  version,
	}, dumpConfig, kongClient.AdminAPIClient())
	if err != nil {
		return nil, err
	}

	return state.Get(rawState)
}

var (
	latestReportedSHA []byte
	shaLock           sync.RWMutex
)

// hasSHAUpdateAlreadyBeenReported is a helper function to allow
// sendconfig internals to be aware of the last logged/reported
// update to the Kong Admin API. Given the most recent update SHA,
// it will return true/false whether or not that SHA has previously
// been reported (logged, e.t.c.) so that the caller can make
// decisions (such as staggering or stifling duplicate log lines).
//
// TODO: This is a bit of a hack for now to keep backwards compat,
// but in the future we might configure rolling this into
// some object/interface which has this functionality as an
// inherent behavior.
func hasSHAUpdateAlreadyBeenReported(latestUpdateSHA []byte) bool {
	shaLock.Lock()
	defer shaLock.Unlock()
	if bytes.Equal(latestReportedSHA, latestUpdateSHA) {
		return true
	}
	latestReportedSHA = latestUpdateSHA
	return false
}<|MERGE_RESOLUTION|>--- conflicted
+++ resolved
@@ -6,12 +6,7 @@
 	"encoding/hex"
 	"encoding/json"
 	"fmt"
-<<<<<<< HEAD
-=======
 	"io"
-	"net"
-	"net/http"
->>>>>>> 1d956813
 	"sync"
 	"time"
 
@@ -21,7 +16,6 @@
 	"github.com/kong/deck/file"
 	"github.com/kong/deck/state"
 	deckutils "github.com/kong/deck/utils"
-	"github.com/kong/go-kong/kong"
 	"github.com/prometheus/client_golang/prometheus"
 	"github.com/sirupsen/logrus"
 	metav1 "k8s.io/apimachinery/pkg/apis/meta/v1"
@@ -47,12 +41,8 @@
 	config Config,
 	targetContent *file.Content,
 	promMetrics *metrics.CtrlFuncMetrics,
-<<<<<<< HEAD
 ) ([]byte, error, []failures.ResourceFailure) {
-=======
-) ([]byte, error) {
 	oldSHA := client.LastConfigSHA()
->>>>>>> 1d956813
 	newSHA, err := deckgen.GenerateSHA(targetContent)
 	if err != nil {
 		return oldSHA, err, []failures.ResourceFailure{}
@@ -87,19 +77,15 @@
 		}
 	}
 
-	var metricsProtocol string
+	var (
+		metricsProtocol string
+		parseErr        error
+		resourceErrors  []ResourceError
+	)
 	timeStart := time.Now()
-<<<<<<< HEAD
-	var errParseErr error
-	var resourceErrors []ResourceError
-	if inMemory {
-		metricsProtocol = metrics.ProtocolDBLess
-		err, resourceErrors, errParseErr = onUpdateInMemoryMode(ctx, log, targetContent, client.Client)
-=======
 	if config.InMemory {
 		metricsProtocol = metrics.ProtocolDBLess
-		err = onUpdateInMemoryMode(ctx, log, targetContent, client.AdminAPIClient())
->>>>>>> 1d956813
+		err, resourceErrors, parseErr = onUpdateInMemoryMode(ctx, log, targetContent, client.AdminAPIClient())
 	} else {
 		metricsProtocol = metrics.ProtocolDeck
 		dumpConfig := dump.Config{SelectorTags: config.FilterTags, SkipCACerts: config.SkipCACertificates}
@@ -109,8 +95,8 @@
 
 	if err != nil {
 		dblessFailures := []failures.ResourceFailure{}
-		if errParseErr != nil {
-			log.WithError(errParseErr).Error("could not parse error response from Kong")
+		if parseErr != nil {
+			log.WithError(parseErr).Error("could not parse error response from Kong")
 		} else {
 			for _, ee := range resourceErrors {
 				obj := metav1.PartialObjectMetadata{
@@ -174,13 +160,8 @@
 	ctx context.Context,
 	log logrus.FieldLogger,
 	state *file.Content,
-<<<<<<< HEAD
-	client *kong.Client,
+	client InMemoryClient,
 ) (error, []ResourceError, error) {
-=======
-	client InMemoryClient,
-) error {
->>>>>>> 1d956813
 	// Kong will error out if this is set
 	state.Info = nil
 	// Kong errors out if `null`s are present in `config` of plugins
@@ -194,9 +175,6 @@
 		return fmt.Errorf("constructing kong configuration: %w", err), resourceErrors, parseErr
 	}
 
-<<<<<<< HEAD
-	log.WithField("kong_url", client.BaseRootURL()).
-		Debug("sending configuration to Kong Admin API")
 	var flattened bool
 	if !versions.GetKongVersion().MajorMinorOnly().LTE(versions.MTLSCredentialVersionCutoff) {
 		// Kong's API library combines KVs in the request body (the config) and query string (check hash, flattened)
@@ -206,14 +184,11 @@
 		// not a valid config key. KIC only sends this query parameter if Kong is 3.2 or higher.
 		flattened = true
 	}
+
+	log.Debug("sending configuration to Kong Admin API")
 	if errBody, err = client.ReloadDeclarativeRawConfig(ctx, bytes.NewReader(config), true, flattened); err != nil {
 		resourceErrors, parseErr = parseFlatEntityErrors(errBody, log)
 		return err, resourceErrors, parseErr
-=======
-	log.Debug("sending configuration to Kong Admin API")
-	if _, err := client.ReloadDeclarativeRawConfig(ctx, bytes.NewReader(config), true, false); err != nil {
-		return fmt.Errorf("failed sending declarative config to %s: %w", client.BaseRootURL(), err)
->>>>>>> 1d956813
 	}
 
 	return nil, resourceErrors, parseErr
