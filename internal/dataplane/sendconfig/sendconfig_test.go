--- conflicted
+++ resolved
@@ -1,22 +1,14 @@
 package sendconfig
 
 import (
-<<<<<<< HEAD
+	"context"
+	"errors"
 	"testing"
 
-=======
-	"context"
-	"errors"
-	"fmt"
-	"net"
-	"net/http"
-	"testing"
-
-	deckutils "github.com/kong/deck/utils"
 	"github.com/kong/go-kong/kong"
 	"github.com/sirupsen/logrus"
->>>>>>> 36b52068
 	"github.com/stretchr/testify/assert"
+	"github.com/stretchr/testify/require"
 )
 
 func TestUpdateReportingUtilities(t *testing.T) {
@@ -28,86 +20,6 @@
 	assert.True(t, hasSHAUpdateAlreadyBeenReported([]byte("yet-another-fake-sha")))
 	assert.True(t, hasSHAUpdateAlreadyBeenReported([]byte("yet-another-fake-sha")))
 	assert.True(t, hasSHAUpdateAlreadyBeenReported([]byte("yet-another-fake-sha")))
-<<<<<<< HEAD
-=======
-}
-
-func TestPushFailureReason(t *testing.T) {
-	apiConflictErr := kong.NewAPIError(http.StatusConflict, "conflict api error")
-	networkErr := net.UnknownNetworkError("network error")
-	genericError := errors.New("generic error")
-
-	testCases := []struct {
-		name           string
-		err            error
-		expectedReason string
-	}{
-		{
-			name:           "generic_error",
-			err:            genericError,
-			expectedReason: metrics.FailureReasonOther,
-		},
-		{
-			name:           "api_conflict_error",
-			err:            apiConflictErr,
-			expectedReason: metrics.FailureReasonConflict,
-		},
-		{
-			name:           "api_conflict_error_wrapped",
-			err:            fmt.Errorf("wrapped conflict api err: %w", apiConflictErr),
-			expectedReason: metrics.FailureReasonConflict,
-		},
-		{
-			name:           "deck_config_conflict_error_empty",
-			err:            deckConfigConflictError{},
-			expectedReason: metrics.FailureReasonConflict,
-		},
-		{
-			name:           "deck_config_conflict_error_with_generic_error",
-			err:            deckConfigConflictError{genericError},
-			expectedReason: metrics.FailureReasonConflict,
-		},
-		{
-			name:           "deck_err_array_with_api_conflict_error",
-			err:            deckutils.ErrArray{Errors: []error{apiConflictErr}},
-			expectedReason: metrics.FailureReasonConflict,
-		},
-		{
-			name:           "wrapped_deck_err_array_with_api_conflict_error",
-			err:            fmt.Errorf("wrapped: %w", deckutils.ErrArray{Errors: []error{apiConflictErr}}),
-			expectedReason: metrics.FailureReasonConflict,
-		},
-		{
-			name:           "deck_err_array_with_generic_error",
-			err:            deckutils.ErrArray{Errors: []error{genericError}},
-			expectedReason: metrics.FailureReasonOther,
-		},
-		{
-			name:           "deck_err_array_empty",
-			err:            deckutils.ErrArray{Errors: []error{genericError}},
-			expectedReason: metrics.FailureReasonOther,
-		},
-		{
-			name:           "network_error",
-			err:            networkErr,
-			expectedReason: metrics.FailureReasonNetwork,
-		},
-		{
-			name:           "network_error_wrapped_in_deck_config_conflict_error",
-			err:            deckConfigConflictError{networkErr},
-			expectedReason: metrics.FailureReasonNetwork,
-		},
-	}
-
-	for _, tc := range testCases {
-		tc := tc
-		t.Run(tc.name, func(t *testing.T) {
-			t.Parallel()
-
-			reason := pushFailureReason(tc.err)
-			require.Equal(t, tc.expectedReason, reason)
-		})
-	}
 }
 
 type konnectAwareClientMock struct {
@@ -209,5 +121,4 @@
 		})
 	}
 
->>>>>>> 36b52068
 }