--- conflicted
+++ resolved
@@ -79,7 +79,6 @@
 
 ## Unreleased
 
-<<<<<<< HEAD
 ### Added
 
 - Added `configPatches` field to KongPlugin and KongClusterPlugin to 
@@ -89,13 +88,13 @@
   are applied to the raw JSON in `config`. Can only be specified when
   `configFrom` is not present.
   [#5158](https://github.com/Kong/kubernetes-ingress-controller/pull/5158)
-=======
+
 ### Fixed
 
 - Using an Ingress with annotation `konghq.com/rewrite` and another Ingress without it pointing to the same Service,
   will no longer cause synchronization loop and random request failures due to incorrect routing.
   [#5171](https://github.com/Kong/kubernetes-ingress-controller/pull/5171)
->>>>>>> 12a81857
+
 
 ### Changed
 
