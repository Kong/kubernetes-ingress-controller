package parser

import (
	"fmt"
	"sort"
	"strings"
	"testing"
	"time"

	"github.com/blang/semver/v4"
	"github.com/go-logr/zapr"
	"github.com/kong/go-kong/kong"
	"github.com/samber/lo"
	"github.com/samber/mo"
	"github.com/stretchr/testify/assert"
	"github.com/stretchr/testify/require"
	"go.uber.org/zap"
	"go.uber.org/zap/zapcore"
	"go.uber.org/zap/zaptest/observer"
	corev1 "k8s.io/api/core/v1"
	discoveryv1 "k8s.io/api/discovery/v1"
	netv1 "k8s.io/api/networking/v1"
	apiextensionsv1 "k8s.io/apiextensions-apiserver/pkg/apis/apiextensions/v1"
	metav1 "k8s.io/apimachinery/pkg/apis/meta/v1"
	k8stypes "k8s.io/apimachinery/pkg/types"
	"k8s.io/apimachinery/pkg/util/intstr"
	"sigs.k8s.io/controller-runtime/pkg/client"

	"github.com/kong/kubernetes-ingress-controller/v2/internal/annotations"
	"github.com/kong/kubernetes-ingress-controller/v2/internal/dataplane/kongstate"
	"github.com/kong/kubernetes-ingress-controller/v2/internal/manager/featuregates"
	"github.com/kong/kubernetes-ingress-controller/v2/internal/store"
	"github.com/kong/kubernetes-ingress-controller/v2/internal/util"
	"github.com/kong/kubernetes-ingress-controller/v2/internal/util/builder"
	kongv1 "github.com/kong/kubernetes-ingress-controller/v2/pkg/apis/configuration/v1"
	kongv1beta1 "github.com/kong/kubernetes-ingress-controller/v2/pkg/apis/configuration/v1beta1"
	"github.com/kong/kubernetes-ingress-controller/v2/test/helpers/certificate"
)

func TestGlobalPlugin(t *testing.T) {
	assert := assert.New(t)
	t.Run("global plugins are processed correctly", func(t *testing.T) {
		store, err := store.NewFakeStore(store.FakeObjects{
			KongClusterPlugins: []*kongv1.KongClusterPlugin{
				{
					ObjectMeta: metav1.ObjectMeta{
						Name: "bar-plugin",
						Labels: map[string]string{
							"global": "true",
						},
						Annotations: map[string]string{
							annotations.IngressClassKey: annotations.DefaultIngressClass,
						},
					},
					Protocols:  kongv1.StringsToKongProtocols([]string{"http"}),
					PluginName: "basic-auth",
					Config: apiextensionsv1.JSON{
						Raw: []byte(`{"foo1": "bar1"}`),
					},
				},
			},
		})
		require.NoError(t, err)
		p := mustNewParser(t, store)
		result := p.BuildKongConfig()
		require.Empty(t, result.TranslationFailures)
		state := result.KongState
		require.NotNil(t, state)
		assert.Equal(1, len(state.Plugins),
			"expected one plugin to be rendered")

		sort.SliceStable(state.Plugins, func(i, j int) bool {
			return strings.Compare(*state.Plugins[i].Name, *state.Plugins[j].Name) > 0
		})

		assert.Equal("basic-auth", *state.Plugins[0].Name)
		assert.Equal(kong.Configuration{"foo1": "bar1"}, state.Plugins[0].Config)
	})
}

func TestSecretConfigurationPlugin(t *testing.T) {
	jwtPluginConfig := `{"run_on_preflight": false}`  // JSON
	basicAuthPluginConfig := "hide_credentials: true" // YAML
	assert := assert.New(t)
	stock := store.FakeObjects{
		Services: []*corev1.Service{
			{
				ObjectMeta: metav1.ObjectMeta{
					Name:      "foo-svc",
					Namespace: "default",
				},
			},
		},
		IngressesV1: []*netv1.Ingress{
			{
				ObjectMeta: metav1.ObjectMeta{
					Name:      "foo",
					Namespace: "default",
					Annotations: map[string]string{
						annotations.AnnotationPrefix + annotations.PluginsKey: "foo-plugin",
						annotations.IngressClassKey:                           annotations.DefaultIngressClass,
					},
				},
				Spec: netv1.IngressSpec{
					Rules: []netv1.IngressRule{
						{
							Host: "example.com",
							IngressRuleValue: netv1.IngressRuleValue{
								HTTP: &netv1.HTTPIngressRuleValue{
									Paths: []netv1.HTTPIngressPath{
										{
											Path: "/",
											Backend: netv1.IngressBackend{
												Service: &netv1.IngressServiceBackend{
													Name: "foo-svc",
													Port: netv1.ServiceBackendPort{
														Number: 80,
													},
												},
											},
										},
									},
								},
							},
						},
					},
				},
			},
			{
				ObjectMeta: metav1.ObjectMeta{
					Name:      "bar",
					Namespace: "default",
					Annotations: map[string]string{
						annotations.AnnotationPrefix + annotations.PluginsKey: "bar-plugin",
						annotations.IngressClassKey:                           annotations.DefaultIngressClass,
					},
				},
				Spec: netv1.IngressSpec{
					Rules: []netv1.IngressRule{
						{
							Host: "example.net",
							IngressRuleValue: netv1.IngressRuleValue{
								HTTP: &netv1.HTTPIngressRuleValue{
									Paths: []netv1.HTTPIngressPath{
										{
											Path: "/",
											Backend: netv1.IngressBackend{
												Service: &netv1.IngressServiceBackend{
													Name: "foo-svc",
													Port: netv1.ServiceBackendPort{
														Number: 80,
													},
												},
											},
										},
									},
								},
							},
						},
					},
				},
			},
		},
	}
	t.Run("plugins with secret configuration are processed correctly",
		func(t *testing.T) {
			objects := stock
			objects.KongPlugins = []*kongv1.KongPlugin{
				{
					ObjectMeta: metav1.ObjectMeta{
						Name:      "foo-plugin",
						Namespace: "default",
					},
					PluginName: "jwt",
					ConfigFrom: &kongv1.ConfigSource{
						SecretValue: kongv1.SecretValueFromSource{
							Key:    "jwt-config",
							Secret: "conf-secret",
						},
					},
				},
			}
			objects.KongClusterPlugins = []*kongv1.KongClusterPlugin{
				{
					ObjectMeta: metav1.ObjectMeta{
						Name: "global-bar-plugin",
						Labels: map[string]string{
							"global": "true",
						},
						Annotations: map[string]string{
							annotations.IngressClassKey: annotations.DefaultIngressClass,
						},
					},
					Protocols:  kongv1.StringsToKongProtocols([]string{"http"}),
					PluginName: "basic-auth",
					ConfigFrom: &kongv1.NamespacedConfigSource{
						SecretValue: kongv1.NamespacedSecretValueFromSource{
							Key:       "basic-auth-config",
							Secret:    "conf-secret",
							Namespace: "default",
						},
					},
				},
				{
					ObjectMeta: metav1.ObjectMeta{
						Name: "global-broken-bar-plugin",
						Labels: map[string]string{
							"global": "true",
						},
						Annotations: map[string]string{
							// explicitly none, this should not get rendered
						},
					},
					Protocols:  kongv1.StringsToKongProtocols([]string{"http"}),
					PluginName: "basic-auth",
					ConfigFrom: &kongv1.NamespacedConfigSource{
						SecretValue: kongv1.NamespacedSecretValueFromSource{
							Key:       "basic-auth-config",
							Secret:    "conf-secret",
							Namespace: "default",
						},
					},
				},
				{
					ObjectMeta: metav1.ObjectMeta{
						Name: "bar-plugin",
					},
					Protocols:  kongv1.StringsToKongProtocols([]string{"http"}),
					PluginName: "basic-auth",
					ConfigFrom: &kongv1.NamespacedConfigSource{
						SecretValue: kongv1.NamespacedSecretValueFromSource{
							Key:       "basic-auth-config",
							Secret:    "conf-secret",
							Namespace: "default",
						},
					},
				},
			}
			objects.Secrets = []*corev1.Secret{
				{
					ObjectMeta: metav1.ObjectMeta{
						UID:       k8stypes.UID("7428fb98-180b-4702-a91f-61351a33c6e4"),
						Name:      "conf-secret",
						Namespace: "default",
					},
					Data: map[string][]byte{
						"jwt-config":        []byte(jwtPluginConfig),
						"basic-auth-config": []byte(basicAuthPluginConfig),
					},
				},
			}
			store, err := store.NewFakeStore(objects)
			require.NoError(t, err)
			p := mustNewParser(t, store)
			result := p.BuildKongConfig()
			require.Empty(t, result.TranslationFailures)
			require.NoError(t, err)
			state := result.KongState
			require.NotNil(t, state)
			assert.Equal(3, len(state.Plugins),
				"expected three plugins to be rendered")

			sort.SliceStable(state.Plugins, func(i, j int) bool {
				return strings.Compare(*state.Plugins[i].Name,
					*state.Plugins[j].Name) > 0
			})
			assert.Equal("jwt", *state.Plugins[0].Name)
			assert.Equal(kong.Configuration{"run_on_preflight": false},
				state.Plugins[0].Config)

			assert.Equal("basic-auth", *state.Plugins[1].Name)
			assert.Equal(kong.Configuration{"hide_credentials": true},
				state.Plugins[2].Config)
			assert.Equal("basic-auth", *state.Plugins[2].Name)
			assert.Equal(kong.Configuration{"hide_credentials": true},
				state.Plugins[2].Config)
		})

	t.Run("plugins with missing secrets or keys are not constructed",
		func(t *testing.T) {
			objects := stock
			objects.KongPlugins = []*kongv1.KongPlugin{
				{
					ObjectMeta: metav1.ObjectMeta{
						Name:      "global-foo-plugin",
						Namespace: "default",
						Labels: map[string]string{
							"global": "true",
						},
					},
					PluginName: "jwt",
					ConfigFrom: &kongv1.ConfigSource{
						SecretValue: kongv1.SecretValueFromSource{
							Key:    "missing-key",
							Secret: "conf-secret",
						},
					},
				},
				{
					ObjectMeta: metav1.ObjectMeta{
						Name:      "foo-plugin",
						Namespace: "default",
					},
					PluginName: "jwt",
					ConfigFrom: &kongv1.ConfigSource{
						SecretValue: kongv1.SecretValueFromSource{
							Key:    "missing-key",
							Secret: "conf-secret",
						},
					},
				},
			}
			objects.KongClusterPlugins = []*kongv1.KongClusterPlugin{
				{
					ObjectMeta: metav1.ObjectMeta{
						Name: "global-bar-plugin",
						Labels: map[string]string{
							"global": "true",
						},
					},
					Protocols:  kongv1.StringsToKongProtocols([]string{"http"}),
					PluginName: "basic-auth",
					ConfigFrom: &kongv1.NamespacedConfigSource{
						SecretValue: kongv1.NamespacedSecretValueFromSource{
							Key:       "basic-auth-config",
							Secret:    "missing-secret",
							Namespace: "default",
						},
					},
				},
				{
					ObjectMeta: metav1.ObjectMeta{
						Name: "bar-plugin",
					},
					Protocols:  kongv1.StringsToKongProtocols([]string{"http"}),
					PluginName: "basic-auth",
					ConfigFrom: &kongv1.NamespacedConfigSource{
						SecretValue: kongv1.NamespacedSecretValueFromSource{
							Key:       "basic-auth-config",
							Secret:    "missing-secret",
							Namespace: "default",
						},
					},
				},
			}
			objects.Secrets = []*corev1.Secret{
				{
					ObjectMeta: metav1.ObjectMeta{
						UID:       k8stypes.UID("7428fb98-180b-4702-a91f-61351a33c6e4"),
						Name:      "conf-secret",
						Namespace: "default",
					},
					Data: map[string][]byte{
						"jwt-config":        []byte(jwtPluginConfig),
						"basic-auth-config": []byte(basicAuthPluginConfig),
					},
				},
			}
			store, err := store.NewFakeStore(objects)
			require.NoError(t, err)
			p := mustNewParser(t, store)
			result := p.BuildKongConfig()
			require.Empty(t, result.TranslationFailures)
			require.NoError(t, err)
			state := result.KongState
			require.NotNil(t, state)
			assert.Equal(0, len(state.Plugins),
				"expected no plugins to be rendered")
		})

	t.Run("plugins with both config and configFrom are not constructed",
		func(t *testing.T) {
			objects := stock
			objects.KongPlugins = []*kongv1.KongPlugin{
				{
					ObjectMeta: metav1.ObjectMeta{
						Name:      "global-foo-plugin",
						Namespace: "default",
						Labels: map[string]string{
							"global": "true",
						},
					},
					PluginName: "jwt",
					Config: apiextensionsv1.JSON{
						Raw: []byte(`{"fake": true}`),
					},
					ConfigFrom: &kongv1.ConfigSource{
						SecretValue: kongv1.SecretValueFromSource{
							Key:    "jwt-config",
							Secret: "conf-secret",
						},
					},
				},
				{
					ObjectMeta: metav1.ObjectMeta{
						Name:      "foo-plugin",
						Namespace: "default",
					},
					PluginName: "jwt",
					Config: apiextensionsv1.JSON{
						Raw: []byte(`{"fake": true}`),
					},
					ConfigFrom: &kongv1.ConfigSource{
						SecretValue: kongv1.SecretValueFromSource{
							Key:    "jwt-config",
							Secret: "conf-secret",
						},
					},
				},
			}
			objects.KongClusterPlugins = []*kongv1.KongClusterPlugin{
				{
					ObjectMeta: metav1.ObjectMeta{
						Name: "global-bar-plugin",
						Labels: map[string]string{
							"global": "true",
						},
					},
					Protocols:  kongv1.StringsToKongProtocols([]string{"http"}),
					PluginName: "basic-auth",
					Config: apiextensionsv1.JSON{
						Raw: []byte(`{"fake": true}`),
					},
					ConfigFrom: &kongv1.NamespacedConfigSource{
						SecretValue: kongv1.NamespacedSecretValueFromSource{
							Key:       "basic-auth-config",
							Secret:    "conf-secret",
							Namespace: "default",
						},
					},
				},
				{
					ObjectMeta: metav1.ObjectMeta{
						Name: "bar-plugin",
					},
					Protocols:  kongv1.StringsToKongProtocols([]string{"http"}),
					PluginName: "basic-auth",
					Config: apiextensionsv1.JSON{
						Raw: []byte(`{"fake": true}`),
					},
					ConfigFrom: &kongv1.NamespacedConfigSource{
						SecretValue: kongv1.NamespacedSecretValueFromSource{
							Key:       "basic-auth-config",
							Secret:    "conf-secret",
							Namespace: "default",
						},
					},
				},
			}
			objects.Secrets = []*corev1.Secret{
				{
					ObjectMeta: metav1.ObjectMeta{
						UID:       k8stypes.UID("7428fb98-180b-4702-a91f-61351a33c6e4"),
						Name:      "conf-secret",
						Namespace: "default",
					},
					Data: map[string][]byte{
						"jwt-config":        []byte(jwtPluginConfig),
						"basic-auth-config": []byte(basicAuthPluginConfig),
					},
				},
			}
			store, err := store.NewFakeStore(objects)
			require.NoError(t, err)
			p := mustNewParser(t, store)
			result := p.BuildKongConfig()
			require.Empty(t, result.TranslationFailures)
			state := result.KongState
			require.NotNil(t, state)
			assert.Equal(0, len(state.Plugins),
				"expected no plugins to be rendered")
		})

	t.Run("secretToConfiguration handles valid configuration and "+
		"discards invalid configuration", func(t *testing.T) {
		objects := stock
		jwtPluginConfig := `{"run_on_preflight": false}`  // JSON
		basicAuthPluginConfig := "hide_credentials: true" // YAML
		badJwtPluginConfig := "22222"                     // not JSON
		badBasicAuthPluginConfig := "111111"              // not YAML
		objects.Secrets = []*corev1.Secret{
			{
				ObjectMeta: metav1.ObjectMeta{
					UID:       k8stypes.UID("7428fb98-180b-4702-a91f-61351a33c6e4"),
					Name:      "conf-secret",
					Namespace: "default",
				},
				Data: map[string][]byte{
					"jwt-config":            []byte(jwtPluginConfig),
					"basic-auth-config":     []byte(basicAuthPluginConfig),
					"bad-jwt-config":        []byte(badJwtPluginConfig),
					"bad-basic-auth-config": []byte(badBasicAuthPluginConfig),
				},
			},
		}
		references := []*kongv1.SecretValueFromSource{
			{
				Secret: "conf-secret",
				Key:    "jwt-config",
			},
			{
				Secret: "conf-secret",
				Key:    "basic-auth-config",
			},
		}
		badReferences := []*kongv1.SecretValueFromSource{
			{
				Secret: "conf-secret",
				Key:    "bad-basic-auth-config",
			},
			{
				Secret: "conf-secret",
				Key:    "bad-jwt-config",
			},
		}
		store, err := store.NewFakeStore(objects)
		require.NoError(t, err)
		p := mustNewParser(t, store)
		result := p.BuildKongConfig()
		require.Empty(t, result.TranslationFailures)
		state := result.KongState
		require.NotNil(t, state)
		for _, testcase := range references {
			config, err := kongstate.SecretToConfiguration(store, *testcase, "default")
			assert.NotEmpty(config)
			require.NoError(t, err)
		}
		for _, testcase := range badReferences {
			config, err := kongstate.SecretToConfiguration(store, *testcase, "default")
			assert.Empty(config)
			assert.NotEmpty(err)
		}
	})
	t.Run("plugins with unparsable configuration are not constructed",
		func(t *testing.T) {
			jwtPluginConfig := "22222"        // not JSON
			basicAuthPluginConfig := "111111" // not YAML
			objects := stock
			objects.KongPlugins = []*kongv1.KongPlugin{
				{
					ObjectMeta: metav1.ObjectMeta{
						Name:      "global-foo-plugin",
						Namespace: "default",
						Labels: map[string]string{
							"global": "true",
						},
					},
					PluginName: "jwt",
					ConfigFrom: &kongv1.ConfigSource{
						SecretValue: kongv1.SecretValueFromSource{
							Key:    "missing-key",
							Secret: "conf-secret",
						},
					},
				},
				{
					ObjectMeta: metav1.ObjectMeta{
						Name:      "foo-plugin",
						Namespace: "default",
					},
					PluginName: "jwt",
					ConfigFrom: &kongv1.ConfigSource{
						SecretValue: kongv1.SecretValueFromSource{
							Key:    "missing-key",
							Secret: "conf-secret",
						},
					},
				},
			}
			objects.KongClusterPlugins = []*kongv1.KongClusterPlugin{
				{
					ObjectMeta: metav1.ObjectMeta{
						Name: "global-bar-plugin",
						Labels: map[string]string{
							"global": "true",
						},
					},
					Protocols:  kongv1.StringsToKongProtocols([]string{"http"}),
					PluginName: "basic-auth",
					ConfigFrom: &kongv1.NamespacedConfigSource{
						SecretValue: kongv1.NamespacedSecretValueFromSource{
							Key:       "basic-auth-config",
							Secret:    "missing-secret",
							Namespace: "default",
						},
					},
				},
				{
					ObjectMeta: metav1.ObjectMeta{
						Name: "bar-plugin",
					},
					Protocols:  kongv1.StringsToKongProtocols([]string{"http"}),
					PluginName: "basic-auth",
					ConfigFrom: &kongv1.NamespacedConfigSource{
						SecretValue: kongv1.NamespacedSecretValueFromSource{
							Key:       "basic-auth-config",
							Secret:    "missing-secret",
							Namespace: "default",
						},
					},
				},
			}
			objects.Secrets = []*corev1.Secret{
				{
					ObjectMeta: metav1.ObjectMeta{
						UID:       k8stypes.UID("7428fb98-180b-4702-a91f-61351a33c6e4"),
						Name:      "conf-secret",
						Namespace: "default",
					},
					Data: map[string][]byte{
						"jwt-config":        []byte(jwtPluginConfig),
						"basic-auth-config": []byte(basicAuthPluginConfig),
					},
				},
			}
			store, err := store.NewFakeStore(objects)
			require.NoError(t, err)
			p := mustNewParser(t, store)
			result := p.BuildKongConfig()
			require.Empty(t, result.TranslationFailures)
			state := result.KongState
			require.NotNil(t, state)
			assert.Equal(0, len(state.Plugins),
				"expected no plugins to be rendered")
		})
}

func TestCACertificate(t *testing.T) {
	assert := assert.New(t)
	caCert1, _ := certificate.MustGenerateSelfSignedCertPEMFormat(certificate.WithCATrue())
	t.Run("valid CACertificate is processed", func(t *testing.T) {
		secrets := []*corev1.Secret{
			{
				TypeMeta: metav1.TypeMeta{Kind: "Secret", APIVersion: corev1.SchemeGroupVersion.String()},
				ObjectMeta: metav1.ObjectMeta{
					Name:      "foo",
					Namespace: "default",
					Labels: map[string]string{
						"konghq.com/ca-cert": "true",
					},
					Annotations: map[string]string{
						annotations.IngressClassKey: annotations.DefaultIngressClass,
					},
				},
				Data: map[string][]byte{
					"id":   []byte("8214a145-a328-4c56-ab72-2973a56d4eae"),
					"cert": caCert1,
				},
			},
		}

		store, err := store.NewFakeStore(store.FakeObjects{
			Secrets: secrets,
		})
		require.NoError(t, err)
		p := mustNewParser(t, store)
		result := p.BuildKongConfig()
		require.Empty(t, result.TranslationFailures)
		state := result.KongState
		require.NotNil(t, state)

		assert.Len(state.CACertificates, 1)
		// Parser tests do not check tags, these are tested independently.
		state.CACertificates[0].Tags = nil
		assert.Equal(kong.CACertificate{
			ID:   kong.String("8214a145-a328-4c56-ab72-2973a56d4eae"),
			Cert: kong.String(string(caCert1)),
		}, state.CACertificates[0])
	})

	caCert2, _ := certificate.MustGenerateSelfSignedCertPEMFormat(certificate.WithCATrue())
	t.Run("multiple CACertificates are processed", func(t *testing.T) {
		secrets := []*corev1.Secret{
			{
				TypeMeta: metav1.TypeMeta{Kind: "Secret", APIVersion: corev1.SchemeGroupVersion.String()},
				ObjectMeta: metav1.ObjectMeta{
					Name:      "foo",
					Namespace: "default",
					Labels: map[string]string{
						"konghq.com/ca-cert": "true",
					},
					Annotations: map[string]string{
						annotations.IngressClassKey: annotations.DefaultIngressClass,
					},
				},
				Data: map[string][]byte{
					"id":   []byte("8214a145-a328-4c56-ab72-2973a56d4eae"),
					"cert": caCert1,
				},
			},
			{
				TypeMeta: metav1.TypeMeta{Kind: "Secret", APIVersion: corev1.SchemeGroupVersion.String()},
				ObjectMeta: metav1.ObjectMeta{
					Name:      "bar",
					Namespace: "non-default",
					Labels: map[string]string{
						"konghq.com/ca-cert": "true",
					},
					Annotations: map[string]string{
						annotations.IngressClassKey: annotations.DefaultIngressClass,
					},
				},
				Data: map[string][]byte{
					"id":   []byte("570c28aa-e784-43c1-8ec7-ae7f4ce40189"),
					"cert": caCert2,
				},
			},
		}

		store, err := store.NewFakeStore(store.FakeObjects{
			Secrets: secrets,
		})
		require.NoError(t, err)
		p := mustNewParser(t, store)
		result := p.BuildKongConfig()
		require.Empty(t, result.TranslationFailures)
		state := result.KongState
		require.NotNil(t, state)

		assert.Len(state.CACertificates, 2)
	})

	expiredCACert, _ := certificate.MustGenerateSelfSignedCertPEMFormat(certificate.WithCATrue(), certificate.WithAlreadyExpired())
	t.Run("invalid CACertificates are ignored", func(t *testing.T) {
		secrets := []*corev1.Secret{
			{
				TypeMeta: metav1.TypeMeta{Kind: "Secret", APIVersion: corev1.SchemeGroupVersion.String()},
				ObjectMeta: metav1.ObjectMeta{
					Name:      "valid-cert",
					Namespace: "default",
					Labels: map[string]string{
						"konghq.com/ca-cert": "true",
					},
					Annotations: map[string]string{
						annotations.IngressClassKey: annotations.DefaultIngressClass,
					},
				},
				Data: map[string][]byte{
					"id":   []byte("8214a145-a328-4c56-ab72-2973a56d4eae"),
					"cert": caCert1,
				},
			},
			{
				TypeMeta: metav1.TypeMeta{Kind: "Secret", APIVersion: corev1.SchemeGroupVersion.String()},
				ObjectMeta: metav1.ObjectMeta{
					Name:      "missing-cert-key",
					Namespace: "non-default",
					Labels: map[string]string{
						"konghq.com/ca-cert": "true",
					},
					Annotations: map[string]string{
						annotations.IngressClassKey: annotations.DefaultIngressClass,
					},
				},
				Data: map[string][]byte{
					"id": []byte("570c28aa-e784-43c1-8ec7-ae7f4ce40189"),
					// cert is missing
				},
			},
			{
				TypeMeta: metav1.TypeMeta{Kind: "Secret", APIVersion: corev1.SchemeGroupVersion.String()},
				ObjectMeta: metav1.ObjectMeta{
					Name:      "missing-id-key",
					Namespace: "non-default",
					Labels: map[string]string{
						"konghq.com/ca-cert": "true",
					},
					Annotations: map[string]string{
						annotations.IngressClassKey: annotations.DefaultIngressClass,
					},
				},
				Data: map[string][]byte{
					// id is missing
					"cert": caCert2,
				},
			},
			{
				TypeMeta: metav1.TypeMeta{Kind: "Secret", APIVersion: corev1.SchemeGroupVersion.String()},
				ObjectMeta: metav1.ObjectMeta{
					Name:      "expired-cert",
					Namespace: "non-default",
					Labels: map[string]string{
						"konghq.com/ca-cert": "true",
					},
					Annotations: map[string]string{
						annotations.IngressClassKey: annotations.DefaultIngressClass,
					},
				},
				Data: map[string][]byte{
					"id":   []byte("670c28aa-e784-43c1-8ec7-ae7f4ce40189"),
					"cert": expiredCACert,
				},
			},
			{
				TypeMeta: metav1.TypeMeta{Kind: "Secret", APIVersion: corev1.SchemeGroupVersion.String()},
				ObjectMeta: metav1.ObjectMeta{
					Name:      "invalid-cert",
					Namespace: "non-default",
					Labels: map[string]string{
						"konghq.com/ca-cert": "true",
					},
					Annotations: map[string]string{
						annotations.IngressClassKey: annotations.DefaultIngressClass,
					},
				},
				Data: map[string][]byte{
					"id":   []byte("770c28aa-e784-43c1-8ec7-ae7f4ce40189"),
					"cert": []byte("invalid-cert"),
				},
			},
		}

		store, err := store.NewFakeStore(store.FakeObjects{
			Secrets: secrets,
		})
		require.NoError(t, err)
		p := mustNewParser(t, store)
		result := p.BuildKongConfig()
		assert.Len(result.TranslationFailures, 4)
		state := result.KongState
		require.NotNil(t, state)

		assert.Len(state.CACertificates, 1)
		// parser tests do not check tags, these are tested independently
		state.CACertificates[0].Tags = nil
		assert.Equal(kong.CACertificate{
			ID:   kong.String("8214a145-a328-4c56-ab72-2973a56d4eae"),
			Cert: kong.String(string(caCert1)),
		}, state.CACertificates[0])
	})
}

func TestServiceClientCertificate(t *testing.T) {
	assert := assert.New(t)
	t.Run("valid client-cert annotation", func(t *testing.T) {
		ingresses := []*netv1.Ingress{
			{
				ObjectMeta: metav1.ObjectMeta{
					Name:      "foo",
					Namespace: "default",
					Annotations: map[string]string{
						annotations.IngressClassKey: annotations.DefaultIngressClass,
					},
				},
				Spec: netv1.IngressSpec{
					Rules: []netv1.IngressRule{
						{
							Host: "example.com",
							IngressRuleValue: netv1.IngressRuleValue{
								HTTP: &netv1.HTTPIngressRuleValue{
									Paths: []netv1.HTTPIngressPath{
										{
											Path: "/",
											Backend: netv1.IngressBackend{
												Service: &netv1.IngressServiceBackend{
													Name: "foo-svc",
													Port: netv1.ServiceBackendPort{
														Number: 80,
													},
												},
											},
										},
									},
								},
							},
						},
					},
					TLS: []netv1.IngressTLS{
						{
							SecretName: "secret1",
							Hosts:      []string{"foo.com"},
						},
					},
				},
			},
		}
		crt, key := certificate.MustGenerateSelfSignedCertPEMFormat()
		secrets := []*corev1.Secret{
			{
				ObjectMeta: metav1.ObjectMeta{
					UID:       k8stypes.UID("7428fb98-180b-4702-a91f-61351a33c6e4"),
					Name:      "secret1",
					Namespace: "default",
				},
				Data: map[string][]byte{
					"tls.crt": crt,
					"tls.key": key,
				},
			},
		}
		services := []*corev1.Service{
			{
				ObjectMeta: metav1.ObjectMeta{
					Name:      "foo-svc",
					Namespace: "default",
					Annotations: map[string]string{
						"konghq.com/client-cert": "secret1",
					},
				},
			},
		}
		store, err := store.NewFakeStore(store.FakeObjects{
			IngressesV1: ingresses,
			Secrets:     secrets,
			Services:    services,
		})
		require.NoError(t, err)
		p := mustNewParser(t, store)
		result := p.BuildKongConfig()
		require.Empty(t, result.TranslationFailures)
		state := result.KongState
		require.NotNil(t, state)
		assert.Equal(1, len(state.Certificates),
			"expected one certificates to be rendered")
		assert.Equal("7428fb98-180b-4702-a91f-61351a33c6e4",
			*state.Certificates[0].ID)

		assert.Equal(1, len(state.Services))
		assert.Equal("7428fb98-180b-4702-a91f-61351a33c6e4",
			*state.Services[0].ClientCertificate.ID)
	})
	t.Run("client-cert secret doesn't exist", func(t *testing.T) {
		ingresses := []*netv1.Ingress{
			{
				ObjectMeta: metav1.ObjectMeta{
					Name:      "foo",
					Namespace: "default",
					Annotations: map[string]string{
						annotations.IngressClassKey: annotations.DefaultIngressClass,
					},
				},
				Spec: netv1.IngressSpec{
					Rules: []netv1.IngressRule{
						{
							Host: "example.com",
							IngressRuleValue: netv1.IngressRuleValue{
								HTTP: &netv1.HTTPIngressRuleValue{
									Paths: []netv1.HTTPIngressPath{
										{
											Path: "/",
											Backend: netv1.IngressBackend{
												Service: &netv1.IngressServiceBackend{
													Name: "foo-svc",
													Port: netv1.ServiceBackendPort{
														Number: 80,
													},
												},
											},
										},
									},
								},
							},
						},
					},
					TLS: []netv1.IngressTLS{
						{
							SecretName: "secret1",
							Hosts:      []string{"foo.com"},
						},
					},
				},
			},
		}

		services := []*corev1.Service{
			{
				TypeMeta: metav1.TypeMeta{Kind: "Service", APIVersion: corev1.SchemeGroupVersion.String()},
				ObjectMeta: metav1.ObjectMeta{
					Name:      "foo-svc",
					Namespace: "default",
					Annotations: map[string]string{
						"konghq.com/client-cert": "secret1",
					},
				},
			},
		}
		store, err := store.NewFakeStore(store.FakeObjects{
			IngressesV1: ingresses,
			Services:    services,
		})
		require.NoError(t, err)
		p := mustNewParser(t, store)
		result := p.BuildKongConfig()
		require.Len(t, result.TranslationFailures, 1)
		state := result.KongState
		require.NotNil(t, state)
		assert.Equal(0, len(state.Certificates),
			"expected no certificates to be rendered")

		assert.Equal(1, len(state.Services))
		assert.Nil(state.Services[0].ClientCertificate)
	})
}

func TestKongRouteAnnotations(t *testing.T) {
	t.Run("strip-path annotation is correctly processed (true)", func(t *testing.T) {
		ingresses := []*netv1.Ingress{
			{
				ObjectMeta: metav1.ObjectMeta{
					Name:      "bar",
					Namespace: "default",
					Annotations: map[string]string{
						"konghq.com/strip-path":     "trUe",
						annotations.IngressClassKey: "kong",
					},
				},
				Spec: netv1.IngressSpec{
					Rules: []netv1.IngressRule{
						{
							Host: "example.com",
							IngressRuleValue: netv1.IngressRuleValue{
								HTTP: &netv1.HTTPIngressRuleValue{
									Paths: []netv1.HTTPIngressPath{
										{
											Path: "/",
											Backend: netv1.IngressBackend{
												Service: &netv1.IngressServiceBackend{
													Name: "foo-svc",
													Port: netv1.ServiceBackendPort{
														Number: 80,
													},
												},
											},
										},
									},
								},
							},
						},
					},
				},
			},
		}

		services := []*corev1.Service{
			{
				ObjectMeta: metav1.ObjectMeta{
					Name:      "foo-svc",
					Namespace: "default",
				},
			},
		}
		store, err := store.NewFakeStore(store.FakeObjects{
			IngressesV1: ingresses,
			Services:    services,
		})
		require.NoError(t, err)
		p := mustNewParser(t, store)
		result := p.BuildKongConfig()
		require.Empty(t, result.TranslationFailures)
		state := result.KongState
		require.NotNil(t, state)

		require.Len(t, state.Services, 1, "expected one service to be rendered")
		// parser tests do not check tags, these are tested independently
		state.Services[0].Service.Tags = nil
		assert.Equal(t, kong.Service{
			Name:           kong.String("default.foo-svc.80"),
			Host:           kong.String("foo-svc.default.80.svc"),
			Path:           kong.String("/"),
			Port:           kong.Int(80),
			ConnectTimeout: kong.Int(60000),
			ReadTimeout:    kong.Int(60000),
			WriteTimeout:   kong.Int(60000),
			Retries:        kong.Int(5),
			Protocol:       kong.String("http"),
			ID:             kong.String("d0bb3cdf-7dee-5d1a-8219-a44f840c8845"),
		}, state.Services[0].Service)

		require.Len(t, state.Services[0].Routes, 1, "expected one route to be rendered")
		// parser tests do not check tags, these are tested independently
		state.Services[0].Routes[0].Route.Tags = nil
		assert.Equal(t, kong.Route{
			Name:              kong.String("default.bar.foo-svc.example.com.80"),
			StripPath:         kong.Bool(true),
			Hosts:             kong.StringSlice("example.com"),
			PreserveHost:      kong.Bool(true),
			Paths:             kong.StringSlice("/"),
			Protocols:         kong.StringSlice("http", "https"),
			RegexPriority:     kong.Int(0),
			ResponseBuffering: kong.Bool(true),
			RequestBuffering:  kong.Bool(true),
			ID:                kong.String("3a26af2b-40ec-579c-81b0-dd6dc0072417"),
		}, state.Services[0].Routes[0].Route)
	})
	t.Run("strip-path annotation is correctly processed (false)", func(t *testing.T) {
		ingresses := []*netv1.Ingress{
			{
				ObjectMeta: metav1.ObjectMeta{
					Name:      "bar",
					Namespace: "default",
					Annotations: map[string]string{
						annotations.IngressClassKey: "kong",
						"konghq.com/strip-path":     "false",
					},
				},
				Spec: netv1.IngressSpec{
					Rules: []netv1.IngressRule{
						{
							Host: "example.com",
							IngressRuleValue: netv1.IngressRuleValue{
								HTTP: &netv1.HTTPIngressRuleValue{
									Paths: []netv1.HTTPIngressPath{
										{
											Path: "/",
											Backend: netv1.IngressBackend{
												Service: &netv1.IngressServiceBackend{
													Name: "foo-svc",
													Port: netv1.ServiceBackendPort{
														Number: 80,
													},
												},
											},
										},
									},
								},
							},
						},
					},
				},
			},
		}

		services := []*corev1.Service{
			{
				ObjectMeta: metav1.ObjectMeta{
					Name:      "foo-svc",
					Namespace: "default",
				},
			},
		}
		store, err := store.NewFakeStore(store.FakeObjects{
			IngressesV1: ingresses,
			Services:    services,
		})
		assert.NoError(t, err)
		p := mustNewParser(t, store)
		result := p.BuildKongConfig()
		require.Empty(t, result.TranslationFailures)
		state := result.KongState
		require.NotNil(t, state)

		require.Len(t, state.Services, 1, "expected one service to be rendered")
		// parser tests do not check tags, these are tested independently
		state.Services[0].Service.Tags = nil
		assert.Equal(t, kong.Service{
			Name:           kong.String("default.foo-svc.80"),
			Host:           kong.String("foo-svc.default.80.svc"),
			Path:           kong.String("/"),
			Port:           kong.Int(80),
			ConnectTimeout: kong.Int(60000),
			ReadTimeout:    kong.Int(60000),
			WriteTimeout:   kong.Int(60000),
			Retries:        kong.Int(5),
			Protocol:       kong.String("http"),
			ID:             kong.String("d0bb3cdf-7dee-5d1a-8219-a44f840c8845"),
		}, state.Services[0].Service)

		require.Len(t, state.Services[0].Routes, 1, "expected one route to be rendered")
		// parser tests do not check tags, these are tested independently
		state.Services[0].Routes[0].Route.Tags = nil
		assert.Equal(t, kong.Route{
			Name:              kong.String("default.bar.foo-svc.example.com.80"),
			StripPath:         kong.Bool(false),
			Hosts:             kong.StringSlice("example.com"),
			PreserveHost:      kong.Bool(true),
			Paths:             kong.StringSlice("/"),
			Protocols:         kong.StringSlice("http", "https"),
			RegexPriority:     kong.Int(0),
			ResponseBuffering: kong.Bool(true),
			RequestBuffering:  kong.Bool(true),
			ID:                kong.String("3a26af2b-40ec-579c-81b0-dd6dc0072417"),
		}, state.Services[0].Routes[0].Route)
	})
	t.Run("https-redirect-status-code annotation is correctly processed", func(t *testing.T) {
		ingresses := []*netv1.Ingress{
			{
				ObjectMeta: metav1.ObjectMeta{
					Name:      "bar",
					Namespace: "default",
					Annotations: map[string]string{
						annotations.IngressClassKey:             "kong",
						"konghq.com/https-redirect-status-code": "301",
					},
				},
				Spec: netv1.IngressSpec{
					Rules: []netv1.IngressRule{
						{
							Host: "example.com",
							IngressRuleValue: netv1.IngressRuleValue{
								HTTP: &netv1.HTTPIngressRuleValue{
									Paths: []netv1.HTTPIngressPath{
										{
											Path: "/",
											Backend: netv1.IngressBackend{
												Service: &netv1.IngressServiceBackend{
													Name: "foo-svc",
													Port: netv1.ServiceBackendPort{
														Number: 80,
													},
												},
											},
										},
									},
								},
							},
						},
					},
				},
			},
		}

		services := []*corev1.Service{
			{
				ObjectMeta: metav1.ObjectMeta{
					Name:      "foo-svc",
					Namespace: "default",
				},
			},
		}
		store, err := store.NewFakeStore(store.FakeObjects{
			IngressesV1: ingresses,
			Services:    services,
		})
		require.NoError(t, err)
		p := mustNewParser(t, store)
		result := p.BuildKongConfig()
		require.Empty(t, result.TranslationFailures)
		state := result.KongState
		require.NotNil(t, state)

		require.Len(t, state.Services, 1, "expected one service to be rendered")
		// parser tests do not check tags, these are tested independently
		state.Services[0].Service.Tags = nil
		assert.Equal(t, kong.Service{
			Name:           kong.String("default.foo-svc.80"),
			Host:           kong.String("foo-svc.default.80.svc"),
			Path:           kong.String("/"),
			Port:           kong.Int(80),
			ConnectTimeout: kong.Int(60000),
			ReadTimeout:    kong.Int(60000),
			WriteTimeout:   kong.Int(60000),
			Retries:        kong.Int(5),
			Protocol:       kong.String("http"),
			ID:             kong.String("d0bb3cdf-7dee-5d1a-8219-a44f840c8845"),
		}, state.Services[0].Service)

		// parser tests do not check tags, these are tested independently
		state.Services[0].Routes[0].Route.Tags = nil
		assert.Len(t, state.Services[0].Routes, 1, "expected one route to be rendered")
		assert.Equal(t, kong.Route{
			Name:                    kong.String("default.bar.foo-svc.example.com.80"),
			StripPath:               kong.Bool(false),
			HTTPSRedirectStatusCode: kong.Int(301),
			Hosts:                   kong.StringSlice("example.com"),
			PreserveHost:            kong.Bool(true),
			Paths:                   kong.StringSlice("/"),
			Protocols:               kong.StringSlice("http", "https"),
			RegexPriority:           kong.Int(0),
			ResponseBuffering:       kong.Bool(true),
			RequestBuffering:        kong.Bool(true),
			ID:                      kong.String("3a26af2b-40ec-579c-81b0-dd6dc0072417"),
		}, state.Services[0].Routes[0].Route)
	})

	t.Run("bad https-redirect-status-code annotation is ignored",
		func(t *testing.T) {
			ingresses := []*netv1.Ingress{
				{
					ObjectMeta: metav1.ObjectMeta{
						Name:      "bar",
						Namespace: "default",
						Annotations: map[string]string{
							annotations.IngressClassKey:             "kong",
							"konghq.com/https-redirect-status-code": "whoops",
						},
					},
					Spec: netv1.IngressSpec{
						Rules: []netv1.IngressRule{
							{
								Host: "example.com",
								IngressRuleValue: netv1.IngressRuleValue{
									HTTP: &netv1.HTTPIngressRuleValue{
										Paths: []netv1.HTTPIngressPath{
											{
												Path: "/",
												Backend: netv1.IngressBackend{
													Service: &netv1.IngressServiceBackend{
														Name: "foo-svc",
														Port: netv1.ServiceBackendPort{
															Number: 80,
														},
													},
												},
											},
										},
									},
								},
							},
						},
					},
				},
			}

			services := []*corev1.Service{
				{
					ObjectMeta: metav1.ObjectMeta{
						Name:      "foo-svc",
						Namespace: "default",
					},
				},
			}
			store, err := store.NewFakeStore(store.FakeObjects{
				IngressesV1: ingresses,
				Services:    services,
			})
			require.NoError(t, err)
			p := mustNewParser(t, store)
			result := p.BuildKongConfig()
			require.Empty(t, result.TranslationFailures)
			state := result.KongState
			require.NotNil(t, state)

			require.Len(t, state.Services, 1, "expected one service to be rendered")
			// parser tests do not check tags, these are tested independently
			state.Services[0].Service.Tags = nil
			assert.Equal(t, kong.Service{
				Name:           kong.String("default.foo-svc.80"),
				Host:           kong.String("foo-svc.default.80.svc"),
				Path:           kong.String("/"),
				Port:           kong.Int(80),
				ConnectTimeout: kong.Int(60000),
				ReadTimeout:    kong.Int(60000),
				WriteTimeout:   kong.Int(60000),
				Retries:        kong.Int(5),
				Protocol:       kong.String("http"),
				ID:             kong.String("d0bb3cdf-7dee-5d1a-8219-a44f840c8845"),
			}, state.Services[0].Service)

			require.Len(t, state.Services[0].Routes, 1, "expected one route to be rendered")
			// parser tests do not check tags, these are tested independently
			state.Services[0].Routes[0].Route.Tags = nil
			assert.Equal(t, kong.Route{
				Name:              kong.String("default.bar.foo-svc.example.com.80"),
				StripPath:         kong.Bool(false),
				Hosts:             kong.StringSlice("example.com"),
				PreserveHost:      kong.Bool(true),
				Paths:             kong.StringSlice("/"),
				Protocols:         kong.StringSlice("http", "https"),
				RegexPriority:     kong.Int(0),
				ResponseBuffering: kong.Bool(true),
				RequestBuffering:  kong.Bool(true),
				ID:                kong.String("3a26af2b-40ec-579c-81b0-dd6dc0072417"),
			}, state.Services[0].Routes[0].Route)
		})
	t.Run("preserve-host annotation is correctly processed", func(t *testing.T) {
		ingresses := []*netv1.Ingress{
			{
				ObjectMeta: metav1.ObjectMeta{
					Name:      "bar",
					Namespace: "default",
					Annotations: map[string]string{
						"konghq.com/preserve-host":  "faLsE",
						annotations.IngressClassKey: annotations.DefaultIngressClass,
					},
				},
				Spec: netv1.IngressSpec{
					Rules: []netv1.IngressRule{
						{
							Host: "example.com",
							IngressRuleValue: netv1.IngressRuleValue{
								HTTP: &netv1.HTTPIngressRuleValue{
									Paths: []netv1.HTTPIngressPath{
										{
											Path: "/",
											Backend: netv1.IngressBackend{
												Service: &netv1.IngressServiceBackend{
													Name: "foo-svc",
													Port: netv1.ServiceBackendPort{
														Number: 80,
													},
												},
											},
										},
									},
								},
							},
						},
					},
				},
			},
		}

		services := []*corev1.Service{
			{
				ObjectMeta: metav1.ObjectMeta{
					Name:      "foo-svc",
					Namespace: "default",
				},
			},
		}
		store, err := store.NewFakeStore(store.FakeObjects{
			IngressesV1: ingresses,
			Services:    services,
		})
		require.NoError(t, err)
		p := mustNewParser(t, store)
		result := p.BuildKongConfig()
		require.Empty(t, result.TranslationFailures)
		state := result.KongState
		require.NotNil(t, state)

		require.Len(t, state.Services, 1, "expected one service to be rendered")
		// parser tests do not check tags, these are tested independently
		state.Services[0].Service.Tags = nil
		assert.Equal(t, kong.Service{
			Name:           kong.String("default.foo-svc.80"),
			Host:           kong.String("foo-svc.default.80.svc"),
			Path:           kong.String("/"),
			Port:           kong.Int(80),
			ConnectTimeout: kong.Int(60000),
			ReadTimeout:    kong.Int(60000),
			WriteTimeout:   kong.Int(60000),
			Retries:        kong.Int(5),
			Protocol:       kong.String("http"),
			ID:             kong.String("d0bb3cdf-7dee-5d1a-8219-a44f840c8845"),
		}, state.Services[0].Service)

		require.Len(t, state.Services[0].Routes, 1, "expected one route to be rendered")
		// parser tests do not check tags, these are tested independently
		state.Services[0].Routes[0].Route.Tags = nil
		assert.Equal(t, kong.Route{
			Name:              kong.String("default.bar.foo-svc.example.com.80"),
			StripPath:         kong.Bool(false),
			Hosts:             kong.StringSlice("example.com"),
			PreserveHost:      kong.Bool(false),
			Paths:             kong.StringSlice("/"),
			Protocols:         kong.StringSlice("http", "https"),
			RegexPriority:     kong.Int(0),
			ResponseBuffering: kong.Bool(true),
			RequestBuffering:  kong.Bool(true),
			ID:                kong.String("3a26af2b-40ec-579c-81b0-dd6dc0072417"),
		}, state.Services[0].Routes[0].Route)
	})

	t.Run("preserve-host annotation with random string is correctly processed", func(t *testing.T) {
		ingresses := []*netv1.Ingress{
			{
				ObjectMeta: metav1.ObjectMeta{
					Name:      "bar",
					Namespace: "default",
					Annotations: map[string]string{
						annotations.IngressClassKey: annotations.DefaultIngressClass,
						"konghq.com/preserve-host":  "wiggle wiggle wiggle",
					},
				},
				Spec: netv1.IngressSpec{
					Rules: []netv1.IngressRule{
						{
							Host: "example.com",
							IngressRuleValue: netv1.IngressRuleValue{
								HTTP: &netv1.HTTPIngressRuleValue{
									Paths: []netv1.HTTPIngressPath{
										{
											Path: "/",
											Backend: netv1.IngressBackend{
												Service: &netv1.IngressServiceBackend{
													Name: "foo-svc",
													Port: netv1.ServiceBackendPort{
														Number: 80,
													},
												},
											},
										},
									},
								},
							},
						},
					},
				},
			},
		}

		services := []*corev1.Service{
			{
				ObjectMeta: metav1.ObjectMeta{
					Name:      "foo-svc",
					Namespace: "default",
				},
			},
		}

		store, err := store.NewFakeStore(store.FakeObjects{
			IngressesV1: ingresses,
			Services:    services,
		})
		require.NoError(t, err)
		p := mustNewParser(t, store)
		result := p.BuildKongConfig()
		require.Empty(t, result.TranslationFailures)
		state := result.KongState
		require.NotNil(t, state)

		require.Len(t, state.Services, 1, "expected one service to be rendered")
		// parser tests do not check tags, these are tested independently
		state.Services[0].Service.Tags = nil
		assert.Equal(t, kong.Service{
			Name:           kong.String("default.foo-svc.80"),
			Host:           kong.String("foo-svc.default.80.svc"),
			Path:           kong.String("/"),
			Port:           kong.Int(80),
			ConnectTimeout: kong.Int(60000),
			ReadTimeout:    kong.Int(60000),
			WriteTimeout:   kong.Int(60000),
			Retries:        kong.Int(5),
			Protocol:       kong.String("http"),
			ID:             kong.String("d0bb3cdf-7dee-5d1a-8219-a44f840c8845"),
		}, state.Services[0].Service)

		require.Len(t, state.Services[0].Routes, 1, "expected one route to be rendered")
		// parser tests do not check tags, these are tested independently
		state.Services[0].Routes[0].Route.Tags = nil
		assert.Equal(t, kong.Route{
			Name:              kong.String("default.bar.foo-svc.example.com.80"),
			StripPath:         kong.Bool(false),
			Hosts:             kong.StringSlice("example.com"),
			PreserveHost:      kong.Bool(true),
			Paths:             kong.StringSlice("/"),
			Protocols:         kong.StringSlice("http", "https"),
			RegexPriority:     kong.Int(0),
			ResponseBuffering: kong.Bool(true),
			RequestBuffering:  kong.Bool(true),
			ID:                kong.String("3a26af2b-40ec-579c-81b0-dd6dc0072417"),
		}, state.Services[0].Routes[0].Route)
	})

	t.Run("regex-priority annotation is correctly processed", func(t *testing.T) {
		ingresses := []*netv1.Ingress{
			{
				ObjectMeta: metav1.ObjectMeta{
					Name:      "bar",
					Namespace: "default",
					Annotations: map[string]string{
						"konghq.com/regex-priority": "10",
						annotations.IngressClassKey: annotations.DefaultIngressClass,
					},
				},
				Spec: netv1.IngressSpec{
					Rules: []netv1.IngressRule{
						{
							Host: "example.com",
							IngressRuleValue: netv1.IngressRuleValue{
								HTTP: &netv1.HTTPIngressRuleValue{
									Paths: []netv1.HTTPIngressPath{
										{
											Path: "/",
											Backend: netv1.IngressBackend{
												Service: &netv1.IngressServiceBackend{
													Name: "foo-svc",
													Port: netv1.ServiceBackendPort{
														Number: 80,
													},
												},
											},
										},
									},
								},
							},
						},
					},
				},
			},
		}

		services := []*corev1.Service{
			{
				ObjectMeta: metav1.ObjectMeta{
					Name:      "foo-svc",
					Namespace: "default",
				},
			},
		}
		store, err := store.NewFakeStore(store.FakeObjects{
			IngressesV1: ingresses,
			Services:    services,
		})
		require.NoError(t, err)
		p := mustNewParser(t, store)
		result := p.BuildKongConfig()
		require.Empty(t, result.TranslationFailures)
		state := result.KongState
		require.NotNil(t, state)

		require.Len(t, state.Services, 1, "expected one service to be rendered")
		// parser tests do not check tags, these are tested independently
		state.Services[0].Service.Tags = nil
		assert.Equal(t, kong.Service{
			Name:           kong.String("default.foo-svc.80"),
			Host:           kong.String("foo-svc.default.80.svc"),
			Path:           kong.String("/"),
			Port:           kong.Int(80),
			ConnectTimeout: kong.Int(60000),
			ReadTimeout:    kong.Int(60000),
			WriteTimeout:   kong.Int(60000),
			Retries:        kong.Int(5),
			Protocol:       kong.String("http"),
			ID:             kong.String("d0bb3cdf-7dee-5d1a-8219-a44f840c8845"),
		}, state.Services[0].Service)

		require.Len(t, state.Services[0].Routes, 1, "expected one route to be rendered")
		// parser tests do not check tags, these are tested independently
		state.Services[0].Routes[0].Route.Tags = nil
		assert.Equal(t, kong.Route{
			Name:              kong.String("default.bar.foo-svc.example.com.80"),
			StripPath:         kong.Bool(false),
			Hosts:             kong.StringSlice("example.com"),
			PreserveHost:      kong.Bool(true),
			Paths:             kong.StringSlice("/"),
			Protocols:         kong.StringSlice("http", "https"),
			RegexPriority:     kong.Int(10),
			ResponseBuffering: kong.Bool(true),
			RequestBuffering:  kong.Bool(true),
			ID:                kong.String("3a26af2b-40ec-579c-81b0-dd6dc0072417"),
		}, state.Services[0].Routes[0].Route)
	})

	t.Run("non-integer regex-priority annotation is ignored", func(t *testing.T) {
		ingresses := []*netv1.Ingress{
			{
				ObjectMeta: metav1.ObjectMeta{
					Name:      "bar",
					Namespace: "default",
					Annotations: map[string]string{
						"konghq.com/regex-priority": "IAmAString",
						annotations.IngressClassKey: annotations.DefaultIngressClass,
					},
				},
				Spec: netv1.IngressSpec{
					Rules: []netv1.IngressRule{
						{
							Host: "example.com",
							IngressRuleValue: netv1.IngressRuleValue{
								HTTP: &netv1.HTTPIngressRuleValue{
									Paths: []netv1.HTTPIngressPath{
										{
											Path: "/",
											Backend: netv1.IngressBackend{
												Service: &netv1.IngressServiceBackend{
													Name: "foo-svc",
													Port: netv1.ServiceBackendPort{
														Number: 80,
													},
												},
											},
										},
									},
								},
							},
						},
					},
				},
			},
		}

		services := []*corev1.Service{
			{
				ObjectMeta: metav1.ObjectMeta{
					Name:      "foo-svc",
					Namespace: "default",
				},
			},
		}
		store, err := store.NewFakeStore(store.FakeObjects{
			IngressesV1: ingresses,
			Services:    services,
		})
		require.NoError(t, err)
		p := mustNewParser(t, store)
		result := p.BuildKongConfig()
		require.Empty(t, result.TranslationFailures)
		state := result.KongState
		require.NotNil(t, state)

		require.Len(t, state.Services, 1, "expected one service to be rendered")
		// parser tests do not check tags, these are tested independently
		state.Services[0].Service.Tags = nil
		assert.Equal(t, kong.Service{
			Name:           kong.String("default.foo-svc.80"),
			Host:           kong.String("foo-svc.default.80.svc"),
			Path:           kong.String("/"),
			Port:           kong.Int(80),
			ConnectTimeout: kong.Int(60000),
			ReadTimeout:    kong.Int(60000),
			WriteTimeout:   kong.Int(60000),
			Retries:        kong.Int(5),
			Protocol:       kong.String("http"),
			ID:             kong.String("d0bb3cdf-7dee-5d1a-8219-a44f840c8845"),
		}, state.Services[0].Service)

		require.Len(t, state.Services[0].Routes, 1, "expected one route to be rendered")
		// parser tests do not check tags, these are tested independently
		state.Services[0].Routes[0].Route.Tags = nil
		assert.Equal(t, kong.Route{
			Name:              kong.String("default.bar.foo-svc.example.com.80"),
			StripPath:         kong.Bool(false),
			RegexPriority:     kong.Int(0),
			Hosts:             kong.StringSlice("example.com"),
			PreserveHost:      kong.Bool(true),
			Paths:             kong.StringSlice("/"),
			Protocols:         kong.StringSlice("http", "https"),
			ResponseBuffering: kong.Bool(true),
			RequestBuffering:  kong.Bool(true),
			ID:                kong.String("3a26af2b-40ec-579c-81b0-dd6dc0072417"),
		}, state.Services[0].Routes[0].Route)
	})

	t.Run("route buffering options are processed (true)", func(t *testing.T) {
		ingresses := []*netv1.Ingress{
			{
				ObjectMeta: metav1.ObjectMeta{
					Name:      "route-buffering-test",
					Namespace: "default",
					Annotations: map[string]string{
						annotations.IngressClassKey:     annotations.DefaultIngressClass,
						"konghq.com/request-buffering":  "True",
						"konghq.com/response-buffering": "True",
					},
				},
				Spec: netv1.IngressSpec{
					Rules: []netv1.IngressRule{
						{
							Host: "example.com",
							IngressRuleValue: netv1.IngressRuleValue{
								HTTP: &netv1.HTTPIngressRuleValue{
									Paths: []netv1.HTTPIngressPath{
										{
											Path: "/",
											Backend: netv1.IngressBackend{
												Service: &netv1.IngressServiceBackend{
													Name: "foo-svc",
													Port: netv1.ServiceBackendPort{
														Number: 80,
													},
												},
											},
										},
									},
								},
							},
						},
					},
				},
			},
		}

		services := []*corev1.Service{
			{
				ObjectMeta: metav1.ObjectMeta{
					Name:      "foo-svc",
					Namespace: "default",
				},
			},
		}
		store, err := store.NewFakeStore(store.FakeObjects{
			IngressesV1: ingresses,
			Services:    services,
		})
		require.NoError(t, err)
		p := mustNewParser(t, store)
		result := p.BuildKongConfig()
		require.Empty(t, result.TranslationFailures)
		state := result.KongState
		require.NotNil(t, state)

		assert.Len(t, state.Services, 1, "expected one service to be rendered")
		// parser tests do not check tags, these are tested independently
		state.Services[0].Service.Tags = nil
		assert.Equal(t, kong.Service{
			Name:           kong.String("default.foo-svc.80"),
			Host:           kong.String("foo-svc.default.80.svc"),
			Path:           kong.String("/"),
			Port:           kong.Int(80),
			ConnectTimeout: kong.Int(60000),
			ReadTimeout:    kong.Int(60000),
			WriteTimeout:   kong.Int(60000),
			Retries:        kong.Int(5),
			Protocol:       kong.String("http"),
			ID:             kong.String("d0bb3cdf-7dee-5d1a-8219-a44f840c8845"),
		}, state.Services[0].Service)

		assert.Len(t, state.Services[0].Routes, 1, "expected one route to be rendered")
		// parser tests do not check tags, these are tested independently
		state.Services[0].Routes[0].Route.Tags = nil
		assert.Equal(t, kong.Route{
			Name:              kong.String("default.route-buffering-test.foo-svc.example.com.80"),
			StripPath:         kong.Bool(false),
			RegexPriority:     kong.Int(0),
			Hosts:             kong.StringSlice("example.com"),
			PreserveHost:      kong.Bool(true),
			Paths:             kong.StringSlice("/"),
			Protocols:         kong.StringSlice("http", "https"),
			RequestBuffering:  kong.Bool(true),
			ResponseBuffering: kong.Bool(true),
			ID:                kong.String("9fc167fb-bfe7-53b4-a0e2-7d36cf4bb5d4"),
		}, state.Services[0].Routes[0].Route)
	})
	t.Run("route buffering options are processed (false)", func(t *testing.T) {
		ingresses := []*netv1.Ingress{
			{
				ObjectMeta: metav1.ObjectMeta{
					Name:      "route-buffering-test",
					Namespace: "default",
					Annotations: map[string]string{
						annotations.IngressClassKey:     annotations.DefaultIngressClass,
						"konghq.com/request-buffering":  "False",
						"konghq.com/response-buffering": "False",
					},
				},
				Spec: netv1.IngressSpec{
					Rules: []netv1.IngressRule{
						{
							Host: "example.com",
							IngressRuleValue: netv1.IngressRuleValue{
								HTTP: &netv1.HTTPIngressRuleValue{
									Paths: []netv1.HTTPIngressPath{
										{
											Path: "/",
											Backend: netv1.IngressBackend{
												Service: &netv1.IngressServiceBackend{
													Name: "foo-svc",
													Port: netv1.ServiceBackendPort{
														Number: 80,
													},
												},
											},
										},
									},
								},
							},
						},
					},
				},
			},
		}

		services := []*corev1.Service{
			{
				ObjectMeta: metav1.ObjectMeta{
					Name:      "foo-svc",
					Namespace: "default",
				},
			},
		}
		store, err := store.NewFakeStore(store.FakeObjects{
			IngressesV1: ingresses,
			Services:    services,
		})
		require.NoError(t, err)
		p := mustNewParser(t, store)
		result := p.BuildKongConfig()
		require.Empty(t, result.TranslationFailures)
		state := result.KongState
		require.NotNil(t, state)

		assert.Len(t, state.Services, 1, "expected one service to be rendered")
		// parser tests do not check tags, these are tested independently
		state.Services[0].Service.Tags = nil
		assert.Equal(t, kong.Service{
			Name:           kong.String("default.foo-svc.80"),
			Host:           kong.String("foo-svc.default.80.svc"),
			Path:           kong.String("/"),
			Port:           kong.Int(80),
			ConnectTimeout: kong.Int(60000),
			ReadTimeout:    kong.Int(60000),
			WriteTimeout:   kong.Int(60000),
			Retries:        kong.Int(5),
			Protocol:       kong.String("http"),
			ID:             kong.String("d0bb3cdf-7dee-5d1a-8219-a44f840c8845"),
		}, state.Services[0].Service)

		assert.Len(t, state.Services[0].Routes, 1, "expected one route to be rendered")
		// parser tests do not check tags, these are tested independently
		state.Services[0].Routes[0].Route.Tags = nil
		assert.Equal(t, kong.Route{
			Name:              kong.String("default.route-buffering-test.foo-svc.example.com.80"),
			StripPath:         kong.Bool(false),
			RegexPriority:     kong.Int(0),
			Hosts:             kong.StringSlice("example.com"),
			PreserveHost:      kong.Bool(true),
			Paths:             kong.StringSlice("/"),
			Protocols:         kong.StringSlice("http", "https"),
			RequestBuffering:  kong.Bool(false),
			ResponseBuffering: kong.Bool(false),
			ID:                kong.String("9fc167fb-bfe7-53b4-a0e2-7d36cf4bb5d4"),
		}, state.Services[0].Routes[0].Route)
	})
	t.Run("route buffering options are not processed with bad annotation values", func(t *testing.T) {
		ingresses := []*netv1.Ingress{
			{
				ObjectMeta: metav1.ObjectMeta{
					Name:      "route-buffering-test",
					Namespace: "default",
					Annotations: map[string]string{
						annotations.IngressClassKey:     annotations.DefaultIngressClass,
						"konghq.com/request-buffering":  "invalid-value",
						"konghq.com/response-buffering": "invalid-value",
					},
				},
				Spec: netv1.IngressSpec{
					Rules: []netv1.IngressRule{
						{
							Host: "example.com",
							IngressRuleValue: netv1.IngressRuleValue{
								HTTP: &netv1.HTTPIngressRuleValue{
									Paths: []netv1.HTTPIngressPath{
										{
											Path: "/",
											Backend: netv1.IngressBackend{
												Service: &netv1.IngressServiceBackend{
													Name: "foo-svc",
													Port: netv1.ServiceBackendPort{
														Number: 80,
													},
												},
											},
										},
									},
								},
							},
						},
					},
				},
			},
		}

		services := []*corev1.Service{
			{
				ObjectMeta: metav1.ObjectMeta{
					Name:      "foo-svc",
					Namespace: "default",
				},
			},
		}
		store, err := store.NewFakeStore(store.FakeObjects{
			IngressesV1: ingresses,
			Services:    services,
		})
		require.NoError(t, err)
		p := mustNewParser(t, store)
		result := p.BuildKongConfig()
		require.Empty(t, result.TranslationFailures)
		state := result.KongState
		require.NotNil(t, state)

		kongTrue := kong.Bool(true)
		assert.Len(t, state.Services, 1, "expected one service to be rendered")
		assert.Len(t, state.Services[0].Routes, 1, "expected one route to be rendered")
		assert.Equal(t, kongTrue, state.Services[0].Routes[0].Route.RequestBuffering)
		assert.Equal(t, kongTrue, state.Services[0].Routes[0].Route.ResponseBuffering)
	})
}

func TestKongProcessClasslessIngress(t *testing.T) {
	assert := assert.New(t)
	t.Run("Kong classless ingress evaluated (true)", func(t *testing.T) {
		ingresses := []*netv1.Ingress{
			{
				ObjectMeta: metav1.ObjectMeta{
					Name:      "bar",
					Namespace: "default",
					Annotations: map[string]string{
						annotations.IngressClassKey: annotations.DefaultIngressClass,
					},
				},
				Spec: netv1.IngressSpec{
					Rules: []netv1.IngressRule{
						{
							Host: "example.com",
							IngressRuleValue: netv1.IngressRuleValue{
								HTTP: &netv1.HTTPIngressRuleValue{
									Paths: []netv1.HTTPIngressPath{
										{
											Path: "/",
											Backend: netv1.IngressBackend{
												Service: &netv1.IngressServiceBackend{
													Name: "foo-svc",
													Port: netv1.ServiceBackendPort{
														Number: 80,
													},
												},
											},
										},
									},
								},
							},
						},
					},
				},
			},
		}
		services := []*corev1.Service{
			{
				ObjectMeta: metav1.ObjectMeta{
					Name:      "foo-svc",
					Namespace: "default",
				},
			},
		}

		store, err := store.NewFakeStore(store.FakeObjects{
			IngressesV1: ingresses,
			Services:    services,
		})
		require.NoError(t, err)
		p := mustNewParser(t, store)
		result := p.BuildKongConfig()
		require.Empty(t, result.TranslationFailures)
		state := result.KongState
		require.NotNil(t, state)

		require.Len(t, state.Services, 1, "expected one service to be rendered")
	})
	t.Run("Kong classless ingress evaluated (false)", func(t *testing.T) {
		ingresses := []*netv1.Ingress{
			{
				ObjectMeta: metav1.ObjectMeta{
					Name:      "bar",
					Namespace: "default",
				},
				Spec: netv1.IngressSpec{
					Rules: []netv1.IngressRule{
						{
							Host: "example.com",
							IngressRuleValue: netv1.IngressRuleValue{
								HTTP: &netv1.HTTPIngressRuleValue{
									Paths: []netv1.HTTPIngressPath{
										{
											Path: "/",
											Backend: netv1.IngressBackend{
												Service: &netv1.IngressServiceBackend{
													Name: "foo-svc",
													Port: netv1.ServiceBackendPort{
														Number: 80,
													},
												},
											},
										},
									},
								},
							},
						},
					},
				},
			},
		}
		services := []*corev1.Service{
			{
				ObjectMeta: metav1.ObjectMeta{
					Name:      "foo-svc",
					Namespace: "default",
				},
			},
		}

		store, err := store.NewFakeStore(store.FakeObjects{
			IngressesV1: ingresses,
			Services:    services,
		})
		require.NoError(t, err)
		p := mustNewParser(t, store)
		result := p.BuildKongConfig()
		require.Empty(t, result.TranslationFailures)
		state := result.KongState
		require.NotNil(t, state)

		assert.Equal(0, len(state.Services),
			"expected zero service to be rendered")
	})
}

func TestKongServiceAnnotations(t *testing.T) {
	t.Run("path annotation is correctly processed", func(t *testing.T) {
		ingresses := []*netv1.Ingress{
			{
				ObjectMeta: metav1.ObjectMeta{
					Name:      "bar",
					Namespace: "default",
					Annotations: map[string]string{
						annotations.IngressClassKey: annotations.DefaultIngressClass,
					},
				},
				Spec: netv1.IngressSpec{
					Rules: []netv1.IngressRule{
						{
							Host: "example.com",
							IngressRuleValue: netv1.IngressRuleValue{
								HTTP: &netv1.HTTPIngressRuleValue{
									Paths: []netv1.HTTPIngressPath{
										{
											Path: "/",
											Backend: netv1.IngressBackend{
												Service: &netv1.IngressServiceBackend{
													Name: "foo-svc",
													Port: netv1.ServiceBackendPort{
														Number: 80,
													},
												},
											},
										},
									},
								},
							},
						},
					},
				},
			},
		}

		services := []*corev1.Service{
			{
				ObjectMeta: metav1.ObjectMeta{
					Name:      "foo-svc",
					Namespace: "default",
					Annotations: map[string]string{
						"konghq.com/path": "/baz",
					},
				},
			},
		}
		store, err := store.NewFakeStore(store.FakeObjects{
			IngressesV1: ingresses,
			Services:    services,
		})
		require.NoError(t, err)
		p := mustNewParser(t, store)
		result := p.BuildKongConfig()
		require.Empty(t, result.TranslationFailures)
		state := result.KongState
		require.NotNil(t, state)

		assert.Len(t, state.Services, 1, "expected one service to be rendered")
		// parser tests do not check tags, these are tested independently
		state.Services[0].Service.Tags = nil
		assert.Equal(t, kong.Service{
			Name:           kong.String("default.foo-svc.80"),
			Host:           kong.String("foo-svc.default.80.svc"),
			Path:           kong.String("/baz"),
			Port:           kong.Int(80),
			ConnectTimeout: kong.Int(60000),
			ReadTimeout:    kong.Int(60000),
			WriteTimeout:   kong.Int(60000),
			Retries:        kong.Int(5),
			Protocol:       kong.String("http"),
			ID:             kong.String("d0bb3cdf-7dee-5d1a-8219-a44f840c8845"),
		}, state.Services[0].Service)

		assert.Len(t, state.Services[0].Routes, 1, "expected one route to be rendered")
		// parser tests do not check tags, these are tested independently
		state.Services[0].Routes[0].Route.Tags = nil
		assert.Equal(t, kong.Route{
			Name:              kong.String("default.bar.foo-svc.example.com.80"),
			StripPath:         kong.Bool(false),
			Hosts:             kong.StringSlice("example.com"),
			PreserveHost:      kong.Bool(true),
			Paths:             kong.StringSlice("/"),
			Protocols:         kong.StringSlice("http", "https"),
			RegexPriority:     kong.Int(0),
			ResponseBuffering: kong.Bool(true),
			RequestBuffering:  kong.Bool(true),
			ID:                kong.String("3a26af2b-40ec-579c-81b0-dd6dc0072417"),
		}, state.Services[0].Routes[0].Route)
	})

	t.Run("host-header annotation is correctly processed", func(t *testing.T) {
		ingresses := []*netv1.Ingress{
			{
				ObjectMeta: metav1.ObjectMeta{
					Name:      "bar",
					Namespace: "default",
					Annotations: map[string]string{
						annotations.IngressClassKey: annotations.DefaultIngressClass,
					},
				},
				Spec: netv1.IngressSpec{
					Rules: []netv1.IngressRule{
						{
							Host: "example.com",
							IngressRuleValue: netv1.IngressRuleValue{
								HTTP: &netv1.HTTPIngressRuleValue{
									Paths: []netv1.HTTPIngressPath{
										{
											Path: "/",
											Backend: netv1.IngressBackend{
												Service: &netv1.IngressServiceBackend{
													Name: "foo-svc",
													Port: netv1.ServiceBackendPort{
														Number: 80,
													},
												},
											},
										},
									},
								},
							},
						},
					},
				},
			},
		}

		services := []*corev1.Service{
			{
				ObjectMeta: metav1.ObjectMeta{
					Name:      "foo-svc",
					Namespace: "default",
					Annotations: map[string]string{
						"konghq.com/host-header": "example.com",
					},
				},
			},
		}
		store, err := store.NewFakeStore(store.FakeObjects{
			IngressesV1: ingresses,
			Services:    services,
		})
		require.NoError(t, err)
		p := mustNewParser(t, store)
		result := p.BuildKongConfig()
		require.Empty(t, result.TranslationFailures)
		state := result.KongState
		require.NotNil(t, state)

		assert.Len(t, state.Services, 1, "expected one service to be rendered")
		// parser tests do not check tags, these are tested independently
		state.Services[0].Service.Tags = nil
		assert.Equal(t, kong.Service{
			Name:           kong.String("default.foo-svc.80"),
			Host:           kong.String("foo-svc.default.80.svc"),
			Path:           kong.String("/"),
			Port:           kong.Int(80),
			ConnectTimeout: kong.Int(60000),
			ReadTimeout:    kong.Int(60000),
			WriteTimeout:   kong.Int(60000),
			Retries:        kong.Int(5),
			Protocol:       kong.String("http"),
			ID:             kong.String("d0bb3cdf-7dee-5d1a-8219-a44f840c8845"),
		}, state.Services[0].Service)

		assert.Len(t, state.Upstreams, 1, "expected one upstream to be rendered")
		// parser tests do not check tags, these are tested independently
		state.Upstreams[0].Upstream.Tags = nil
		assert.Equal(t, kong.Upstream{
			Name:       kong.String("foo-svc.default.80.svc"),
			HostHeader: kong.String("example.com"),
		}, state.Upstreams[0].Upstream)

		assert.Len(t, state.Services[0].Routes, 1, "expected one route to be rendered")
		// parser tests do not check tags, these are tested independently
		state.Services[0].Routes[0].Route.Tags = nil
		assert.Equal(t, kong.Route{
			Name:              kong.String("default.bar.foo-svc.example.com.80"),
			StripPath:         kong.Bool(false),
			Hosts:             kong.StringSlice("example.com"),
			PreserveHost:      kong.Bool(true),
			Paths:             kong.StringSlice("/"),
			Protocols:         kong.StringSlice("http", "https"),
			RegexPriority:     kong.Int(0),
			ResponseBuffering: kong.Bool(true),
			RequestBuffering:  kong.Bool(true),
			ID:                kong.String("3a26af2b-40ec-579c-81b0-dd6dc0072417"),
		}, state.Services[0].Routes[0].Route)
	})

	t.Run("methods annotation is correctly processed", func(t *testing.T) {
		ingresses := []*netv1.Ingress{
			{
				ObjectMeta: metav1.ObjectMeta{
					Name:      "bar",
					Namespace: "default",
					Annotations: map[string]string{
						"konghq.com/methods":        "POST,GET",
						annotations.IngressClassKey: annotations.DefaultIngressClass,
					},
				},
				Spec: netv1.IngressSpec{
					Rules: []netv1.IngressRule{
						{
							Host: "example.com",
							IngressRuleValue: netv1.IngressRuleValue{
								HTTP: &netv1.HTTPIngressRuleValue{
									Paths: []netv1.HTTPIngressPath{
										{
											Path: "/",
											Backend: netv1.IngressBackend{
												Service: &netv1.IngressServiceBackend{
													Name: "foo-svc",
													Port: netv1.ServiceBackendPort{
														Number: 80,
													},
												},
											},
										},
									},
								},
							},
						},
					},
				},
			},
		}

		services := []*corev1.Service{
			{
				ObjectMeta: metav1.ObjectMeta{
					Name:      "foo-svc",
					Namespace: "default",
				},
			},
		}
		store, err := store.NewFakeStore(store.FakeObjects{
			IngressesV1: ingresses,
			Services:    services,
		})
		require.NoError(t, err)
		p := mustNewParser(t, store)
		result := p.BuildKongConfig()
		require.Empty(t, result.TranslationFailures)
		state := result.KongState
		require.NotNil(t, state)

		require.Len(t, state.Services, 1, "expected one service to be rendered")
		// parser tests do not check tags, these are tested independently
		state.Services[0].Service.Tags = nil
		assert.Equal(t, kong.Service{
			Name:           kong.String("default.foo-svc.80"),
			Host:           kong.String("foo-svc.default.80.svc"),
			Path:           kong.String("/"),
			Port:           kong.Int(80),
			ConnectTimeout: kong.Int(60000),
			ReadTimeout:    kong.Int(60000),
			WriteTimeout:   kong.Int(60000),
			Retries:        kong.Int(5),
			Protocol:       kong.String("http"),
			ID:             kong.String("d0bb3cdf-7dee-5d1a-8219-a44f840c8845"),
		}, state.Services[0].Service)

		require.Len(t, state.Services[0].Routes, 1, "expected one route to be rendered")
		// parser tests do not check tags, these are tested independently
		assert.Equal(t, kong.Route{
			Name:              kong.String("default.bar.foo-svc.example.com.80"),
			StripPath:         kong.Bool(false),
			RegexPriority:     kong.Int(0),
			ResponseBuffering: kong.Bool(true),
			RequestBuffering:  kong.Bool(true),
			Hosts:             kong.StringSlice("example.com"),
			PreserveHost:      kong.Bool(true),
			Paths:             kong.StringSlice("/"),
			Protocols:         kong.StringSlice("http", "https"),
			Methods:           kong.StringSlice("POST", "GET"),
			ID:                kong.String("3a26af2b-40ec-579c-81b0-dd6dc0072417"),
			Tags: []*string{
				kong.String("k8s-name:bar"),
				kong.String("k8s-namespace:default"),
			},
		}, state.Services[0].Routes[0].Route)
	})
}

func TestDefaultBackend(t *testing.T) {
	assert := assert.New(t)
	t.Run("default backend is processed correctly", func(t *testing.T) {
		ingresses := []*netv1.Ingress{
			{
				ObjectMeta: metav1.ObjectMeta{
					Name:      "ing-with-default-backend",
					Namespace: "default",
					Annotations: map[string]string{
						annotations.IngressClassKey: annotations.DefaultIngressClass,
					},
				},
				Spec: netv1.IngressSpec{
					DefaultBackend: &netv1.IngressBackend{
						Service: &netv1.IngressServiceBackend{
							Name: "default-svc",
							Port: netv1.ServiceBackendPort{
								Number: 80,
							},
						},
					},
				},
			},
		}

		services := []*corev1.Service{
			{
				ObjectMeta: metav1.ObjectMeta{
					Name:      "default-svc",
					Namespace: "default",
				},
			},
		}
		store, err := store.NewFakeStore(store.FakeObjects{
			IngressesV1: ingresses,
			Services:    services,
		})
		require.NoError(t, err)
		p := mustNewParser(t, store)
		result := p.BuildKongConfig()
		require.Empty(t, result.TranslationFailures)
		state := result.KongState
		require.NotNil(t, state)
		require.Len(t, state.Services, 1, "expected one service to be rendered")
		assert.Equal("default.default-svc.80", *state.Services[0].Name)
		assert.Equal("default-svc.default.80.svc", *state.Services[0].Host)
		assert.Equal(1, len(state.Services[0].Routes),
			"expected one routes to be rendered")
		assert.Equal("default.ing-with-default-backend", *state.Services[0].Routes[0].Name)
		assert.Equal("/", *state.Services[0].Routes[0].Paths[0])
	})

	t.Run("client-cert secret doesn't exist", func(t *testing.T) {
		ingresses := []*netv1.Ingress{
			{
				ObjectMeta: metav1.ObjectMeta{
					Name:      "foo",
					Namespace: "default",
					Annotations: map[string]string{
						annotations.IngressClassKey: annotations.DefaultIngressClass,
					},
				},
				Spec: netv1.IngressSpec{
					Rules: []netv1.IngressRule{
						{
							Host: "example.com",
							IngressRuleValue: netv1.IngressRuleValue{
								HTTP: &netv1.HTTPIngressRuleValue{
									Paths: []netv1.HTTPIngressPath{
										{
											Path: "/",
											Backend: netv1.IngressBackend{
												Service: &netv1.IngressServiceBackend{
													Name: "foo-svc",
													Port: netv1.ServiceBackendPort{
														Number: 80,
													},
												},
											},
										},
									},
								},
							},
						},
					},
					TLS: []netv1.IngressTLS{
						{
							SecretName: "secret1",
							Hosts:      []string{"foo.com"},
						},
					},
				},
			},
		}

		services := []*corev1.Service{
			{
				TypeMeta: metav1.TypeMeta{Kind: "Service", APIVersion: corev1.SchemeGroupVersion.String()},
				ObjectMeta: metav1.ObjectMeta{
					Name:      "foo-svc",
					Namespace: "default",
					Annotations: map[string]string{
						"konghq.com/client-cert": "secret1",
					},
				},
			},
		}
		store, err := store.NewFakeStore(store.FakeObjects{
			IngressesV1: ingresses,
			Services:    services,
		})
		require.NoError(t, err)
		p := mustNewParser(t, store)
		result := p.BuildKongConfig()
		require.Len(t, result.TranslationFailures, 1)
		state := result.KongState
		require.NotNil(t, state)
		assert.Equal(0, len(state.Certificates),
			"expected no certificates to be rendered")

		assert.Equal(1, len(state.Services))
		assert.Nil(state.Services[0].ClientCertificate)
	})
}

func TestParserSecret(t *testing.T) {
	assert := assert.New(t)
	t.Run("invalid TLS secret", func(t *testing.T) {
		ingresses := []*netv1.Ingress{
			{
				ObjectMeta: metav1.ObjectMeta{
					Name:      "foo",
					Namespace: "default",
					Annotations: map[string]string{
						annotations.IngressClassKey: annotations.DefaultIngressClass,
					},
				},
				Spec: netv1.IngressSpec{
					TLS: []netv1.IngressTLS{
						{
							SecretName: "secret1",
							Hosts:      []string{"foo.com"},
						},
					},
				},
			},
			{
				ObjectMeta: metav1.ObjectMeta{
					Name:      "bar",
					Namespace: "default",
				},
				Spec: netv1.IngressSpec{
					TLS: []netv1.IngressTLS{
						{
							SecretName: "secret1",
							Hosts:      []string{"bar.com"},
						},
					},
				},
			},
		}

		secrets := []*corev1.Secret{
			{
				ObjectMeta: metav1.ObjectMeta{
					Name:      "secret1",
					Namespace: "default",
				},
				Data: map[string][]byte{
					"tls.crt": []byte(""),
					"tls.key": []byte(""),
				},
			},
		}
		store, err := store.NewFakeStore(store.FakeObjects{
			IngressesV1: ingresses,
			Secrets:     secrets,
		})
		require.NoError(t, err)
		p := mustNewParser(t, store)
		result := p.BuildKongConfig()
		require.Empty(t, result.TranslationFailures)
		state := result.KongState
		require.NotNil(t, state)
		assert.Equal(0, len(state.Certificates),
			"expected no certificates to be rendered with empty secret")
	})

	crt, key := certificate.MustGenerateSelfSignedCertPEMFormat()
	t.Run("duplicate certificates order by time", func(t *testing.T) {
		ingresses := []*netv1.Ingress{
			{
				ObjectMeta: metav1.ObjectMeta{
					Name:      "foo",
					Namespace: "default",
					Annotations: map[string]string{
						annotations.IngressClassKey: annotations.DefaultIngressClass,
					},
				},
				Spec: netv1.IngressSpec{
					TLS: []netv1.IngressTLS{
						{
							SecretName: "secret1",
							Hosts:      []string{"foo.com"},
						},
					},
				},
			},
			{
				ObjectMeta: metav1.ObjectMeta{
					Name:      "bar",
					Namespace: "ns1",
					Annotations: map[string]string{
						annotations.IngressClassKey: annotations.DefaultIngressClass,
					},
				},
				Spec: netv1.IngressSpec{
					TLS: []netv1.IngressTLS{
						{
							SecretName: "secret2",
							Hosts:      []string{"bar.com"},
						},
					},
				},
			},
		}

		t1, _ := time.Parse(time.RFC3339, "2006-01-02T15:04:05Z")
		t2, _ := time.Parse(time.RFC3339, "2006-01-02T15:05:05Z")
		secrets := []*corev1.Secret{
			{
				ObjectMeta: metav1.ObjectMeta{
					UID:       "3e8edeca-7d23-4e02-84c9-437d11b746a6",
					Name:      "secret1",
					Namespace: "default",
					CreationTimestamp: metav1.Time{
						Time: t1,
					},
				},
				Data: map[string][]byte{
					"tls.crt": crt,
					"tls.key": key,
				},
			},
			{
				ObjectMeta: metav1.ObjectMeta{
					UID:       "fc28a22c-41e1-4cd6-9099-fd7756ffe58e",
					Name:      "secret2",
					Namespace: "ns1",
					CreationTimestamp: metav1.Time{
						Time: t2,
					},
				},
				Data: map[string][]byte{
					"tls.crt": crt,
					"tls.key": key,
				},
			},
		}
		store, err := store.NewFakeStore(store.FakeObjects{
			IngressesV1: ingresses,
			Secrets:     secrets,
		})
		require.NoError(t, err)
		p := mustNewParser(t, store)
		result := p.BuildKongConfig()
		require.Empty(t, result.TranslationFailures)
		state := result.KongState
		require.NotNil(t, state)
		assert.Len(state.Certificates, 1, "certificates are de-duplicated")

		sort.SliceStable(state.Certificates[0].SNIs, func(i, j int) bool {
			return strings.Compare(*state.Certificates[0].SNIs[i],
				*state.Certificates[0].SNIs[j]) > 0
		})
		// parser tests do not check tags, these are tested independently
		state.Certificates[0].Tags = nil
		assert.Equal(kongstate.Certificate{
			Certificate: kong.Certificate{
				ID:   kong.String("3e8edeca-7d23-4e02-84c9-437d11b746a6"),
				Cert: kong.String(strings.TrimSpace(string(crt))),
				Key:  kong.String(strings.TrimSpace(string(key))),
				SNIs: kong.StringSlice("foo.com", "bar.com"),
			},
		}, state.Certificates[0])
	})
	t.Run("duplicate certificates order by uid", func(t *testing.T) {
		ingresses := []*netv1.Ingress{
			{
				ObjectMeta: metav1.ObjectMeta{
					Name:      "foo",
					Namespace: "default",
					Annotations: map[string]string{
						annotations.IngressClassKey: annotations.DefaultIngressClass,
					},
				},
				Spec: netv1.IngressSpec{
					TLS: []netv1.IngressTLS{
						{
							SecretName: "secret1",
							Hosts:      []string{"foo.com"},
						},
					},
				},
			},
			{
				ObjectMeta: metav1.ObjectMeta{
					Name:      "bar",
					Namespace: "ns1",
					Annotations: map[string]string{
						annotations.IngressClassKey: annotations.DefaultIngressClass,
					},
				},
				Spec: netv1.IngressSpec{
					TLS: []netv1.IngressTLS{
						{
							SecretName: "secret2",
							Hosts:      []string{"bar.com"},
						},
					},
				},
			},
			{
				ObjectMeta: metav1.ObjectMeta{
					Name:      "baz",
					Namespace: "ns2",
					Annotations: map[string]string{
						annotations.IngressClassKey: annotations.DefaultIngressClass,
					},
				},
				Spec: netv1.IngressSpec{
					TLS: []netv1.IngressTLS{
						{
							SecretName: "secret3",
							Hosts:      []string{"baz.com"},
						},
					},
				},
			},
		}

		t1, _ := time.Parse(time.RFC3339, "2006-01-02T15:05:05Z")
		t2, _ := time.Parse(time.RFC3339, "2006-01-02T15:05:05Z")
		t3, _ := time.Parse(time.RFC3339, "2006-01-02T15:06:05Z")
		secrets := []*corev1.Secret{
			{
				ObjectMeta: metav1.ObjectMeta{
					UID:       "3c28a22c-41e1-4cd6-9099-fd7756ffe58e",
					Name:      "secret1",
					Namespace: "default",
					CreationTimestamp: metav1.Time{
						Time: t1,
					},
				},
				Data: map[string][]byte{
					"tls.crt": crt,
					"tls.key": key,
				},
			},
			{
				ObjectMeta: metav1.ObjectMeta{
					UID:       "2c28a22c-41e1-4cd6-9099-fd7756ffe58e",
					Name:      "secret2",
					Namespace: "ns1",
					CreationTimestamp: metav1.Time{
						Time: t2,
					},
				},
				Data: map[string][]byte{
					"tls.crt": crt,
					"tls.key": key,
				},
			},
			{
				ObjectMeta: metav1.ObjectMeta{
					UID:       "1c28a22c-41e1-4cd6-9099-fd7756ffe58e",
					Name:      "secret3",
					Namespace: "ns2",
					CreationTimestamp: metav1.Time{
						Time: t3,
					},
				},
				Data: map[string][]byte{
					"tls.crt": crt,
					"tls.key": key,
				},
			},
		}
		store, err := store.NewFakeStore(store.FakeObjects{
			IngressesV1: ingresses,
			Secrets:     secrets,
		})
		require.NoError(t, err)
		p := mustNewParser(t, store)
		result := p.BuildKongConfig()
		require.Empty(t, result.TranslationFailures)
		state := result.KongState
		require.NotNil(t, state)
		assert.Equal(1, len(state.Certificates),
			"certificates are de-duplicated")

		sort.SliceStable(state.Certificates[0].SNIs, func(i, j int) bool {
			return strings.Compare(*state.Certificates[0].SNIs[i],
				*state.Certificates[0].SNIs[j]) > 0
		})
		// parser tests do not check tags, these are tested independently
		state.Certificates[0].Tags = nil
		assert.Equal(kongstate.Certificate{
			Certificate: kong.Certificate{
				ID:   kong.String("2c28a22c-41e1-4cd6-9099-fd7756ffe58e"),
				Cert: kong.String(strings.TrimSpace(string(crt))),
				Key:  kong.String(strings.TrimSpace(string(key))),
				SNIs: kong.StringSlice("foo.com", "baz.com", "bar.com"),
			},
		}, state.Certificates[0])
	})
	t.Run("duplicate SNIs", func(t *testing.T) {
		ingresses := []*netv1.Ingress{
			{
				ObjectMeta: metav1.ObjectMeta{
					Name:      "foo",
					Namespace: "default",
					Annotations: map[string]string{
						annotations.IngressClassKey: annotations.DefaultIngressClass,
					},
				},
				Spec: netv1.IngressSpec{
					TLS: []netv1.IngressTLS{
						{
							SecretName: "secret1",
							Hosts:      []string{"foo.com"},
						},
					},
				},
			},
			{
				ObjectMeta: metav1.ObjectMeta{
					Name:      "bar",
					Namespace: "ns1",
				},
				Spec: netv1.IngressSpec{
					TLS: []netv1.IngressTLS{
						{
							SecretName: "secret2",
							Hosts:      []string{"foo.com"},
						},
					},
				},
			},
		}

		secrets := []*corev1.Secret{
			{
				ObjectMeta: metav1.ObjectMeta{
					Name:      "secret1",
					Namespace: "default",
				},
				Data: map[string][]byte{
					"tls.crt": crt,
					"tls.key": key,
				},
			},
			{
				ObjectMeta: metav1.ObjectMeta{
					Name:      "secret2",
					Namespace: "ns1",
				},
				Data: map[string][]byte{
					"tls.crt": crt,
					"tls.key": key,
				},
			},
		}
		store, err := store.NewFakeStore(store.FakeObjects{
			IngressesV1: ingresses,
			Secrets:     secrets,
		})
		require.NoError(t, err)
		p := mustNewParser(t, store)
		result := p.BuildKongConfig()
		require.Empty(t, result.TranslationFailures)
		state := result.KongState
		require.NotNil(t, state)
		assert.Len(state.Certificates, 1, "SNIs are de-duplicated")
	})
}

func TestParserSNI(t *testing.T) {
	t.Run("route includes SNI when TLS info present, but not for wildcard hostnames", func(t *testing.T) {
		ingresses := []*netv1.Ingress{
			{
				ObjectMeta: metav1.ObjectMeta{
					Name:      "foo",
					Namespace: "default",
					Annotations: map[string]string{
						annotations.IngressClassKey: annotations.DefaultIngressClass,
					},
				},
				Spec: netv1.IngressSpec{
					TLS: []netv1.IngressTLS{
						{
							SecretName: "secret1",
							Hosts:      []string{"example.com", "*.example.com"},
						},
					},
					Rules: []netv1.IngressRule{
						{
							Host: "example.com",
							IngressRuleValue: netv1.IngressRuleValue{
								HTTP: &netv1.HTTPIngressRuleValue{
									Paths: []netv1.HTTPIngressPath{
										{
											Path: "/",
											Backend: netv1.IngressBackend{
												Service: &netv1.IngressServiceBackend{
													Name: "foo-svc",
													Port: netv1.ServiceBackendPort{
														Number: 80,
													},
												},
											},
										},
									},
								},
							},
						},
						{
							Host: "*.example.com",
							IngressRuleValue: netv1.IngressRuleValue{
								HTTP: &netv1.HTTPIngressRuleValue{
									Paths: []netv1.HTTPIngressPath{
										{
											Path: "/",
											Backend: netv1.IngressBackend{
												Service: &netv1.IngressServiceBackend{
													Name: "foo-svc",
													Port: netv1.ServiceBackendPort{
														Number: 80,
													},
												},
											},
										},
									},
								},
							},
						},
					},
				},
			},
		}
		crt, key := certificate.MustGenerateSelfSignedCertPEMFormat()
		secrets := []*corev1.Secret{
			{
				ObjectMeta: metav1.ObjectMeta{
					Name:      "secret1",
					Namespace: "default",
				},
				Data: map[string][]byte{
					"tls.crt": crt,
					"tls.key": key,
				},
			},
		}
		store, err := store.NewFakeStore(store.FakeObjects{
			IngressesV1: ingresses,
			Secrets:     secrets,
		})
		require.NoError(t, err)
		p := mustNewParser(t, store)
		result := p.BuildKongConfig()
		require.Empty(t, result.TranslationFailures)
		state := result.KongState
		require.NotNil(t, state)
		// parser tests do not check tags, these are tested independently
		state.Services[0].Routes[0].Route.Tags = nil
		state.Services[0].Routes[1].Route.Tags = nil
		assert.Equal(t, kong.Route{
			Name:              kong.String("default.foo.foo-svc.example.com.80"),
			StripPath:         kong.Bool(false),
			RegexPriority:     kong.Int(0),
			ResponseBuffering: kong.Bool(true),
			RequestBuffering:  kong.Bool(true),
			Hosts:             kong.StringSlice("example.com"),
			PreserveHost:      kong.Bool(true),
			Paths:             kong.StringSlice("/"),
			Protocols:         kong.StringSlice("http", "https"),
			ID:                kong.String("99296cc1-ab30-59f8-b204-7b1a45e64cac"),
		}, state.Services[0].Routes[0].Route)
		assert.Equal(t, kong.Route{
			Name:              kong.String("default.foo.foo-svc._.example.com.80"),
			StripPath:         kong.Bool(false),
			RegexPriority:     kong.Int(0),
			ResponseBuffering: kong.Bool(true),
			RequestBuffering:  kong.Bool(true),
			Hosts:             kong.StringSlice("*.example.com"),
			SNIs:              nil,
			PreserveHost:      kong.Bool(true),
			Paths:             kong.StringSlice("/"),
			Protocols:         kong.StringSlice("http", "https"),
			ID:                kong.String("cbdfe994-15d4-5336-909a-e302ed66e19a"),
		}, state.Services[0].Routes[1].Route)
	})
	t.Run("route does not include SNI when TLS info absent", func(t *testing.T) {
		ingresses := []*netv1.Ingress{
			{
				ObjectMeta: metav1.ObjectMeta{
					Name:      "foo",
					Namespace: "default",
					Annotations: map[string]string{
						annotations.IngressClassKey: annotations.DefaultIngressClass,
					},
				},
				Spec: netv1.IngressSpec{
					Rules: []netv1.IngressRule{
						{
							Host: "example.com",
							IngressRuleValue: netv1.IngressRuleValue{
								HTTP: &netv1.HTTPIngressRuleValue{
									Paths: []netv1.HTTPIngressPath{
										{
											Path: "/",
											Backend: netv1.IngressBackend{
												Service: &netv1.IngressServiceBackend{
													Name: "foo-svc",
													Port: netv1.ServiceBackendPort{
														Number: 80,
													},
												},
											},
										},
									},
								},
							},
						},
					},
				},
			},
		}

		store, err := store.NewFakeStore(store.FakeObjects{
			IngressesV1: ingresses,
		})
		require.NoError(t, err)
		p := mustNewParser(t, store)
		result := p.BuildKongConfig()
		require.Empty(t, result.TranslationFailures)
		state := result.KongState
		require.NotNil(t, state)
		// parser tests do not check tags, these are tested independently
		state.Services[0].Routes[0].Route.Tags = nil
		assert.Equal(t, kong.Route{
			Name:              kong.String("default.foo.foo-svc.example.com.80"),
			StripPath:         kong.Bool(false),
			RegexPriority:     kong.Int(0),
			ResponseBuffering: kong.Bool(true),
			RequestBuffering:  kong.Bool(true),
			Hosts:             kong.StringSlice("example.com"),
			SNIs:              nil,
			PreserveHost:      kong.Bool(true),
			Paths:             kong.StringSlice("/"),
			Protocols:         kong.StringSlice("http", "https"),
			ID:                kong.String("99296cc1-ab30-59f8-b204-7b1a45e64cac"),
		}, state.Services[0].Routes[0].Route)
	})
}

func TestParserHostAliases(t *testing.T) {
	annHostAliasesKey := annotations.AnnotationPrefix + annotations.HostAliasesKey
	t.Run("route Hosts includes Host-Aliases when Host-Aliases are present", func(t *testing.T) {
		ingresses := []*netv1.Ingress{
			{
				ObjectMeta: metav1.ObjectMeta{
					Name:      "foo",
					Namespace: "default",
					Annotations: map[string]string{
						annotations.IngressClassKey: annotations.DefaultIngressClass,
						annHostAliasesKey:           "*.example.com,*.sample.com,*.illustration.com",
					},
				},
				Spec: netv1.IngressSpec{
					Rules: []netv1.IngressRule{
						{
							Host: "example.com",
							IngressRuleValue: netv1.IngressRuleValue{
								HTTP: &netv1.HTTPIngressRuleValue{
									Paths: []netv1.HTTPIngressPath{
										{
											Path: "/",
											Backend: netv1.IngressBackend{
												Service: &netv1.IngressServiceBackend{
													Name: "foo-svc",
													Port: netv1.ServiceBackendPort{
														Number: 80,
													},
												},
											},
										},
									},
								},
							},
						},
					},
				},
			},
		}

		store, err := store.NewFakeStore(store.FakeObjects{
			IngressesV1: ingresses,
		})
		require.NoError(t, err)
		p := mustNewParser(t, store)
		result := p.BuildKongConfig()
		require.Empty(t, result.TranslationFailures)
		state := result.KongState
		require.NotNil(t, state)
		// parser tests do not check tags, these are tested independently
		state.Services[0].Routes[0].Route.Tags = nil
		assert.Equal(t, kong.Route{
			Name:              kong.String("default.foo.foo-svc.example.com.80"),
			StripPath:         kong.Bool(false),
			RegexPriority:     kong.Int(0),
			ResponseBuffering: kong.Bool(true),
			RequestBuffering:  kong.Bool(true),
			Hosts:             kong.StringSlice("example.com", "*.example.com", "*.sample.com", "*.illustration.com"),
			PreserveHost:      kong.Bool(true),
			Paths:             kong.StringSlice("/"),
			Protocols:         kong.StringSlice("http", "https"),
			ID:                kong.String("99296cc1-ab30-59f8-b204-7b1a45e64cac"),
		}, state.Services[0].Routes[0].Route)
	})
	t.Run("route Hosts remain unmodified when Host-Aliases are not present", func(t *testing.T) {
		ingresses := []*netv1.Ingress{
			{
				ObjectMeta: metav1.ObjectMeta{
					Name:      "foo",
					Namespace: "default",
					Annotations: map[string]string{
						annotations.IngressClassKey: annotations.DefaultIngressClass,
					},
				},
				Spec: netv1.IngressSpec{
					Rules: []netv1.IngressRule{
						{
							Host: "example.com",
							IngressRuleValue: netv1.IngressRuleValue{
								HTTP: &netv1.HTTPIngressRuleValue{
									Paths: []netv1.HTTPIngressPath{
										{
											Path: "/",
											Backend: netv1.IngressBackend{
												Service: &netv1.IngressServiceBackend{
													Name: "foo-svc",
													Port: netv1.ServiceBackendPort{
														Number: 80,
													},
												},
											},
										},
									},
								},
							},
						},
					},
				},
			},
		}

		store, err := store.NewFakeStore(store.FakeObjects{
			IngressesV1: ingresses,
		})
		require.NoError(t, err)
		p := mustNewParser(t, store)
		result := p.BuildKongConfig()
		require.Empty(t, result.TranslationFailures)
		state := result.KongState
		require.NotNil(t, state)
		// parser tests do not check tags, these are tested independently
		state.Services[0].Routes[0].Route.Tags = nil
		assert.Equal(t, kong.Route{
			Name:              kong.String("default.foo.foo-svc.example.com.80"),
			StripPath:         kong.Bool(false),
			RegexPriority:     kong.Int(0),
			ResponseBuffering: kong.Bool(true),
			RequestBuffering:  kong.Bool(true),
			Hosts:             kong.StringSlice("example.com"),
			PreserveHost:      kong.Bool(true),
			Paths:             kong.StringSlice("/"),
			Protocols:         kong.StringSlice("http", "https"),
			ID:                kong.String("99296cc1-ab30-59f8-b204-7b1a45e64cac"),
		}, state.Services[0].Routes[0].Route)
	})
	t.Run("route Hosts will not contain duplicates when Host-Aliases duplicates the host", func(t *testing.T) {
		ingresses := []*netv1.Ingress{
			{
				ObjectMeta: metav1.ObjectMeta{
					Name:      "foo",
					Namespace: "default",
					Annotations: map[string]string{
						annotations.IngressClassKey: annotations.DefaultIngressClass,
						annHostAliasesKey:           "example.com,*.example.com",
					},
				},
				Spec: netv1.IngressSpec{
					Rules: []netv1.IngressRule{
						{
							Host: "example.com",
							IngressRuleValue: netv1.IngressRuleValue{
								HTTP: &netv1.HTTPIngressRuleValue{
									Paths: []netv1.HTTPIngressPath{
										{
											Path: "/",
											Backend: netv1.IngressBackend{
												Service: &netv1.IngressServiceBackend{
													Name: "foo-svc",
													Port: netv1.ServiceBackendPort{
														Number: 80,
													},
												},
											},
										},
									},
								},
							},
						},
					},
				},
			},
		}

		store, err := store.NewFakeStore(store.FakeObjects{
			IngressesV1: ingresses,
		})
		require.NoError(t, err)
		p := mustNewParser(t, store)
		result := p.BuildKongConfig()
		require.Empty(t, result.TranslationFailures)
		state := result.KongState
		require.NotNil(t, state)
		// parser tests do not check tags, these are tested independently
		state.Services[0].Routes[0].Route.Tags = nil
		assert.Equal(t, kong.Route{
			Name:              kong.String("default.foo.foo-svc.example.com.80"),
			StripPath:         kong.Bool(false),
			RegexPriority:     kong.Int(0),
			ResponseBuffering: kong.Bool(true),
			RequestBuffering:  kong.Bool(true),
			Hosts:             kong.StringSlice("example.com", "*.example.com"),
			PreserveHost:      kong.Bool(true),
			Paths:             kong.StringSlice("/"),
			Protocols:         kong.StringSlice("http", "https"),
			ID:                kong.String("99296cc1-ab30-59f8-b204-7b1a45e64cac"),
		}, state.Services[0].Routes[0].Route)
	})
}

func TestPluginAnnotations(t *testing.T) {
	assert := assert.New(t)
	t.Run("simple association", func(t *testing.T) {
		services := []*corev1.Service{
			{
				ObjectMeta: metav1.ObjectMeta{
					Name:      "foo-svc",
					Namespace: "default",
				},
			},
		}
		ingresses := []*netv1.Ingress{
			{
				ObjectMeta: metav1.ObjectMeta{
					Name:      "foo",
					Namespace: "default",
					Annotations: map[string]string{
						annotations.AnnotationPrefix + annotations.PluginsKey: "foo-plugin",
						annotations.IngressClassKey:                           annotations.DefaultIngressClass,
					},
				},
				Spec: netv1.IngressSpec{
					Rules: []netv1.IngressRule{
						{
							Host: "example.com",
							IngressRuleValue: netv1.IngressRuleValue{
								HTTP: &netv1.HTTPIngressRuleValue{
									Paths: []netv1.HTTPIngressPath{
										{
											Path: "/",
											Backend: netv1.IngressBackend{
												Service: &netv1.IngressServiceBackend{
													Name: "foo-svc",
													Port: netv1.ServiceBackendPort{
														Number: 80,
													},
												},
											},
										},
									},
								},
							},
						},
					},
				},
			},
		}
		plugins := []*kongv1.KongPlugin{
			{
				ObjectMeta: metav1.ObjectMeta{
					Name:      "foo-plugin",
					Namespace: "default",
				},
				PluginName: "key-auth",
				Protocols:  []kongv1.KongProtocol{"grpc"},
				Config: apiextensionsv1.JSON{
					Raw: []byte(`{
					"foo": "bar",
					"add": {
						"headers": [
							"header1:value1",
							"header2:value2"
							]
						}
					}`),
				},
			},
		}

		store, err := store.NewFakeStore(store.FakeObjects{
			IngressesV1: ingresses,
			Services:    services,
			KongPlugins: plugins,
		})
		require.NoError(t, err)
		p := mustNewParser(t, store)
		result := p.BuildKongConfig()
		require.Empty(t, result.TranslationFailures)
		state := result.KongState
		require.NotNil(t, state)
		assert.Equal(1, len(state.Plugins),
			"expected no plugins to be rendered with missing plugin")
		pl := state.Plugins[0].Plugin
		pl.Route = nil
		// parser tests do not check tags, these are tested independently
		pl.Tags = nil
		assert.Equal(pl, kong.Plugin{
			Name:      kong.String("key-auth"),
			Protocols: kong.StringSlice("grpc"),
			Config: kong.Configuration{
				"foo": "bar",
				"add": map[string]interface{}{
					"headers": []interface{}{
						"header1:value1",
						"header2:value2",
					},
				},
			},
		})
	})
	t.Run("KongPlugin takes precedence over KongPlugin", func(t *testing.T) {
		services := []*corev1.Service{
			{
				ObjectMeta: metav1.ObjectMeta{
					Name:      "foo-svc",
					Namespace: "default",
				},
			},
		}
		ingresses := []*netv1.Ingress{
			{
				ObjectMeta: metav1.ObjectMeta{
					Name:      "foo",
					Namespace: "default",
					Annotations: map[string]string{
						annotations.AnnotationPrefix + annotations.PluginsKey: "foo-plugin",
						annotations.IngressClassKey:                           annotations.DefaultIngressClass,
					},
				},
				Spec: netv1.IngressSpec{
					Rules: []netv1.IngressRule{
						{
							Host: "example.com",
							IngressRuleValue: netv1.IngressRuleValue{
								HTTP: &netv1.HTTPIngressRuleValue{
									Paths: []netv1.HTTPIngressPath{
										{
											Path: "/",
											Backend: netv1.IngressBackend{
												Service: &netv1.IngressServiceBackend{
													Name: "foo-svc",
													Port: netv1.ServiceBackendPort{
														Number: 80,
													},
												},
											},
										},
									},
								},
							},
						},
					},
				},
			},
		}
		clusterPlugins := []*kongv1.KongClusterPlugin{
			{
				ObjectMeta: metav1.ObjectMeta{
					Name:      "foo-plugin",
					Namespace: "default",
				},
				PluginName: "basic-auth",
				Protocols:  []kongv1.KongProtocol{"grpc"},
				Config: apiextensionsv1.JSON{
					Raw: []byte(`{"foo": "bar"}`),
				},
			},
		}
		plugins := []*kongv1.KongPlugin{
			{
				ObjectMeta: metav1.ObjectMeta{
					Name:      "foo-plugin",
					Namespace: "default",
				},
				PluginName: "key-auth",
				Protocols:  []kongv1.KongProtocol{"grpc"},
				Config: apiextensionsv1.JSON{
					Raw: []byte(`{"foo": "bar"}`),
				},
			},
		}

		store, err := store.NewFakeStore(store.FakeObjects{
			IngressesV1:        ingresses,
			Services:           services,
			KongPlugins:        plugins,
			KongClusterPlugins: clusterPlugins,
		})
		require.NoError(t, err)
		p := mustNewParser(t, store)
		result := p.BuildKongConfig()
		require.Empty(t, result.TranslationFailures)
		state := result.KongState
		require.NotNil(t, state)
		assert.Equal(1, len(state.Plugins),
			"expected no plugins to be rendered with missing plugin")
		assert.Equal("key-auth", *state.Plugins[0].Name)
		assert.Equal("grpc", *state.Plugins[0].Protocols[0])
	})
	t.Run("KongClusterPlugin association", func(t *testing.T) {
		services := []*corev1.Service{
			{
				ObjectMeta: metav1.ObjectMeta{
					Name:      "foo-svc",
					Namespace: "default",
				},
			},
		}
		ingresses := []*netv1.Ingress{
			{
				ObjectMeta: metav1.ObjectMeta{
					Name:      "foo",
					Namespace: "default",
					Annotations: map[string]string{
						annotations.AnnotationPrefix + annotations.PluginsKey: "foo-plugin",
						annotations.IngressClassKey:                           annotations.DefaultIngressClass,
					},
				},
				Spec: netv1.IngressSpec{
					Rules: []netv1.IngressRule{
						{
							Host: "example.com",
							IngressRuleValue: netv1.IngressRuleValue{
								HTTP: &netv1.HTTPIngressRuleValue{
									Paths: []netv1.HTTPIngressPath{
										{
											Path: "/",
											Backend: netv1.IngressBackend{
												Service: &netv1.IngressServiceBackend{
													Name: "foo-svc",
													Port: netv1.ServiceBackendPort{
														Number: 80,
													},
												},
											},
										},
									},
								},
							},
						},
					},
				},
			},
		}
		clusterPlugins := []*kongv1.KongClusterPlugin{
			{
				ObjectMeta: metav1.ObjectMeta{
					Name:      "foo-plugin",
					Namespace: "default",
				},
				PluginName: "basic-auth",
				Protocols:  []kongv1.KongProtocol{"grpc"},
				Config: apiextensionsv1.JSON{
					Raw: []byte(`{"foo": "bar"}`),
				},
			},
		}

		store, err := store.NewFakeStore(store.FakeObjects{
			IngressesV1:        ingresses,
			Services:           services,
			KongClusterPlugins: clusterPlugins,
		})
		require.NoError(t, err)
		p := mustNewParser(t, store)
		result := p.BuildKongConfig()
		require.Empty(t, result.TranslationFailures)
		state := result.KongState
		require.NotNil(t, state)
		assert.Equal(1, len(state.Plugins),
			"expected no plugins to be rendered with missing plugin")
		assert.Equal("basic-auth", *state.Plugins[0].Name)
		assert.Equal("grpc", *state.Plugins[0].Protocols[0])
	})
	t.Run("missing plugin", func(t *testing.T) {
		ingresses := []*netv1.Ingress{
			{
				ObjectMeta: metav1.ObjectMeta{
					Name:      "foo",
					Namespace: "default",
					Annotations: map[string]string{
						annotations.AnnotationPrefix + annotations.PluginsKey: "does-not-exist",
						annotations.IngressClassKey:                           annotations.DefaultIngressClass,
					},
				},
				Spec: netv1.IngressSpec{
					Rules: []netv1.IngressRule{
						{
							Host: "example.com",
							IngressRuleValue: netv1.IngressRuleValue{
								HTTP: &netv1.HTTPIngressRuleValue{
									Paths: []netv1.HTTPIngressPath{
										{
											Path: "/",
											Backend: netv1.IngressBackend{
												Service: &netv1.IngressServiceBackend{
													Name: "foo-svc",
													Port: netv1.ServiceBackendPort{
														Number: 80,
													},
												},
											},
										},
									},
								},
							},
						},
					},
				},
			},
		}

		store, err := store.NewFakeStore(store.FakeObjects{
			IngressesV1: ingresses,
		})
		require.NoError(t, err)
		p := mustNewParser(t, store)
		result := p.BuildKongConfig()
		require.Empty(t, result.TranslationFailures)
		state := result.KongState
		require.NotNil(t, state)
		assert.Equal(0, len(state.Plugins),
			"expected no plugins to be rendered with missing plugin")
	})
}

func TestGetEndpoints(t *testing.T) {
	tests := []struct {
		name              string
		svc               *corev1.Service
		port              *corev1.ServicePort
		proto             corev1.Protocol
		fn                func(string, string) ([]*discoveryv1.EndpointSlice, error)
		result            []util.Endpoint
		isServiceUpstream bool
	}{
		{
			name:  "no service should return 0 endpoints",
			svc:   nil,
			port:  nil,
			proto: corev1.ProtocolTCP,
			fn: func(string, string) ([]*discoveryv1.EndpointSlice, error) {
				return nil, nil
			},
			result: []util.Endpoint{},
		},
		{
			name:  "no service port should return 0 endpoints",
			svc:   &corev1.Service{},
			port:  nil,
			proto: corev1.ProtocolTCP,
			fn: func(string, string) ([]*discoveryv1.EndpointSlice, error) {
				return nil, nil
			},
			result: []util.Endpoint{},
		},
		{
			name:  "a service without endpoints should return 0 endpoints",
			svc:   &corev1.Service{},
			port:  &corev1.ServicePort{Name: "default"},
			proto: corev1.ProtocolTCP,
			fn: func(string, string) ([]*discoveryv1.EndpointSlice, error) {
				return []*discoveryv1.EndpointSlice{}, nil
			},
			result: []util.Endpoint{},
		},
		{
			name: "a service type ServiceTypeExternalName with a valid port should return one endpoint",
			svc: &corev1.Service{
				Spec: corev1.ServiceSpec{
					Type:         corev1.ServiceTypeExternalName,
					ExternalName: "10.0.0.1.xip.io",
					Ports: []corev1.ServicePort{
						{
							Name:       "default",
							TargetPort: intstr.FromInt(80),
						},
					},
				},
			},
			port: &corev1.ServicePort{
				Name:       "default",
				TargetPort: intstr.FromInt(80),
			},
			proto: corev1.ProtocolTCP,
			fn: func(string, string) ([]*discoveryv1.EndpointSlice, error) {
				return []*discoveryv1.EndpointSlice{}, nil
			},
			result: []util.Endpoint{
				{
					Address: "10.0.0.1.xip.io",
					Port:    "80",
				},
			},
		},
		{
			name: "a service with ingress.kubernetes.io/service-upstream annotation should return one endpoint",
			svc: &corev1.Service{
				ObjectMeta: metav1.ObjectMeta{
					Name:      "foo",
					Namespace: "bar",
					Annotations: map[string]string{
						"ingress.kubernetes.io/service-upstream": "true",
					},
				},
				Spec: corev1.ServiceSpec{
					Type: corev1.ServiceTypeClusterIP,
					Ports: []corev1.ServicePort{
						{
							Name:       "default",
							TargetPort: intstr.FromInt(80),
							Port:       2080,
						},
					},
				},
			},
			port: &corev1.ServicePort{
				Name:       "default",
				TargetPort: intstr.FromInt(80),
				Port:       2080,
			},
			proto: corev1.ProtocolTCP,
			fn: func(string, string) ([]*discoveryv1.EndpointSlice, error) {
				return []*discoveryv1.EndpointSlice{}, nil
			},
			result: []util.Endpoint{
				{
					Address: "foo.bar.svc",
					Port:    "2080",
				},
			},
		},
		{
			name: "a service with configured IngressClassParameters as ServiceUpstream should return one endpoint",
			svc: &corev1.Service{
				ObjectMeta: metav1.ObjectMeta{
					Name:      "foo",
					Namespace: "bar",
				},
				Spec: corev1.ServiceSpec{
					Type: corev1.ServiceTypeClusterIP,
					Ports: []corev1.ServicePort{
						{
							Name:       "default",
							TargetPort: intstr.FromInt(80),
							Port:       2080,
						},
					},
				},
			},
			port: &corev1.ServicePort{
				Name:       "default",
				TargetPort: intstr.FromInt(80),
				Port:       2080,
			},
			proto: corev1.ProtocolTCP,
			fn: func(string, string) ([]*discoveryv1.EndpointSlice, error) {
				return []*discoveryv1.EndpointSlice{}, nil
			},
			result: []util.Endpoint{
				{
					Address: "foo.bar.svc",
					Port:    "2080",
				},
			},
			isServiceUpstream: true,
		},
		{
			name: "should return no endpoints when there is an error searching for endpoints",
			svc: &corev1.Service{
				Spec: corev1.ServiceSpec{
					Type:      corev1.ServiceTypeClusterIP,
					ClusterIP: "1.1.1.1",
					Ports: []corev1.ServicePort{
						{
							Name:       "default",
							TargetPort: intstr.FromInt(80),
						},
					},
				},
			},
			port: &corev1.ServicePort{
				Name:       "default",
				TargetPort: intstr.FromInt(80),
				Port:       2080,
			},
			proto: corev1.ProtocolTCP,
			fn: func(string, string) ([]*discoveryv1.EndpointSlice, error) {
				return nil, fmt.Errorf("unexpected error")
			},
			result: []util.Endpoint{},
		},
		{
			name: "should return no endpoints when the protocol does not match",
			svc: &corev1.Service{
				Spec: corev1.ServiceSpec{
					Type:      corev1.ServiceTypeClusterIP,
					ClusterIP: "1.1.1.1",
					Ports: []corev1.ServicePort{
						{
							Name:       "default",
							TargetPort: intstr.FromInt(80),
						},
					},
				},
			},
			port: &corev1.ServicePort{
				Name:       "default",
				TargetPort: intstr.FromInt(80),
			},
			proto: corev1.ProtocolTCP,
			fn: func(string, string) ([]*discoveryv1.EndpointSlice, error) {
				return []*discoveryv1.EndpointSlice{
					{
						Endpoints: []discoveryv1.Endpoint{
							{
								Addresses: []string{"1.1.1.1"},
								NodeName:  lo.ToPtr("dummy"),
							},
						},
						Ports: builder.NewEndpointPort(80).WithProtocol(corev1.ProtocolUDP).IntoSlice(),
					},
				}, nil
			},
			result: []util.Endpoint{},
		},
		{
			name: "should return no endpoints when there is no ready Addresses",
			svc: &corev1.Service{
				Spec: corev1.ServiceSpec{
					Type:      corev1.ServiceTypeClusterIP,
					ClusterIP: "1.1.1.1",
					Ports: []corev1.ServicePort{
						{
							Name:       "default",
							TargetPort: intstr.FromInt(80),
						},
					},
				},
			},
			port: &corev1.ServicePort{
				Name:       "default",
				TargetPort: intstr.FromInt(80),
			},
			proto: corev1.ProtocolTCP,
			fn: func(string, string) ([]*discoveryv1.EndpointSlice, error) {
				return []*discoveryv1.EndpointSlice{
					{
						Endpoints: []discoveryv1.Endpoint{
							{
								Addresses: []string{"1.1.1.1"},
								NodeName:  lo.ToPtr("dummy"),
								Conditions: discoveryv1.EndpointConditions{
									Ready: lo.ToPtr(false),
								},
							},
						},
						Ports: []discoveryv1.EndpointPort{
							{
								Protocol: lo.ToPtr(corev1.ProtocolUDP),
							},
						},
					},
				}, nil
			},
			result: []util.Endpoint{},
		},
		{
			name: "should return no endpoints when the name of the port name do not match any port in the endpoint Subsets",
			svc: &corev1.Service{
				Spec: corev1.ServiceSpec{
					Type:      corev1.ServiceTypeClusterIP,
					ClusterIP: "1.1.1.1",
					Ports: []corev1.ServicePort{
						{
							Name:       "default",
							TargetPort: intstr.FromInt(80),
						},
					},
				},
			},
			port: &corev1.ServicePort{
				Name:       "default",
				TargetPort: intstr.FromInt(80),
			},
			proto: corev1.ProtocolTCP,
			fn: func(string, string) ([]*discoveryv1.EndpointSlice, error) {
				return []*discoveryv1.EndpointSlice{
					{
						Endpoints: []discoveryv1.Endpoint{
							{
								Addresses: []string{"1.1.1.1"},
								NodeName:  lo.ToPtr("dummy"),
							},
						},
						Ports: builder.NewEndpointPort(80).WithName("another-name").WithProtocol(corev1.ProtocolTCP).IntoSlice(),
					},
				}, nil
			},
			result: []util.Endpoint{},
		},
		{
			name: "should return one endpoint when the name of the port name match a port in the EndpointSlices",
			svc: &corev1.Service{
				Spec: corev1.ServiceSpec{
					Type:      corev1.ServiceTypeClusterIP,
					ClusterIP: "1.1.1.1",
					Ports: []corev1.ServicePort{
						{
							Name:       "default",
							TargetPort: intstr.FromInt(80),
						},
					},
				},
			},
			port: &corev1.ServicePort{
				Name:       "default",
				TargetPort: intstr.FromInt(80),
			},
			proto: corev1.ProtocolTCP,
			fn: func(string, string) ([]*discoveryv1.EndpointSlice, error) {
				return []*discoveryv1.EndpointSlice{
					{
						Endpoints: []discoveryv1.Endpoint{
							{
								Addresses: []string{"1.1.1.1"},
								NodeName:  lo.ToPtr("dummy"),
							},
						},
						Ports: []discoveryv1.EndpointPort{
							{
								Protocol: lo.ToPtr(corev1.ProtocolTCP),
								Port:     lo.ToPtr(int32(80)),
								Name:     lo.ToPtr("default"),
							},
						},
					},
				}, nil
			},
			result: []util.Endpoint{
				{
					Address: "1.1.1.1",
					Port:    "80",
				},
			},
		},
		{
			name: "should return one endpoint when the name of the port name match more than one port in the endpointSlice",
			svc: &corev1.Service{
				Spec: corev1.ServiceSpec{
					Type:      corev1.ServiceTypeClusterIP,
					ClusterIP: "1.1.1.1",
					Ports: []corev1.ServicePort{
						{
							Name:       "default",
							TargetPort: intstr.FromString("port-1"),
						},
					},
				},
			},
			port: &corev1.ServicePort{
				Name:       "port-1",
				TargetPort: intstr.FromString("port-1"),
			},
			proto: corev1.ProtocolTCP,
			fn: func(string, string) ([]*discoveryv1.EndpointSlice, error) {
				return []*discoveryv1.EndpointSlice{
					{
						Endpoints: []discoveryv1.Endpoint{
							{
								Addresses: []string{"1.1.1.1"},
								NodeName:  lo.ToPtr("dummy"),
							},
						},

						Ports: []discoveryv1.EndpointPort{
							builder.NewEndpointPort(80).WithName("port-1").WithProtocol(corev1.ProtocolTCP).Build(),
							builder.NewEndpointPort(80).WithName("port-1").WithProtocol(corev1.ProtocolTCP).Build(),
						},
					},
				}, nil
			},
			result: []util.Endpoint{
				{
					Address: "1.1.1.1",
					Port:    "80",
				},
			},
		},
	}

	for _, testCase := range tests {
		t.Run(testCase.name, func(t *testing.T) {
			result := getEndpoints(zapr.NewLogger(zap.NewNop()), testCase.svc, testCase.port, testCase.proto, testCase.fn,
				testCase.isServiceUpstream)
			require.Equal(t, testCase.result, result)
		})
	}
}

func TestPickPort(t *testing.T) {
	svc0 := corev1.Service{
		ObjectMeta: metav1.ObjectMeta{
			Name:      "service-0",
			Namespace: "foo-namespace",
			Annotations: map[string]string{
				annotations.IngressClassKey: annotations.DefaultIngressClass,
			},
		},
		Spec: corev1.ServiceSpec{
			Ports: []corev1.ServicePort{
				{Name: "port1", Port: 111, TargetPort: intstr.FromInt(1111)},
				{Name: "port2", Port: 222, TargetPort: intstr.FromString("port1")},
				{Name: "port3", Port: 333, TargetPort: intstr.FromString("potato")},
				{Port: 444},
			},
		},
	}

	svc1 := corev1.Service{
		ObjectMeta: metav1.ObjectMeta{
			Name:      "service-1",
			Namespace: "foo-namespace",
			Annotations: map[string]string{
				annotations.IngressClassKey: annotations.DefaultIngressClass,
			},
		},
		Spec: corev1.ServiceSpec{
			Ports: []corev1.ServicePort{
				{Name: "port1", Port: 9999},
			},
		},
	}

	svc2 := corev1.Service{
		ObjectMeta: metav1.ObjectMeta{
			Name:      "service-2",
			Namespace: "foo-namespace",
			Annotations: map[string]string{
				annotations.IngressClassKey: annotations.DefaultIngressClass,
			},
		},
		Spec: corev1.ServiceSpec{
			Type:         corev1.ServiceTypeExternalName,
			ExternalName: "external.example.com",
		},
	}

	endpointSliceList := []*discoveryv1.EndpointSlice{
		{
			ObjectMeta: metav1.ObjectMeta{
				Name:      "service-0-1",
				Namespace: "foo-namespace",
				Labels: map[string]string{
					discoveryv1.LabelServiceName: "service-0",
				},
			},
			Endpoints: []discoveryv1.Endpoint{
				{
					Addresses: []string{"1.1.1.1"},
				},
			},
			Ports: []discoveryv1.EndpointPort{
				builder.NewEndpointPort(111).WithName("port1").WithProtocol(corev1.ProtocolTCP).Build(),
				builder.NewEndpointPort(222).WithName("port2").WithProtocol(corev1.ProtocolTCP).Build(),
				builder.NewEndpointPort(333).WithName("port3").WithProtocol(corev1.ProtocolTCP).Build(),
			},
		},
		{
			ObjectMeta: metav1.ObjectMeta{
				Name:      "service-1-1",
				Namespace: "foo-namespace",
				Labels: map[string]string{
					discoveryv1.LabelServiceName: "service-1",
				},
			},
			Endpoints: []discoveryv1.Endpoint{
				{
					Addresses: []string{"2.2.2.2"},
				},
			},
			Ports: builder.NewEndpointPort(9999).WithName("port1").WithProtocol(corev1.ProtocolTCP).IntoSlice(),
		},
	}

	for _, tt := range []struct {
		name string
		objs store.FakeObjects
		port netv1.ServiceBackendPort

		wantTarget string
	}{
		{
			name: "port by number",
			objs: store.FakeObjects{
				Services:       []*corev1.Service{&svc0},
				EndpointSlices: endpointSliceList,

				IngressesV1: []*netv1.Ingress{
					{
						ObjectMeta: metav1.ObjectMeta{
							Name:        "foo",
							Namespace:   "foo-namespace",
							Annotations: map[string]string{annotations.IngressClassKey: annotations.DefaultIngressClass},
						},
						Spec: netv1.IngressSpec{
							Rules: []netv1.IngressRule{
								{
									Host: "example.com",
									IngressRuleValue: netv1.IngressRuleValue{
										HTTP: &netv1.HTTPIngressRuleValue{
											Paths: []netv1.HTTPIngressPath{
												{
													Path: "/",
													Backend: netv1.IngressBackend{
														Service: &netv1.IngressServiceBackend{
															Name: "service-0",
															Port: netv1.ServiceBackendPort{Number: 111},
														},
													},
												},
											},
										},
									},
								},
							},
						},
					},
				},
			},
			wantTarget: "1.1.1.1:111",
		},
		{
			name: "port by number external name",
			objs: store.FakeObjects{
				Services:       []*corev1.Service{&svc2},
				EndpointSlices: endpointSliceList,

				IngressesV1: []*netv1.Ingress{
					{
						ObjectMeta: metav1.ObjectMeta{
							Name:        "foo",
							Namespace:   "foo-namespace",
							Annotations: map[string]string{annotations.IngressClassKey: annotations.DefaultIngressClass},
						},
						Spec: netv1.IngressSpec{
							Rules: []netv1.IngressRule{
								{
									Host: "example.com",
									IngressRuleValue: netv1.IngressRuleValue{
										HTTP: &netv1.HTTPIngressRuleValue{
											Paths: []netv1.HTTPIngressPath{
												{
													Path: "/externalname",
													Backend: netv1.IngressBackend{
														Service: &netv1.IngressServiceBackend{
															Name: "service-2",
															Port: netv1.ServiceBackendPort{Number: 222},
														},
													},
												},
											},
										},
									},
								},
							},
						},
					},
				},
			},
			wantTarget: "external.example.com:222",
		},
		{
			name: "port by name",
			objs: store.FakeObjects{
				Services:       []*corev1.Service{&svc0},
				EndpointSlices: endpointSliceList,

				IngressesV1: []*netv1.Ingress{
					{
						ObjectMeta: metav1.ObjectMeta{
							Name:        "foo",
							Namespace:   "foo-namespace",
							Annotations: map[string]string{annotations.IngressClassKey: annotations.DefaultIngressClass},
						},
						Spec: netv1.IngressSpec{
							Rules: []netv1.IngressRule{
								{
									Host: "example.com",
									IngressRuleValue: netv1.IngressRuleValue{
										HTTP: &netv1.HTTPIngressRuleValue{
											Paths: []netv1.HTTPIngressPath{
												{
													Path: "/",
													Backend: netv1.IngressBackend{
														Service: &netv1.IngressServiceBackend{
															Name: "service-0",
															Port: netv1.ServiceBackendPort{Name: "port3"},
														},
													},
												},
											},
										},
									},
								},
							},
						},
					},
				},
			},
			wantTarget: "1.1.1.1:333",
		},
		{
			name: "port implicit",
			objs: store.FakeObjects{
				Services:       []*corev1.Service{&svc1},
				EndpointSlices: endpointSliceList,

				IngressesV1: []*netv1.Ingress{
					{
						ObjectMeta: metav1.ObjectMeta{
							Name:        "foo",
							Namespace:   "foo-namespace",
							Annotations: map[string]string{annotations.IngressClassKey: annotations.DefaultIngressClass},
						},
						Spec: netv1.IngressSpec{
							Rules: []netv1.IngressRule{
								{
									Host: "example.com",
									IngressRuleValue: netv1.IngressRuleValue{
										HTTP: &netv1.HTTPIngressRuleValue{
											Paths: []netv1.HTTPIngressPath{
												{
													Path: "/",
													Backend: netv1.IngressBackend{
														Service: &netv1.IngressServiceBackend{
															Name: "service-1",
														},
													},
												},
											},
										},
									},
								},
							},
						},
					},
				},
			},
			wantTarget: "2.2.2.2:9999",
		},
	} {
		t.Run(tt.name, func(t *testing.T) {
			store, err := store.NewFakeStore(tt.objs)
			require.NoError(t, err)

			p := mustNewParser(t, store)
			result := p.BuildKongConfig()
			require.Empty(t, result.TranslationFailures)

			require.Equal(t, tt.wantTarget, *result.KongState.Upstreams[0].Targets[0].Target.Target)
		})
	}
}

func TestCertificate(t *testing.T) {
	assert := assert.New(t)

	crt1, key1 := certificate.MustGenerateSelfSignedCertPEMFormat()
	crt2, key2 := certificate.MustGenerateSelfSignedCertPEMFormat()
	crt3, key3 := certificate.MustGenerateSelfSignedCertPEMFormat()
	t.Run("same host with multiple namespace return the first namespace/secret by asc", func(t *testing.T) {
		ingresses := []*netv1.Ingress{
			{
				ObjectMeta: metav1.ObjectMeta{
					Name:      "foo",
					Namespace: "ns3",
					Annotations: map[string]string{
						annotations.IngressClassKey: annotations.DefaultIngressClass,
					},
				},
				Spec: netv1.IngressSpec{
					TLS: []netv1.IngressTLS{
						{
							SecretName: "secret1",
							Hosts:      []string{"foo.com"},
						},
					},
				},
			},
			{
				ObjectMeta: metav1.ObjectMeta{
					Name:      "foo",
					Namespace: "ns2",
					Annotations: map[string]string{
						annotations.IngressClassKey: annotations.DefaultIngressClass,
					},
				},
				Spec: netv1.IngressSpec{
					TLS: []netv1.IngressTLS{
						{
							SecretName: "secret1",
							Hosts:      []string{"foo.com"},
						},
					},
				},
			},
			{
				ObjectMeta: metav1.ObjectMeta{
					Name:      "foo",
					Namespace: "ns1",
					Annotations: map[string]string{
						annotations.IngressClassKey: annotations.DefaultIngressClass,
					},
				},
				Spec: netv1.IngressSpec{
					TLS: []netv1.IngressTLS{
						{
							SecretName: "secret1",
							Hosts:      []string{"foo.com"},
						},
					},
				},
			},
		}

		secrets := []*corev1.Secret{
			{
				ObjectMeta: metav1.ObjectMeta{
					UID:       k8stypes.UID("7428fb98-180b-4702-a91f-61351a33c6e4"),
					Name:      "secret1",
					Namespace: "ns1",
				},
				Data: map[string][]byte{
					"tls.crt": crt1,
					"tls.key": key1,
				},
			},
			{
				ObjectMeta: metav1.ObjectMeta{
					UID:       k8stypes.UID("6392jz73-180b-4702-a91f-61351a33c6e4"),
					Name:      "secret1",
					Namespace: "ns2",
				},
				Data: map[string][]byte{
					"tls.crt": crt2,
					"tls.key": key2,
				},
			},
			{
				ObjectMeta: metav1.ObjectMeta{
					UID:       k8stypes.UID("72x2j56k-180b-4702-a91f-61351a33c6e4"),
					Name:      "secret1",
					Namespace: "ns3",
				},
				Data: map[string][]byte{
					"tls.crt": crt3,
					"tls.key": key3,
				},
			},
		}
		fooCertificate := kongstate.Certificate{
			Certificate: kong.Certificate{
				ID:   kong.String("7428fb98-180b-4702-a91f-61351a33c6e4"),
				Cert: kong.String(strings.TrimSpace(string(crt1))),
				Key:  kong.String(strings.TrimSpace(string(key1))),
				SNIs: []*string{kong.String("foo.com")},
				Tags: []*string{
					kong.String("k8s-name:secret1"),
					kong.String("k8s-namespace:ns1"),
					kong.String("k8s-uid:7428fb98-180b-4702-a91f-61351a33c6e4"),
				},
			},
		}
		store, err := store.NewFakeStore(store.FakeObjects{
			IngressesV1: ingresses,
			Secrets:     secrets,
		})
		require.NoError(t, err)
		p := mustNewParser(t, store)
		result := p.BuildKongConfig()
		require.Empty(t, result.TranslationFailures)
		state := result.KongState
		require.NotNil(t, state)
		assert.Len(state.Certificates, 3)
		// foo.com with cert should be fixed
		assert.Contains(state.Certificates, fooCertificate)
	})
	t.Run("SNIs slice with same certificate should be ordered by asc", func(t *testing.T) {
		ingresses := []*netv1.Ingress{
			{
				ObjectMeta: metav1.ObjectMeta{
					Name:      "foo3",
					Namespace: "ns1",
					Annotations: map[string]string{
						annotations.IngressClassKey: annotations.DefaultIngressClass,
					},
				},
				Spec: netv1.IngressSpec{
					TLS: []netv1.IngressTLS{
						{
							SecretName: "secret",
							Hosts:      []string{"foo3.xxx.com"},
						},
					},
				},
			},
			{
				ObjectMeta: metav1.ObjectMeta{
					Name:      "foo2",
					Namespace: "ns1",
					Annotations: map[string]string{
						annotations.IngressClassKey: annotations.DefaultIngressClass,
					},
				},
				Spec: netv1.IngressSpec{
					TLS: []netv1.IngressTLS{
						{
							SecretName: "secret",
							Hosts:      []string{"foo2.xxx.com"},
						},
					},
				},
			},
			{
				ObjectMeta: metav1.ObjectMeta{
					Name:      "foo1",
					Namespace: "ns1",
					Annotations: map[string]string{
						annotations.IngressClassKey: annotations.DefaultIngressClass,
					},
				},
				Spec: netv1.IngressSpec{
					TLS: []netv1.IngressTLS{
						{
							SecretName: "secret",
							Hosts:      []string{"foo1.xxx.com"},
						},
					},
				},
			},
		}

		secrets := []*corev1.Secret{
			{
				ObjectMeta: metav1.ObjectMeta{
					UID:       k8stypes.UID("7428fb98-180b-4702-a91f-61351a33c6e4"),
					Name:      "secret",
					Namespace: "ns1",
				},
				Data: map[string][]byte{
					"tls.crt": crt1,
					"tls.key": key1,
				},
			},
		}
		fooCertificate := kongstate.Certificate{
			Certificate: kong.Certificate{
				ID:   kong.String("7428fb98-180b-4702-a91f-61351a33c6e4"),
				Cert: kong.String(strings.TrimSpace(string(crt1))),
				Key:  kong.String(strings.TrimSpace(string(key1))),
				SNIs: []*string{
					kong.String("foo1.xxx.com"),
					kong.String("foo2.xxx.com"),
					kong.String("foo3.xxx.com"),
				},
			},
		}
		store, err := store.NewFakeStore(store.FakeObjects{
			IngressesV1: ingresses,
			Secrets:     secrets,
		})
		require.NoError(t, err)
		p := mustNewParser(t, store)
		result := p.BuildKongConfig()
		require.Empty(t, result.TranslationFailures)
		state := result.KongState
		require.NotNil(t, state)
		assert.Len(state.Certificates, 1)
		// parser tests do not check tags, these are tested independently
		state.Certificates[0].Tags = nil
		assert.Equal(state.Certificates[0], fooCertificate)
	})
}

func TestParser_FillsEntitiesIDs(t *testing.T) {
	s, err := store.NewFakeStore(store.FakeObjects{
		Services: []*corev1.Service{
			{
				ObjectMeta: metav1.ObjectMeta{
					Name:      "svc.foo",
					Namespace: "ns",
				},
				Spec: corev1.ServiceSpec{
					Ports: []corev1.ServicePort{
						{
							Name: "foo",
							Port: 80,
						},
					},
				},
			},
		},
		IngressesV1: []*netv1.Ingress{
			{
				ObjectMeta: metav1.ObjectMeta{
					Name:      "ingress.foo",
					Namespace: "ns",
					Annotations: map[string]string{
						annotations.IngressClassKey: annotations.DefaultIngressClass,
					},
				},
				Spec: netv1.IngressSpec{
					Rules: []netv1.IngressRule{
						{
							Host: "foo.com",
							IngressRuleValue: netv1.IngressRuleValue{
								HTTP: &netv1.HTTPIngressRuleValue{
									Paths: []netv1.HTTPIngressPath{
										{
											Path: "/foo",
											Backend: netv1.IngressBackend{
												Service: &netv1.IngressServiceBackend{
													Name: "svc.foo",
													Port: netv1.ServiceBackendPort{
														Number: 80,
													},
												},
											},
										},
									},
								},
							},
						},
					},
				},
			},
		},
		KongConsumers: []*kongv1.KongConsumer{
			{
				ObjectMeta: metav1.ObjectMeta{
					Name:      "user.foo",
					Namespace: "ns",
					Annotations: map[string]string{
						annotations.IngressClassKey: annotations.DefaultIngressClass,
					},
				},
				Username: "user.foo",
			},
		},
	})
	require.NoError(t, err)
	p := mustNewParser(t, s)

	result := p.BuildKongConfig()
	require.Empty(t, result.TranslationFailures)
	state := result.KongState
	require.NotNil(t, state)

	require.Len(t, state.Services, 1)
	require.NotNil(t, state.Services[0].ID)
	assert.Equal(t, "acc0d356-4626-5978-915d-a1fd69a62676", *state.Services[0].ID, "expected deterministic ID")

	require.Len(t, state.Services[0].Routes, 1)
	require.NotNil(t, state.Services[0].Routes[0].ID)
	assert.Equal(t, "e6f49e65-c9f0-5135-ba48-d9dec6f7ff81", *state.Services[0].Routes[0].ID, "expected deterministic ID")

	require.Len(t, state.Consumers, 1)
	require.NotNil(t, state.Consumers[0].ID)
	assert.Equal(t, "93c4b796-7cc1-5f86-834c-3bbdf00a806c", *state.Consumers[0].ID, "expected deterministic ID")
}

func TestNewFeatureFlags(t *testing.T) {
	testCases := []struct {
		name string

		featureGates     map[string]bool
		kongVersion      semver.Version
		routerFlavor     string
		updateStatusFlag bool

		expectedFeatureFlags FeatureFlags
		expectInfoLog        string
	}{
		{
			name:             "default",
			featureGates:     map[string]bool{},
			routerFlavor:     "traditional",
			updateStatusFlag: true,
			expectedFeatureFlags: FeatureFlags{
				ReportConfiguredKubernetesObjects: true,
			},
		},
		{
			name: "expression routes feature gate enabled and router flavor matches",
			featureGates: map[string]bool{
				featuregates.ExpressionRoutesFeature: true,
			},
			routerFlavor: kongRouterFlavorExpressions,
			expectedFeatureFlags: FeatureFlags{
				ExpressionRoutes: true,
			},
			expectInfoLog: "expression routes mode enabled",
		},
		{
			name: "expression routes feature gate enabled and router flavor does not match",
			featureGates: map[string]bool{
				featuregates.ExpressionRoutesFeature: true,
			},
<<<<<<< HEAD
			routerFlavor: "any_other_router_mode",
			expectedFeatureFlags: FeatureFlags{
				CombinedServiceRoutes: true,
			},
			expectInfoLog: "ExpressionRoutes feature gate enabled but Gateway is running with incompatible router flavor, using that instead",
		},
		{
			name: "expression routes feature gate enabled and combined routes disabled",
			featureGates: map[string]bool{
				featuregates.ExpressionRoutesFeature: true,
			},
			routerFlavor:         kongRouterFlavorExpressions,
=======
			routerFlavor:         "any_other_router_mode",
>>>>>>> 7f5c264d
			expectedFeatureFlags: FeatureFlags{},
			expectInfoLog:        "ExpressionRoutes feature gate enabled but Gateway is running with \"any_other_router_mode\" router flavor, using that instead",
		},
		{
			name:        "kong version >= 3.0 enables regex path prefix",
			kongVersion: semver.Version{Major: 3, Minor: 0},
			expectedFeatureFlags: FeatureFlags{
				RegexPathPrefix: true,
			},
		},
	}

	for _, tc := range testCases {
		t.Run(tc.name, func(t *testing.T) {
			core, logs := observer.New(zap.InfoLevel)
			logger := zapr.NewLogger(zap.New(core))
			actualFlags := NewFeatureFlags(logger, tc.featureGates, tc.kongVersion, tc.routerFlavor, tc.updateStatusFlag)

			require.Equal(t, tc.expectedFeatureFlags, actualFlags)

			if tc.expectInfoLog != "" {
				lastEntry := logs.All()[logs.Len()-1]
				require.NotNil(t, lastEntry)
				require.Equal(t, zapcore.InfoLevel, lastEntry.Level)
				require.Equal(t, tc.expectInfoLog, lastEntry.Message)
			}
		})
	}
}

type mockLicenseGetter struct {
	license mo.Option[kong.License]
}

func (m *mockLicenseGetter) GetLicense() mo.Option[kong.License] {
	return m.license
}

func TestParser_License(t *testing.T) {
	s, _ := store.NewFakeStore(store.FakeObjects{})
	p := mustNewParser(t, s)

	t.Run("no license is populated by default", func(t *testing.T) {
		result := p.BuildKongConfig()
		require.Empty(t, result.KongState.Licenses)
	})

	t.Run("no license is populated when license getter returns no license", func(t *testing.T) {
		p.InjectLicenseGetter(&mockLicenseGetter{})
		result := p.BuildKongConfig()
		require.Empty(t, result.KongState.Licenses)
	})

	t.Run("license is populated when license getter returns a license", func(t *testing.T) {
		licenseGetterWithLicense := &mockLicenseGetter{
			license: mo.Some(kong.License{
				ID:      lo.ToPtr("license-id"),
				Payload: lo.ToPtr("license-payload"),
			}),
		}
		p.InjectLicenseGetter(licenseGetterWithLicense)
		result := p.BuildKongConfig()
		require.Len(t, result.KongState.Licenses, 1)
		license := result.KongState.Licenses[0]
		require.Equal(t, "license-id", *license.ID)
		require.Equal(t, "license-payload", *license.Payload)
	})
}

func TestParser_ConfiguredKubernetesObjects(t *testing.T) {
	testCases := []struct {
		name                          string
		objectsInStore                store.FakeObjects
		expectedObjectsToBeConfigured []k8stypes.NamespacedName
	}{
		{
			name:                          "no objects in cache",
			objectsInStore:                store.FakeObjects{},
			expectedObjectsToBeConfigured: []k8stypes.NamespacedName{},
		},
		{
			name: "KongConsumers",
			objectsInStore: store.FakeObjects{
				KongConsumers: []*kongv1.KongConsumer{
					{
						ObjectMeta: metav1.ObjectMeta{
							Name:        "consumer1",
							Namespace:   "bar",
							Annotations: map[string]string{annotations.IngressClassKey: annotations.DefaultIngressClass},
						},
						Username: "consumer1",
					},
					{
						ObjectMeta: metav1.ObjectMeta{
							Name:        "consumer2",
							Namespace:   "bar",
							Annotations: map[string]string{annotations.IngressClassKey: annotations.DefaultIngressClass},
						},
						Username: "consumer2",
					},
				},
			},
			expectedObjectsToBeConfigured: []k8stypes.NamespacedName{
				{Name: "consumer1", Namespace: "bar"},
				{Name: "consumer2", Namespace: "bar"},
			},
		},
		{
			name: "KongConsumerGroup",
			objectsInStore: store.FakeObjects{
				KongConsumerGroups: []*kongv1beta1.KongConsumerGroup{
					{
						ObjectMeta: metav1.ObjectMeta{
							Name:        "consumer-group1",
							Namespace:   "bar",
							Annotations: map[string]string{annotations.IngressClassKey: annotations.DefaultIngressClass},
						},
					},
					{
						ObjectMeta: metav1.ObjectMeta{
							Name:        "consumer-group2",
							Namespace:   "bar",
							Annotations: map[string]string{annotations.IngressClassKey: annotations.DefaultIngressClass},
						},
					},
				},
			},
			expectedObjectsToBeConfigured: []k8stypes.NamespacedName{
				{Name: "consumer-group1", Namespace: "bar"},
				{Name: "consumer-group2", Namespace: "bar"},
			},
		},
		{
			name: "KongPlugins with KongConsumer",
			objectsInStore: store.FakeObjects{
				KongPlugins: []*kongv1.KongPlugin{
					{
						ObjectMeta: metav1.ObjectMeta{
							Name:        "plugin1",
							Namespace:   "bar",
							Annotations: map[string]string{annotations.IngressClassKey: annotations.DefaultIngressClass},
						},
						PluginName: "plugin1",
					},
					{
						ObjectMeta: metav1.ObjectMeta{
							Name:        "plugin2",
							Namespace:   "bar",
							Annotations: map[string]string{annotations.IngressClassKey: annotations.DefaultIngressClass},
						},
						PluginName: "plugin2",
					},
				},
				KongConsumers: []*kongv1.KongConsumer{
					{
						ObjectMeta: metav1.ObjectMeta{
							Name:      "consumer",
							Namespace: "bar",
							Annotations: map[string]string{
								annotations.IngressClassKey:                           annotations.DefaultIngressClass,
								annotations.AnnotationPrefix + annotations.PluginsKey: "plugin1,plugin2",
							},
						},
						Username: "foo",
					},
				},
			},
			expectedObjectsToBeConfigured: []k8stypes.NamespacedName{
				{Name: "plugin1", Namespace: "bar"},
				{Name: "plugin2", Namespace: "bar"},
				{Name: "consumer", Namespace: "bar"},
			},
		},
		{
			name: "KongClusterPlugins with KongConsumer",
			objectsInStore: store.FakeObjects{
				KongClusterPlugins: []*kongv1.KongClusterPlugin{
					{
						ObjectMeta: metav1.ObjectMeta{
							Name:        "plugin1",
							Annotations: map[string]string{annotations.IngressClassKey: annotations.DefaultIngressClass},
						},
						PluginName: "plugin2",
					},
					{
						ObjectMeta: metav1.ObjectMeta{
							Name:        "plugin2",
							Annotations: map[string]string{annotations.IngressClassKey: annotations.DefaultIngressClass},
						},
						PluginName: "plugin2",
					},
				},
				KongConsumers: []*kongv1.KongConsumer{
					{
						ObjectMeta: metav1.ObjectMeta{
							Name:      "consumer",
							Namespace: "bar",
							Annotations: map[string]string{
								annotations.IngressClassKey:                           annotations.DefaultIngressClass,
								annotations.AnnotationPrefix + annotations.PluginsKey: "plugin1,plugin2",
							},
						},
						Username: "foo",
					},
				},
			},
			expectedObjectsToBeConfigured: []k8stypes.NamespacedName{
				{Name: "plugin1"},
				{Name: "plugin2"},
				{Name: "consumer", Namespace: "bar"},
			},
		},
	}

	for _, tc := range testCases {
		t.Run(tc.name, func(t *testing.T) {
			s, _ := store.NewFakeStore(tc.objectsInStore)
			p := mustNewParser(t, s)

			result := p.BuildKongConfig()
			require.Len(t, result.ConfiguredKubernetesObjects, len(tc.expectedObjectsToBeConfigured))

			for _, expectedObj := range tc.expectedObjectsToBeConfigured {
				assert.True(t, lo.ContainsBy(result.ConfiguredKubernetesObjects, func(obj client.Object) bool {
					return expectedObj.Name == obj.GetName() && expectedObj.Namespace == obj.GetNamespace()
				}), "configured objects do not contain the expected %s, actual: %v", expectedObj, result.ConfiguredKubernetesObjects)
			}
		})
	}
}

func mustNewParser(t *testing.T, storer store.Storer) *Parser {
	const testKongVersion = "3.2.0"

	v, err := semver.Parse(testKongVersion)
	require.NoError(t, err)

	p, err := NewParser(zapr.NewLogger(zap.NewNop()), storer,
		FeatureFlags{
			// We'll assume these are true for all tests.
			FillIDs:                           true,
			ReportConfiguredKubernetesObjects: true,
		},
		v,
	)
	require.NoError(t, err)
	return p
}

func TestTargetsForEndpoints(t *testing.T) {
	// targetsForEndpoints should generate expected output for each type of input Endpoint: hostname, IPv4, and IPv6.
	// Addresses are joined to the Port with a : character, and IPv6 Addresses are additionally surrounded in brackets
	// before joining.
	input := []util.Endpoint{
		{
			Address: "hostname.example",
			Port:    "1111",
		},
		{
			Address: "127.0.0.1",
			Port:    "2222",
		},
		{
			Address: "fe80::cae2:65ff:fe7b:2852",
			Port:    "3333",
		},
	}

	wantTargets := []kongstate.Target{
		{
			Target: kong.Target{
				Target: kong.String("hostname.example:1111"),
			},
		},
		{
			Target: kong.Target{
				Target: kong.String("127.0.0.1:2222"),
			},
		},
		{
			Target: kong.Target{
				Target: kong.String("[fe80::cae2:65ff:fe7b:2852]:3333"),
			},
		},
	}

	targets := targetsForEndpoints(input)

	require.Equal(t, wantTargets, targets)
}<|MERGE_RESOLUTION|>--- conflicted
+++ resolved
@@ -4519,22 +4519,7 @@
 			featureGates: map[string]bool{
 				featuregates.ExpressionRoutesFeature: true,
 			},
-<<<<<<< HEAD
-			routerFlavor: "any_other_router_mode",
-			expectedFeatureFlags: FeatureFlags{
-				CombinedServiceRoutes: true,
-			},
-			expectInfoLog: "ExpressionRoutes feature gate enabled but Gateway is running with incompatible router flavor, using that instead",
-		},
-		{
-			name: "expression routes feature gate enabled and combined routes disabled",
-			featureGates: map[string]bool{
-				featuregates.ExpressionRoutesFeature: true,
-			},
-			routerFlavor:         kongRouterFlavorExpressions,
-=======
 			routerFlavor:         "any_other_router_mode",
->>>>>>> 7f5c264d
 			expectedFeatureFlags: FeatureFlags{},
 			expectInfoLog:        "ExpressionRoutes feature gate enabled but Gateway is running with \"any_other_router_mode\" router flavor, using that instead",
 		},
