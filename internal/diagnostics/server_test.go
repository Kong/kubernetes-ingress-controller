--- conflicted
+++ resolved
@@ -23,27 +23,10 @@
 // TestDiagnosticsServer_ConfigDumps tests that the diagnostics server can receive and serve config dumps.
 // It's primarily to test that write and read operations run simultaneously do not fall into a race condition.
 func TestDiagnosticsServer_ConfigDumps(t *testing.T) {
-<<<<<<< HEAD
-	ctx, cancel := context.WithCancel(context.Background())
+	ctx, cancel := context.WithCancel(t.Context())
 	t.Cleanup(cancel)
 	client, port := setupTestServer(ctx, t)
 	configsCh := client.Configs
-=======
-	s := NewServer(logr.Discard(), ServerConfig{
-		ConfigDumpsEnabled: true,
-	})
-	configsCh := s.clientDiagnostic.Configs
-
-	port := testhelpers.GetFreePort(t)
-	t.Logf("Obtained a free port: %d", port)
-
-	ctx, cancel := context.WithCancel(t.Context())
-	go func() {
-		err := s.Listen(ctx, port)
-		require.NoError(t, err)
-	}()
-	t.Log("Started diagnostics server")
->>>>>>> b19e548b
 
 	// Use a WaitGroup to ensure that both the write and read operations are run simultaneously.
 	readWriteWg := sync.WaitGroup{}
@@ -91,20 +74,7 @@
 
 // TestDiagnosticsServer_Diffs tests the diff endpoint using fake data.
 func TestDiagnosticsServer_Diffs(t *testing.T) {
-<<<<<<< HEAD
-	ctx, cancel := context.WithCancel(context.Background())
-=======
-	s := NewServer(logr.Discard(), ServerConfig{
-		ConfigDumpsEnabled:  true,
-		DumpSensitiveConfig: true,
-	})
-	diffCh := s.clientDiagnostic.Diffs
-
-	port := testhelpers.GetFreePort(t)
-	t.Logf("Obtained a free port: %d", port)
-
 	ctx, cancel := context.WithCancel(t.Context())
->>>>>>> b19e548b
 	defer cancel()
 	client, port := setupTestServer(ctx, t)
 	diffCh := client.Diffs
