--- conflicted
+++ resolved
@@ -57,6 +57,7 @@
 	// Kubernetes configurations
 	KubeconfigPath           string
 	IngressClassName         string
+	EnableLeaderElection     bool
 	LeaderElectionNamespace  string
 	LeaderElectionID         string
 	Concurrency              int
@@ -101,8 +102,9 @@
 	// controller can be gracefully removed/drained from their rotation.
 	TermDelay time.Duration
 
-<<<<<<< HEAD
 	Konnect KonnectConfig
+
+	flagSet *pflag.FlagSet
 }
 
 type KonnectConfig struct {
@@ -110,9 +112,6 @@
 	Token                        string
 	RuntimeGroup                 string
 	Address                      string
-=======
-	flagSet *pflag.FlagSet
->>>>>>> 207810fa
 }
 
 // -----------------------------------------------------------------------------
