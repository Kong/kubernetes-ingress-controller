--- conflicted
+++ resolved
@@ -127,23 +127,14 @@
 				UID:       k8stypes.UID(ee.UID),
 			},
 		}
-<<<<<<< HEAD
-		for field, problem := range ee.Problems {
-			logger.V(util.DebugLevel).Info("adding failure", "resource_name", ee.Name, "resource_field", field, "problem", problem)
-=======
 		for problemSource, problem := range ee.Problems {
-			log.Debug(fmt.Sprintf("adding failure for %s: %s = %s", ee.Name, problemSource, problem))
->>>>>>> 4249b6f4
+			logger.V(util.DebugLevel).Info("adding failure", "resource_name", ee.Name, "source", problemSource, "problem", problem)
 			resourceFailure, failureCreateErr := failures.NewResourceFailure(
 				fmt.Sprintf("invalid %s: %s", problemSource, problem),
 				&obj,
 			)
 			if failureCreateErr != nil {
-<<<<<<< HEAD
-				logger.Error(failureCreateErr, "could create resource failure event")
-=======
-				log.WithError(failureCreateErr).Error("could not create resource failure event")
->>>>>>> 4249b6f4
+				logger.Error(failureCreateErr, "could not create resource failure event")
 			} else {
 				out = append(out, resourceFailure)
 			}
