//go:build e2e_tests

package e2e

import (
	"context"
	"fmt"
	"net/http"
	"os"
	"sync"
	"testing"
	"time"

	"github.com/kong/kubernetes-testing-framework/pkg/clusters/addons/kong"
	"github.com/kong/kubernetes-testing-framework/pkg/environments"
	"github.com/stretchr/testify/require"
	autoscalingv1 "k8s.io/api/autoscaling/v1"
	corev1 "k8s.io/api/core/v1"
	netv1 "k8s.io/api/networking/v1"
	metav1 "k8s.io/apimachinery/pkg/apis/meta/v1"
	k8stypes "k8s.io/apimachinery/pkg/types"

	"github.com/kong/kubernetes-ingress-controller/v3/internal/adminapi"
	"github.com/kong/kubernetes-ingress-controller/v3/internal/metrics"
	"github.com/kong/kubernetes-ingress-controller/v3/pkg/manager/config"
	"github.com/kong/kubernetes-ingress-controller/v3/test/internal/helpers"
)

// -----------------------------------------------------------------------------
// All-In-One Manifest Tests - Suite
//
// The following tests ensure that the local "all-in-one" style deployment manifests
// (which are predominantly used for testing, whereas the helm chart is meant for
// production use cases) are functional by deploying them to a cluster and verifying
// some of the fundamental functionality of the ingress controller and the proxy to
// ensure that things are up and running.
// -----------------------------------------------------------------------------

func TestDeployAllInOneEnterpriseDBLESS(t *testing.T) {
	const entDBLESSPath = "manifests/all-in-one-dbless-k4k8s-enterprise.yaml"

	t.Logf("configuring %s manifest test", entDBLESSPath)
	if os.Getenv(kong.LicenseDataEnvVar) == "" {
		t.Skipf("no license available to test enterprise: %s was not provided", kong.LicenseDataEnvVar)
	}
	t.Parallel()
	ctx, env := setupE2ETest(t)

	createKongImagePullSecret(ctx, t, env)

	t.Log("generating a superuser password")
	adminPassword, adminPasswordSecretYAML, err := generateAdminPasswordSecret()
	require.NoError(t, err)

	t.Log("generating a license secret")
	licenseSecret, err := kong.GetLicenseSecretFromEnv()
	require.NoError(t, err)

	t.Log("deploying kong components")
	deployments := ManifestDeploy{
		Path:              entDBLESSPath,
		AdditionalSecrets: []*corev1.Secret{licenseSecret, adminPasswordSecretYAML},
	}.Run(ctx, t, env)

	t.Log("exposing the admin api so that enterprise features can be verified")
	exposeAdminAPI(ctx, t, env, deployments.ProxyNN)

	t.Log("running ingress tests to verify all-in-one deployed ingress controller and proxy are functional")
	deployIngressWithEchoBackends(ctx, t, env, numberOfEchoBackends)
	verifyIngressWithEchoBackends(ctx, t, env, numberOfEchoBackends)

	t.Log("verifying enterprise mode was enabled properly")
	verifyEnterprise(ctx, t, env, adminPassword)
}

const postgresPath = "manifests/all-in-one-postgres.yaml"

func TestDeployAllInOnePostgres(t *testing.T) {
	t.Log("configuring all-in-one-postgres.yaml manifest test")
	t.Parallel()
	ctx, env := setupE2ETest(t)

	t.Log("deploying kong components")
	ManifestDeploy{Path: postgresPath}.Run(ctx, t, env)

	t.Log("this deployment used a postgres backend, verifying that postgres migrations ran properly")
	verifyPostgres(ctx, t, env)

	t.Log("running ingress tests to verify all-in-one deployed ingress controller and proxy are functional")
	deployIngressWithEchoBackends(ctx, t, env, numberOfEchoBackends)
	verifyIngressWithEchoBackends(ctx, t, env, numberOfEchoBackends)
}

func TestDeployAllInOnePostgresWithMultipleReplicas(t *testing.T) {
	t.Log("configuring all-in-one-postgres.yaml manifest test")
	t.Parallel()
	ctx, env := setupE2ETest(t)

	t.Log("deploying kong components")
	deployments := ManifestDeploy{Path: postgresPath}.Run(ctx, t, env)
	deployment := deployments.ControllerNN

	t.Log("this deployment used a postgres backend, verifying that postgres migrations ran properly")
	verifyPostgres(ctx, t, env)

	t.Log("running ingress tests to verify all-in-one deployed ingress controller and proxy are functional")
	deployIngressWithEchoBackends(ctx, t, env, numberOfEchoBackends)
	verifyIngressWithEchoBackends(ctx, t, env, numberOfEchoBackends)

	t.Log("verifying that kong pods deployed properly and gathering a sample pod")
	forDeployment := metav1.ListOptions{
		LabelSelector: fmt.Sprintf("app=%s", deployment.Name),
	}
	podList, err := env.Cluster().Client().CoreV1().Pods(deployment.Namespace).List(ctx, forDeployment)
	require.NoError(t, err)
	require.Equal(t, 1, len(podList.Items))
	initialPod := podList.Items[0]

	t.Log("adding a second replica to the Kong deployment")
	scale := &autoscalingv1.Scale{
		ObjectMeta: metav1.ObjectMeta{
			Name:      deployment.Name,
			Namespace: deployment.Namespace,
		},
		Spec: autoscalingv1.ScaleSpec{
			Replicas: 2,
		},
	}
	_, err = env.Cluster().Client().AppsV1().Deployments(deployment.Namespace).UpdateScale(ctx,
		deployment.Name, scale, metav1.UpdateOptions{})
	require.NoError(t, err)

	t.Log("verifying that scaling completes and the additional replicas come up")
	require.Eventually(t, func() bool {
		deployment, err := env.Cluster().Client().AppsV1().Deployments(deployment.Namespace).Get(ctx, deployment.Name, metav1.GetOptions{})
		if err != nil {
			return false
		}
		return deployment.Status.ReadyReplicas == *deployment.Spec.Replicas
	}, kongComponentWait, time.Second)

	t.Log("gathering another sample pod to verify leadership is configured appropriately")
	podList, err = env.Cluster().Client().CoreV1().Pods(deployment.Namespace).List(ctx, forDeployment)
	require.NoError(t, err)
	var secondary corev1.Pod
	for _, pod := range podList.Items {
		if pod.Name != initialPod.Name {
			secondary = pod
			break
		}
	}

	client := &http.Client{Timeout: time.Second * 30}
	t.Log("confirming the second replica is not the leader and is not pushing configuration")
	forwardCtx, cancel := context.WithCancel(t.Context())
	defer cancel()

	localPort := startPortForwarder(forwardCtx, t, env, secondary.Namespace, secondary.Name, "cmetrics")

	require.Never(t, func() bool {
		// if we are not the leader, we run no config pushes, and this metric string will not appear.
		return httpGetResponseContains(t, fmt.Sprintf("http://localhost:%d/metrics", localPort), client, metrics.MetricNameConfigPushCount)
	}, time.Minute, time.Second*10)

	// since leader election is time sensitive, we log the time here.
	t.Logf("deleting the original replica and current leader at %v", time.Now())
	err = env.Cluster().Client().CoreV1().Pods(initialPod.Namespace).Delete(ctx, initialPod.Name, metav1.DeleteOptions{})
	require.NoError(t, err)

	t.Logf("waiting for the initial pod disappear and new pod to be recreated and up")
	require.Eventually(t, func() bool {
		podList, err = env.Cluster().Client().CoreV1().Pods(initialPod.Namespace).List(ctx, forDeployment)
		require.NoError(t, err)
		podNum := 0
		// we wait for the number of running pod excluding the initial one to be 2
		// since the replicas is set to 2 in the deployment.
		// So if there are exactly 2 running pods except the initial pod, we can know
		// that the new pod is recreated and up after the initial one is deleted,
		// and the status of deployment runs into a stable state.
		for _, pod := range podList.Items {
			if pod.Name != initialPod.Name && pod.Status.Phase == corev1.PodRunning {
				podNum++
			}
		}
		return podNum == 2
	}, time.Minute, time.Second)

	var (
		rebuiltPod       corev1.Pod
		rebuiltLocalPort int
	)
	for _, pod := range podList.Items {
		if pod.Name != initialPod.Name && pod.Name != secondary.Name {
			rebuiltPod = pod
			rebuiltLocalPort = startPortForwarder(forwardCtx, t, env, rebuiltPod.Namespace, rebuiltPod.Name, "cmetrics")
			break
		}
	}

	// Pass the test if exactly one of the pod becomes the leader, not limited to the original secondary pod.
	// Because in several times, the rebuilt pod (new pod created after initial pod deleted) became the leader.
	t.Logf("confirming there is exactly one pod that becomes leader and starts pushing configuration at %v", time.Now())
	require.Eventually(t, func() bool {
		leaderCount := 0
		if httpGetResponseContains(t, fmt.Sprintf("http://localhost:%d/metrics", localPort), client, metrics.MetricNameConfigPushCount) {
			t.Logf("secondary pod %s is the leader at %v", secondary.Name, time.Now())
			leaderCount++
		}
		if httpGetResponseContains(t, fmt.Sprintf("http://localhost:%d/metrics", rebuiltLocalPort), client, metrics.MetricNameConfigPushCount) {
			t.Logf("rebuilt pod %s is the leader at %v", rebuiltPod.Name, time.Now())
			leaderCount++
		}
		t.Logf("expected exactly one leader, actual %d", leaderCount)
		return leaderCount == 1
	}, 2*time.Minute, time.Second)
}

const entPostgresPath = "manifests/all-in-one-postgres-enterprise.yaml"

func TestDeployAllInOneEnterprisePostgres(t *testing.T) {
	t.Log("configuring all-in-one-postgres-enterprise.yaml manifest test")
	if os.Getenv(kong.LicenseDataEnvVar) == "" {
		t.Skipf("no license available to test enterprise: %s was not provided", kong.LicenseDataEnvVar)
	}
	t.Parallel()
	ctx, env := setupE2ETest(t)

	createKongImagePullSecret(ctx, t, env)

	t.Log("generating a superuser password")
	adminPassword, adminPasswordSecret, err := generateAdminPasswordSecret()
	require.NoError(t, err)

	t.Log("generating a license secret")
	licenseSecret, err := kong.GetLicenseSecretFromEnv()
	require.NoError(t, err)

	t.Log("deploying kong components")
	deployments := ManifestDeploy{
		Path:              entPostgresPath,
		AdditionalSecrets: []*corev1.Secret{licenseSecret, adminPasswordSecret},
	}.Run(ctx, t, env)

	t.Log("this deployment used a postgres backend, verifying that postgres migrations ran properly")
	verifyPostgres(ctx, t, env)

	t.Log("running ingress tests to verify ingress controller and proxy are functional")
	deployIngressWithEchoBackends(ctx, t, env, numberOfEchoBackends)
	verifyIngressWithEchoBackends(ctx, t, env, numberOfEchoBackends)

	t.Log("exposing the admin api so that enterprise features can be verified")
	exposeAdminAPI(ctx, t, env, deployments.ProxyNN)

	t.Log("this deployment used enterprise kong, verifying that enterprise functionality was set up properly")
	verifyEnterprise(ctx, t, env, adminPassword)
	verifyEnterpriseWithPostgres(ctx, t, env, adminPassword)
}

func TestDeployAllInOnePostgresGatewayDiscovery(t *testing.T) {
	t.Parallel()

	const manifestFilePath = "manifests/all-in-one-postgres-multiple-gateways.yaml"

	t.Logf("configuring %s manifest test", manifestFilePath)
	ctx, env := setupE2ETest(t)

	t.Log("deploying kong components")
	deployments := ManifestDeploy{Path: manifestFilePath}.Run(ctx, t, env)

	t.Log("running ingress tests to verify all-in-one deployed ingress controller and proxy are functional")
	deployIngressWithEchoBackends(ctx, t, env, numberOfEchoBackends)
	verifyIngressWithEchoBackends(ctx, t, env, numberOfEchoBackends)
	ensureAllProxyReplicasAreConfigured(ctx, t, env, deployments.ProxyNN)
}

func TestDeployAllInOneDBLESS(t *testing.T) {
	t.Parallel()

	const manifestFilePath = "manifests/all-in-one-dbless.yaml"

	t.Logf("configuring %s manifest test", manifestFilePath)
	ctx, env := setupE2ETest(t)

	t.Log("deploying kong components")
	deployments := ManifestDeploy{Path: manifestFilePath}.Run(ctx, t, env)

	t.Log("running ingress tests to verify all-in-one deployed ingress controller and proxy are functional")
	ingress := deployIngressWithEchoBackends(ctx, t, env, numberOfEchoBackends)
	verifyIngressWithEchoBackends(ctx, t, env, numberOfEchoBackends)
	ensureAllProxyReplicasAreConfigured(ctx, t, env, deployments.ProxyNN)

	t.Log("scale proxy to 3 replicas and wait for all instances to be ready")
	scaleDeployment(ctx, t, env, deployments.ProxyNN, 3)
	ensureAllProxyReplicasAreConfigured(ctx, t, env, deployments.ProxyNN)

	t.Log("scale proxy to 1 replica")
	scaleDeployment(ctx, t, env, deployments.ProxyNN, 1)

	t.Log("misconfigure the ingress")
	reconfigureExistingIngress(ctx, t, env, ingress, func(_ *netv1.Ingress) {
		ingress.Spec.Rules[0].HTTP.Paths[0].Path = badEchoPath
	})

	t.Log("scale proxy to 2 replicas and verify that the new replica gets the old good configuration")
	scaleDeployment(ctx, t, env, deployments.ProxyNN, 2)
	// Verify all the proxy replicas have the last good configuration.
	ensureAllProxyReplicasAreConfigured(ctx, t, env, deployments.ProxyNN)

	t.Log("restart the controller")
	deployments.RestartController(ctx, t, env)
	helpers.WaitForDeploymentRollout(ctx, t, env.Cluster(), namespace, controllerDeploymentName)

	t.Log("scale proxy to 3 replicas and verify that the new replica gets the old good configuration")
	scaleDeployment(ctx, t, env, deployments.ProxyNN, 3)
	// Verify all the proxy replicas have the last good configuration.
	ensureAllProxyReplicasAreConfigured(ctx, t, env, deployments.ProxyNN)

	t.Run("scaling to 0 doesn't crash the controller", func(t *testing.T) {
		t.Skip("skipping until https://github.com/Kong/kubernetes-ingress-controller/issues/6769 is solved")

		t.Log("scale proxy to 0 replicas")
		scaleDeployment(ctx, t, env, deployments.ProxyNN, 0)

		t.Log("wait for 10 seconds to let controller reconcile")
		<-time.After(10 * time.Second)

		t.Log("ensure that controller pods didn't crash after scaling proxy to 0")
		expectedControllerReplicas := *(deployments.GetController(ctx, t, env).Spec.Replicas)
		readyControllerReplicas := deployments.GetController(ctx, t, env).Status.ReadyReplicas
		require.Equal(t, expectedControllerReplicas, readyControllerReplicas,
			"controller replicas count should not change after scaling proxy to 0")
		ensureNoneOfDeploymentPodsHasCrashed(ctx, t, env, deployments.ControllerNN)
	})
}

func ensureAllProxyReplicasAreConfigured(ctx context.Context, t *testing.T, env environments.Environment, proxyDeploymentNN k8stypes.NamespacedName) {
	pods, err := listPodsByLabels(ctx, env, proxyDeploymentNN.Namespace, map[string]string{"app": proxyDeploymentNN.Name})
	require.NoError(t, err)

	t.Logf("ensuring all %d proxy replicas are configured", len(pods))
	wg := sync.WaitGroup{}
	for _, pod := range pods {
		wg.Add(1)
		go func() {
			defer wg.Done()

			forwardCtx, cancel := context.WithCancel(ctx)
			defer cancel()
			localPort := startPortForwarder(forwardCtx, t, env, proxyDeploymentNN.Namespace, pod.Name, "8444")
			address := fmt.Sprintf("https://localhost:%d", localPort)

			// Anything related to TLS can be ignored, because only availability is being tested here.
			// Testing communicating over TLS is done as part of actual E2E test.
<<<<<<< HEAD
			kongClient, err := adminapi.NewKongAPIClient(address, config.AdminAPIClientConfig{TLSSkipVerify: true}, "")
=======
			kongClient, err := adminapi.NewKongAPIClient(address, adminapi.ClientOpts{TLSSkipVerify: true}, "")
>>>>>>> b19e548b
			require.NoError(t, err)

			verifyIngressWithEchoBackendsInAdminAPI(ctx, t, kongClient, numberOfEchoBackends)
			t.Logf("proxy pod %s/%s: got the config", pod.Namespace, pod.Name)
		}()
	}
	wg.Wait()
}<|MERGE_RESOLUTION|>--- conflicted
+++ resolved
@@ -351,11 +351,7 @@
 
 			// Anything related to TLS can be ignored, because only availability is being tested here.
 			// Testing communicating over TLS is done as part of actual E2E test.
-<<<<<<< HEAD
 			kongClient, err := adminapi.NewKongAPIClient(address, config.AdminAPIClientConfig{TLSSkipVerify: true}, "")
-=======
-			kongClient, err := adminapi.NewKongAPIClient(address, adminapi.ClientOpts{TLSSkipVerify: true}, "")
->>>>>>> b19e548b
 			require.NoError(t, err)
 
 			verifyIngressWithEchoBackendsInAdminAPI(ctx, t, kongClient, numberOfEchoBackends)
