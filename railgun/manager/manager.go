--- conflicted
+++ resolved
@@ -79,15 +79,11 @@
 	AnonymousReports     bool
 	KongWorkspace        string
 
-<<<<<<< HEAD
+	LogLevel  string
+	LogFormat string
+
 	KongAdminAPIConfig adminapi.HTTPClientOpts
 	KongAdminToken     string
-=======
-	LogLevel  string
-	LogFormat string
->>>>>>> 24f971f2
-
-	KongAdminAPIConfig adminapi.HTTPClientOpts
 
 	KongStateEnabled         util.EnablementStatus
 	IngressExtV1beta1Enabled util.EnablementStatus
