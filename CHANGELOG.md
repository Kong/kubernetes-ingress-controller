# Table of Contents

<!---
Adding a new version? You'll need three changes:
* Add the ToC link, like "[1.2.3](#123)".
* Add the section header, like "## [1.2.3]".
* Add the diff link, like "[2.7.0]: https://github.com/kong/kubernetes-ingress-controller/compare/v1.2.2...v1.2.3".
  This is all the way at the bottom. It's the thing we always forget.
--->
 - [2.10.2](#2102)
 - [2.10.1](#2101)
 - [2.10.0](#2100)
 - [2.9.3](#293)
 - [2.9.2](#292)
 - [2.9.1](#291)
 - [2.9.0](#290)
 - [2.8.2](#282)
 - [2.8.1](#281)
 - [2.8.0](#280)
 - [2.7.0](#270)
 - [2.6.0](#260)
 - [2.5.0](#250)
 - [2.4.2](#242)
 - [2.4.1](#241)
 - [2.4.0](#240)
 - [2.3.1](#231)
 - [2.3.0](#230)
 - [2.2.1](#221)
 - [2.2.0](#220)
 - [2.1.1](#211)
 - [2.1.0](#210)
 - [2.0.7](#207)
 - [2.0.6](#206)
 - [2.0.5](#205)
 - [2.0.4](#204)
 - [2.0.3](#203)
 - [2.0.2](#202)
 - [2.0.1](#201)
 - [2.0.0](#200)
 - [1.3.4](#134)
 - [1.3.3](#133)
 - [1.3.2](#132)
 - [1.3.1](#131)
 - [1.3.0](#130)
 - [1.2.0](#120)
 - [1.1.1](#111)
 - [1.1.0](#110)
 - [1.0.0](#100)
 - [0.10.0](#0100)
 - [0.9.1](#091)
 - [0.9.0](#090)
 - [0.8.1](#081)
 - [0.8.0](#080)
 - [0.7.1](#071)
 - [0.7.0](#070)
 - [0.6.2](#062)
 - [0.6.1](#061)
 - [0.6.0](#060)
 - [0.5.0](#050)
 - [0.4.0](#040)
 - [0.3.0](#030)
 - [0.2.2](#022)
 - [0.1.3](#013)
 - [0.2.1](#021)
 - [0.1.2](#012)
 - [0.1.1](#011)
 - [0.2.0](#020)
 - [0.1.0](#010)
 - [0.0.5](#005)
 - [0.0.4 and prior](#004-and-prior)

## Unreleased

### Added

- The `CombinedServices` feature gate is now enabled by default.
  [#4138](https://github.com/Kong/kubernetes-ingress-controller/pull/4138)
- Plugin CRDs now support the `instance_name` field introduced in Kong 3.2.
  [#4174](https://github.com/Kong/kubernetes-ingress-controller/pull/4174)
- Gateway resources no longer use the _Ready_ condition following changes to
  the upstream Gateway API specification in version 0.7.
  [#4142](https://github.com/Kong/kubernetes-ingress-controller/pull/4142)
- Prometheus metrics now include counts of resources that the controller cannot
  send to the proxy instances and the last successful configuration push time.
  [#4181](https://github.com/Kong/kubernetes-ingress-controller/pull/4181)
- Store the last known good configuration. If Kong rejects the latest
  configuration, send the last good configuration to Kong instances with no
  configuration. This allows newly-started Kong instances to serve traffic even
  if a configuration error prevents the controller from sending the latest
  configuration.
  [#4205](https://github.com/Kong/kubernetes-ingress-controller/pull/4205)
- Telemetry reports now include the OpenShift version, if any.
  [#4211](https://github.com/Kong/kubernetes-ingress-controller/pull/4211)
- Assign priorities to routes translated from Ingresses when parser translate
  them to expression based Kong routes. The assigning method is basically the
  same as in Kong gateway's `traditional_compatible` router, except that 
  `regex_priority` field in Kong traditional route is not supported. This
  method is adopted to keep the compatibility with traditional router on
  maximum effort.
  [#4240](https://github.com/Kong/kubernetes-ingress-controller/pull/4240)
<<<<<<< HEAD
- Assign priorities to routes translated from HTTPRoutes when parser translates
  them to expression based Kong routes. The assigning method follows the
  [specification on priorities of matches in `HTTPRoute`][httproute-specification].
  [#4296](https://github.com/Kong/kubernetes-ingress-controller/pull/4296)
=======
- When a translated Kong configuration is empty in DB-less mode, the controller
  will now send the configuration with a single empty `Upstream`. This is to make
  Gateways using `/status/ready` as their health check ready after receiving the
  initial configuration (even if it's empty).
  [#4316](https://github.com/Kong/kubernetes-ingress-controller/pull/4316)
>>>>>>> c8843ded

### Changed

- Log message `no active endpoints` is now logged at debug instead of
  warning level.
  [#4161](https://github.com/Kong/kubernetes-ingress-controller/pull/4161)
- Events and logs for inconsistent multi-Service backend annotations now list
  all involved Services, not just Services whose annotation does not match the
  first observed value, as that value is not necessarily the desired value.
  [#4171](https://github.com/Kong/kubernetes-ingress-controller/pull/4171)
- Use [`gojson`][gojson] for marshalling JSON when generating SHA for config.
  This should yield some performance benefits during config preparation and
  sending stage (we've observed around 35% reduced time in config marshalling
  time but be aware that your mileage may vary).
  [#4222](https://github.com/Kong/kubernetes-ingress-controller/pull/4222)

[gojson]: https://github.com/goccy/go-json
[httproute-specification]: https://gateway-api.sigs.k8s.io/references/spec/#gateway.networking.k8s.io/v1beta1.HTTPRoute

## [2.10.2]

> Release date: 2023-07-07

### Added

- Added `--update-status-queue-buffer-size` allowing configuring the size of
  the status update queue's underlying channels used to buffer updates to the
  status of Kubernetes resources.
  [#4267](https://github.com/Kong/kubernetes-ingress-controller/pull/4267)

### Fixed

- Translator of `GRPCRoute` generates paths without leading `~` when running
  with Kong gateway with version below 3.0.
  [#4238](https://github.com/Kong/kubernetes-ingress-controller/pull/4238)
- Fixed a bug where the controller sync loop would get stuck when a number of
  updates for one of Gateway API resources kinds (`HTTPRoute`, `TCPRoute`,
  `UDPRoute`, `TLSRoute`, `GRPCRoute`) exceeded 8192. This was caused by the
  fact that the controller was using a fixed-size buffer to store updates for
  each resource kind and there were no consumers for the updates. The sending
  was blocked after a buffer got full, resulting in a deadlock.
  [#4267](https://github.com/Kong/kubernetes-ingress-controller/pull/4267)

## [2.10.1]

> Release date: 2023-06-27

### Added

- `--konnect-initial-license-polling-period` and `--konnect-license-polling-period`
  CLI flags were added to allow configuring periods at which KIC polls license
  from Konnect. The initial period will be used until a valid license is retrieved.
  The default values are 1m and 12h respectively.
  [#4178](https://github.com/Kong/kubernetes-ingress-controller/pull/4178)

### Fixed

- Fix KIC crash which occurred when invalid config was applied in DB mode.
  [#4213](https://github.com/Kong/kubernetes-ingress-controller/pull/4213)

## [2.10.0]

> Release date: 2023-06-02

### Added

- Gateways now track UDP Listener status when `--publish-service-udp` is set.
  `UDPRoute`s that do not match a valid UDP Listener are excluded from
  configuration. Previously KIC added any UDPRoute that indicated an associated
  Gateway as its parent regardless of Listener configuration or status.
  [#3832](https://github.com/Kong/kubernetes-ingress-controller/pull/3832)
- Added license agent for Konnect-managed instances.
  [#3883](https://github.com/Kong/kubernetes-ingress-controller/pull/3883)
- `Service`, `Route`, and `Consumer` Kong entities now can get assigned
  deterministic IDs based on their unique properties (name, username, etc.)
  instead of random UUIDs. To enable this feature, set `FillIDs` feature gate
  to `true`.
  It's going to be useful in cases where stable IDs are needed across multiple
  Kong Gateways managed by KIC (e.g. for the integration with Konnect and
  reporting metrics that later can be aggregated across multiple instances based
  on the entity's ID).
  When `FillIDs` will be enabled, the controller will re-create all the existing
  entities (Services, Routes, and Consumers) with the new IDs assigned. That can
  potentially lead to temporary downtime between the deletion of the old entities
  and the creation of the new ones.
  Users should be cautious about enabling the feature if their existing DB-backed
  setup consists of a huge amount of entities for which the recreation can take
  significant time.
  [#3933](https://github.com/Kong/kubernetes-ingress-controller/pull/3933)
  [#4075](https://github.com/Kong/kubernetes-ingress-controller/pull/4075)
- Added translator to translate ingresses under `networking.k8s.io/v1` to
  expression based Kong routes. The translator is enabled when feature gate
  `ExpressionRoutes` is turned on and the managed Kong gateway runs in router
  flavor `expressions`. We assume `router_flavor` to be `traditional`
  for versions below 3.0. If it is not available in Kong's configuration,
  for versions 3.0 and above, abort with an error.
  [#3935](https://github.com/Kong/kubernetes-ingress-controller/pull/3935)
  [#4076](https://github.com/Kong/kubernetes-ingress-controller/pull/4076)
- Added `CombinedServices` feature gate that prevents the controller from
  creating a separate Kong `Service` for each `netv1.Ingress` that uses
  the same Kubernetes `Service` as its backend when `CombinedRoutes` feature
  is turned on. Instead, the controller will create a single Kong `Service`
  in such circumstances.
  The feature is disabled by default to allow users to adapt to the changed
  Kong Services naming scheme (`<namespace>.<service-name>.<port>` instead
  of `<namespace>.<ingress-name>.<service-name>.<port>`) - it could break
  existing monitoring rules that rely on the old naming scheme.
  It will become the default behavior in the next minor release with the possibility
  to opt-out.
  [#3963](https://github.com/Kong/kubernetes-ingress-controller/pull/3963)
- Added translator to translate `HTTPRoute` and `GRPCRoute` in gateway APIs to
  expression based kong routes. Similar to ingresses, this translator is only
  enabled when feature gate `ExpressionRoutes` is turned on and the managed
  Kong gateway runs in router flavor `expressions`.
  [#3956](https://github.com/Kong/kubernetes-ingress-controller/pull/3956)
  [#3988](https://github.com/Kong/kubernetes-ingress-controller/pull/3988)
- Configuration updates to Konnect Runtime Group's Admin API now respect a backoff
  strategy that prevents KIC from exceeding API calls limits.
  [#3989](https://github.com/Kong/kubernetes-ingress-controller/pull/3989)
  [#4015](https://github.com/Kong/kubernetes-ingress-controller/pull/4015)
- When Gateway API CRDs are not installed, the controllers of those are not started
  during the start-up phase. From now on, they will be dynamically started in runtime
  once their installation is detected, making restarting the process unnecessary.
  [#3996](https://github.com/Kong/kubernetes-ingress-controller/pull/3996)
- Disable translation of unsupported Kubernetes objects when translating to
  expression based routes is enabled (`ExpressionRoutes` feature enabled AND
  kong using router flavor `expressions`), and generate a translation failure
  event attached to each of the unsupported objects.
  [#4022](https://github.com/Kong/kubernetes-ingress-controller/pull/4022)
- Controller's configuration synchronization status reported to Konnect's Node API
  now accounts for potential failures in synchronizing configuration with Konnect's
  Runtime Group Admin API.
  [#4029](https://github.com/Kong/kubernetes-ingress-controller/pull/4029)
- Record an event attached to KIC pod after applying configuration to Kong. If
  the applying succeeded, a `Normal` event with `KongConfigurationSucceeded`
  reason is recorded. If the applying failed, a `Warning` event with
  `KongConfigurationApplyFailed` reason is recorded.
  [#4054](https://github.com/Kong/kubernetes-ingress-controller/pull/4054)
- Disable translation to expression routes when feature gate `ExpressionRoutes`
  is enabled but feature gate `CombinedRoutes` is not enabled.
  [#4057](https://github.com/Kong/kubernetes-ingress-controller/pull/4057)
- Added `--gateway-discovery-dns-strategy` flag which allows specifying which
  DNS strategy to use when generating Gateway's Admin API addresses.
  [#4071](https://github.com/Kong/kubernetes-ingress-controller/pull/4071)

  There are 3 options available
  - `ip` (default): which will make KIC create Admin API addresses built out of
    IP addresses.
  - `pod`: will make KIC build addresses using the following template:
    `pod-ip-address.my-namespace.pod`.
  - `service`: will make KIC build addresses using the following template:
    `pod-ip-address.service-name.my-namespace.svc`.
    This is known to not work on GKE because it uses `kube-dns` instead of `coredns`.
- Gateway's `AttachedRoutes` fields get updated with the number of routes referencing
  and using each listener.
  [#4052](https://github.com/Kong/kubernetes-ingress-controller/pull/4052)
- `all-in-one-postgres.yaml` and `all-in-one-postgres-enterprise.yaml` manifests'
  migrations job now works properly when running against an already bootstrapped
  database, allowing upgrades from one version of Kong Gateway to another without
  tearing down the database.
  [#4116](https://github.com/Kong/kubernetes-ingress-controller/pull/4116)
- Telemetry reports now include a count for every `gateway.networking.k8s.io` CRD.
  [#4058](https://github.com/Kong/kubernetes-ingress-controller/pull/4058)

### Changed

- Kong Ingress Controller no longer relies on `k8s.io.api.core.v1` `Endpoints`,
  and instead uses `discovery.k8s.io/v1` `EndpointSlice` to discover endpoints
  for Kubernetes `Service`s.
  [#3997](https://github.com/Kong/kubernetes-ingress-controller/pull/3997)
- Gateway Discovery now produces DNS names instead of IP addresses
  [#4044](https://github.com/Kong/kubernetes-ingress-controller/pull/4044)

### Fixed

- Fixed paging in `GetAdminAPIsForService` which might have caused the controller
  to only return the head of the list of Endpoints for Admin API service.
  [#3846](https://github.com/Kong/kubernetes-ingress-controller/pull/3846)
- Fixed a race condition in the version-specific feature system.
  [#3852](https://github.com/Kong/kubernetes-ingress-controller/pull/3852)
- Fixed a missing reconciliation behavior for Admin API `EndpointSlice` reconciler
  when the `EndpointSlice` that we receive a reconciliation request for is already
  missing
  [#3889](https://github.com/Kong/kubernetes-ingress-controller/pull/3889)
- Fixed leader election role manifest where `""` and `"coordination"` API groups
  together with the related manifest resources (`configmaps` and `leases`) might
  become mixed up when the manifest is unmarshalled.
  [#3932](https://github.com/Kong/kubernetes-ingress-controller/pull/3932)

### Deprecated

- Removed support for `extensions/v1beta1` `Ingress` which was removed in kubernetes 1.22.
  At the same time deprecate `--enable-controller-ingress-extensionsv1beta1` CLI flag.
  [#3710](https://github.com/Kong/kubernetes-ingress-controller/pull/3710)

- Removed support for `networking.k8s.io/v1beta1` `Ingress` which was removed in kubernetes 1.22.
  At the same time deprecate `--enable-controller-ingress-networkingv1beta1` CLI flag.
  [#3867](https://github.com/Kong/kubernetes-ingress-controller/pull/3867)

## [2.9.3]

> Release date: 2023-04-17

### Fixed

- Fixed a missing reconciliation behavior for Admin API EndpointSlice reconciler
  when the EndpointSlice that we receive a reconciliation request for is already
  missing
  [#3889](https://github.com/Kong/kubernetes-ingress-controller/pull/3889)
- Update enterprise manifests to use Kong Gateway 3.2
  [#3885](https://github.com/Kong/kubernetes-ingress-controller/pull/3885)

## [2.9.2]

> Release date: 2023-04-03

### Fixed

- Fixed a deadlock in `AdminAPIClientsManager` which could occur when Konnect integration
  was enabled, and multiple `Notify` calls were made in parallel (e.g. when scaling Gateway
  deployment up).
  [#3816](https://github.com/Kong/kubernetes-ingress-controller/pull/3816)

## [2.9.1]

> Release date: 2023-03-29

This release was intended to include a fix for a deadlock in `AdminAPIClientsManager`
([#3816](https://github.com/Kong/kubernetes-ingress-controller/pull/3816)), but it wasn't
backported properly. It is included in the next patch release.

## [2.9.0]

> Release date: 2023-03-27

### Added

- Konnect Runtime Group's nodes are reactively updated on each discovered Gateway clients
  change.
  [#3727](https://github.com/Kong/kubernetes-ingress-controller/pull/3727)
- Telemetry reports now include a number of discovered Gateways when the Gateway Discovery
  feature is turned on.
  [#3783](https://github.com/Kong/kubernetes-ingress-controller/pull/3783)
- Adding the `konghq.com/tags: csv,of,tags` annotation will add tags to
  generated resources.
  [#3778](https://github.com/Kong/kubernetes-ingress-controller/pull/3778)
- `HTTPRoute` reconciler now watches relevant `ReferenceGrant`s for changes.
  [#3759](https://github.com/Kong/kubernetes-ingress-controller/pull/3759)
- Bumped Kong version in manifests to 3.2.
  [#3804](https://github.com/Kong/kubernetes-ingress-controller/pull/3804)
- Store status of whether configuration succeeded or failed for Kubernetes
  objects in dataplane client and publish the events to let controllers know
  if the controlled objects succeeded or failed to be translated to Kong
  configuration.
  [#3359](https://github.com/Kong/kubernetes-ingress-controller/pull/3359)
- Added `version` command
  [#3379](https://github.com/Kong/kubernetes-ingress-controller/pull/3379)  
- Added `--publish-service-udp` to indicate the Service that handles inbound
  UDP traffic.
  [#3325](https://github.com/Kong/kubernetes-ingress-controller/pull/3325)
- Added possibility to configure multiple Kong Gateways through the
  `--kong-admin-url` CLI flag (which can be specified multiple times) or through
  a corresponding environment variable `CONTROLLER_KONG_ADMIN_URL` (which can
  specify multiple values separated by a comma).
  [#3268](https://github.com/Kong/kubernetes-ingress-controller/pull/3268)
- Added a new `dbless-konnect` configuration variant to the manifests. It can
  be used to deploy a DB-less variant of KIC that will also synchronise its
  data-plane configuration with Konnect cloud.
  [#3448](https://github.com/Kong/kubernetes-ingress-controller/pull/3448)
- The Gateway API has been bumped to 0.6.1. The `GatewayConditionScheduled` has
  been replaced by the `GatewayConditionAccepted`, and the `ListenerConditionDetached`
  condition has been replaced by the `ListenerConditionAccepted`.
  [#3496](https://github.com/Kong/kubernetes-ingress-controller/pull/3496)
  [#3524](https://github.com/Kong/kubernetes-ingress-controller/pull/3524)
- The `ReferenceGrant` has been promoted to beta.
  [#3507](https://github.com/Kong/kubernetes-ingress-controller/pull/3507)
- Enable `ReferenceGrant` if `Gateway` feature gate is turned on (default).
  [#3519](https://github.com/Kong/kubernetes-ingress-controller/pull/3519)
- Experimental `--konnect-sync-enabled` feature flag has been introduced. It
  enables the integration with Kong's Konnect cloud. It's turned off by default.
  When enabled, it allows to synchronise data-plane configuration with
  a Konnect Runtime Group specified by `--konnect-runtime-group-id`.
  It requires `--konnect-tls-client-*` set of flags to be set to provide
  Runtime Group's TLS client certificates for authentication.
  [#3455](https://github.com/Kong/kubernetes-ingress-controller/pull/3455)
- Added Konnect client to upload status of KIC instance to Konnect cloud if
  flag `--konnect-sync-enabled` is set to `true`.
  [#3469](https://github.com/Kong/kubernetes-ingress-controller/pull/3469)
- Added Gateway discovery using Kong Admin API service configured via `--kong-admin-svc`
  which accepts a namespaced name of a headless service which should have
  Admin API endpoints exposed under a named port called `admin`. Gateway 
  discovery is only allowed to run with dbless kong gateways.
  [#3421](https://github.com/Kong/kubernetes-ingress-controller/pull/3421)
  [#3642](https://github.com/Kong/kubernetes-ingress-controller/pull/3642)
- Added configurable port names for Gateway discovery through
  `--kong-admin-svc-port-names`. This flag accepts a list of port names that
  Admin API service ports will be matched against.
  [#3556](https://github.com/Kong/kubernetes-ingress-controller/pull/3556)
- Added `dataplane` metrics label for `ingress_controller_configuration_push_count`
  and `ingress_controller_configuration_push_duration_milliseconds`. This means
  that all time series for those metrics will get a new label designating the
  address of the dataplane that the configuration push has been targeted for.
  [#3521](https://github.com/Kong/kubernetes-ingress-controller/pull/3521)
- In DB-less mode, failure to push a config will now generate Kubernetes Events
  with the reason `KongConfigurationApplyFailed` and an `InvolvedObject`
  indicating which Kubernetes resource was responsible for the broken Kong
  configuration.
  [#3446](https://github.com/Kong/kubernetes-ingress-controller/pull/3446)
- Leader election is enabled by default when Kong Gateway discovery is enabled.
  [#3529](https://github.com/Kong/kubernetes-ingress-controller/pull/3529)
- Added flag `--konnect-refresh-node-period` to set the period of uploading 
  status of KIC instance to Konnect runtime group.
  [#3533](https://github.com/Kong/kubernetes-ingress-controller/pull/3533)
- Replaced service account's token static secret with a projected volume in 
  deployment manifests.
  [#3563](https://github.com/Kong/kubernetes-ingress-controller/pull/3563)
- Added `GRPCRoute` controller and implemented basic `GRPCRoute` functionality.
  [#3537](https://github.com/Kong/kubernetes-ingress-controller/pull/3537)
- Included Konnect sync and Gateway discovery features in telemetry reports.
  [#3588](https://github.com/Kong/kubernetes-ingress-controller/pull/3588)
- Upload the status of controlled Kong gateway nodes to Konnect when syncing with 
  Konnect is enabled by setting the flag `--konnect-sync-enabled` to true. 
  If gateway discovery is enabled via `--kong-admin-svc` flag, the hostname of a node 
  corresponding to each Kong gateway instance will use `<pod_namespace>/<pod_name>` 
  format, where `pod_namespace` and `pod_name` are the namespace and name of the Kong 
  gateway pod. If gateway discovery is disabled, the Kong gateway nodes will use `gateway_<address>` 
  as the hostname, where `address` is the Admin API address used by KIC.
  [#3587](https://github.com/Kong/kubernetes-ingress-controller/pull/3587)
- All all-in-one DB-less deployment manifests will now use separate deployments 
  for the controller and the proxy. This enables the proxy to be scaled independently
  of the controller. The old `all-in-one-dbless.yaml` manifest has been deprecated and 
  renamed to `all-in-one-dbless-legacy.yaml`. It will be removed in a future release.
  [#3629](https://github.com/Kong/kubernetes-ingress-controller/pull/3629)
- The RequestRedirect Gateway API filter is now supported and translated
  to the proper set of Kong plugins.
  [#3702](https://github.com/Kong/kubernetes-ingress-controller/pull/3702)

### Fixed

- Fixed the issue where the status of an ingress is not updated when `secretName` is
  not specified in `ingress.spec.tls`.
  [#3719](https://github.com/Kong/kubernetes-ingress-controller/pull/3719)
- Fixed incorrectly set parent status for Gateway API routes
  [#3732](https://github.com/Kong/kubernetes-ingress-controller/pull/3732)
- Disabled non-functioning mesh reporting when `--watch-namespaces` flag set.
  [#3336](https://github.com/Kong/kubernetes-ingress-controller/pull/3336)
- Fixed the duplicate update of status of `HTTPRoute` caused by incorrect check
  of whether status is changed.
  [#3346](https://github.com/Kong/kubernetes-ingress-controller/pull/3346)
- Change existing `resolvedRefs` condition in status `HTTPRoute` if there is
  already one to avoid multiple appearance of conditions with same type
  [#3386](https://github.com/Kong/kubernetes-ingress-controller/pull/3386)
- Event messages for invalid multi-Service backends now indicate their derived
  Kong resource name.
  [#3318](https://github.com/Kong/kubernetes-ingress-controller/pull/3318)
- Removed a duplicated status update of the HTTPRoute, which led to a potential
  status flickering.
  [#3451](https://github.com/Kong/kubernetes-ingress-controller/pull/3451)
- Made Admission Webhook fetch the latest list of Gateways to avoid calling
  outdated services set statically during the setup.
  [#3601](https://github.com/Kong/kubernetes-ingress-controller/pull/3601)
- Fixed the way configuration flags `KongAdminSvc` and `PublishService` are
  checked for being set. The old one was always evaluating to `true`.
  [#3602](https://github.com/Kong/kubernetes-ingress-controller/pull/3602)

### Under the hood

- Controller manager scheme is constructed based on the provided feature gates
  [#3539](https://github.com/Kong/kubernetes-ingress-controller/pull/3539)
- Updated the compiler to [Go v1.20](https://golang.org/doc/go1.20)
  [#3540](https://github.com/Kong/kubernetes-ingress-controller/issues/3540)
- Fixed an issue with the fake clientset using the wrong group name
  [#3517](https://github.com/Kong/kubernetes-ingress-controller/issues/3517)

### Deprecated

- `kong-custom-entities-secret` flag has been marked as deprecated and will be
  removed in 3.0.
  [#3262](https://github.com/Kong/kubernetes-ingress-controller/pull/3262)

## [2.8.2]

> Release date: 2022-03-30

### Under the hood

- Updated Golang from 1.19.4 to 1.20.1 to address several CVEs.
  [#3775](https://github.com/Kong/kubernetes-ingress-controller/pull/3775)


## [2.8.1]

> Release date: 2022-01-04

### Fixed

- When `CombinedRoutes` is turned on, translator will replace each occurrence of
  `*` in `Ingress`'s host to `_` in kong route names because `*` is not
  allowed in kong route names.
  [#3312](https://github.com/Kong/kubernetes-ingress-controller/pull/3312)
- Fix an issue with `CombinedRoutes`, which caused the controller to fail when
  creating config for Ingress when backend services specified only port names
  [#3313](https://github.com/Kong/kubernetes-ingress-controller/pull/3313)
- Parse `ttl` field of key-auth credentials in secrets to `int` type before filling
  to kong credentials to fix the invalid type error.
  [#3319](https://github.com/Kong/kubernetes-ingress-controller/pull/3319)

## [2.8.0]

> Release date: 2022-12-19

### Breaking changes

- The `CombinedRoutes` feature flag is enabled by default, and traditional
  route generation is deprecated. This reduces configuration size without
  affecting routing, but does change route names and IDs. Metrics
  monitors or other systems that track data by route name or ID will see a
  break in continuity. The [feature gates document](https://github.com/Kong/kubernetes-ingress-controller/blob/main/FEATURE_GATES.md#differences-between-traditional-and-combined-routes)
  covers changes in greater detail. Please [comment on the deprecation
  issue](https://github.com/Kong/kubernetes-ingress-controller/issues/3131)
  if you have questions or concerns about the transition.
  [#3132](https://github.com/Kong/kubernetes-ingress-controller/pull/3132)

### Known issues

- Processing of custom entities through `--kong-custom-entities-secret` flag or
  `CONTROLLER_KONG_CUSTOM_ENTITIES_SECRET` environment variable does not work.
  [#3278](https://github.com/Kong/kubernetes-ingress-controller/issues/3278)

### Deprecated

- KongIngress' `proxy` and `route` fields are now deprecated in favor of
  Service and Ingress annotations. The annotations will become the only
  means of configuring those settings in 3.0 release.
  [#3246](https://github.com/Kong/kubernetes-ingress-controller/pull/3246)

### Added

- Added `HTTPRoute` support for `CombinedRoutes` feature. When enabled,
  `HTTPRoute.HTTPRouteRule` objects with identical `backendRefs` generate a 
  single Kong service instead of a service per rule, and 
  `HTTPRouteRule.HTTPRouteMatche` objects using the same `backendRefs` can be 
  consolidated into a single Kong route instead of always creating a route per 
  match, reducing configuration size.
  The following limitations apply:
  - `HTTPRouteRule` objects cannot be consolidated into a single Kong Service 
    if they belong to different `HTTPRoute`.
  - `HTTPRouteRule` objects cannot be consolidated into a single Kong Service 
    if they have different `HTTPRouteRule.HTTPBackendRef[]` objects. The order
    of the backend references is not important.
  - `HTTPRouteMatch` objects cannot be consolidated into a single Kong Route
    if parent `HTTPRouteRule` objects cannot be consolidated into a single Kong Service.
  - `HTTPRouteMatch` objects cannot be consolidated into a single Kong Route
    if parent `HTTPRouteRule` objects have different `HTTPRouteRule.HTTPRouteFilter[]` filters.
  - `HTTPRouteMatch` objects cannot be consolidated into a single Kong Route 
    if they have different matching spec (`HTTPHeaderMatch.Headers`, `HTTPHeaderMatch.QueryParams`, 
    `HTTPHeaderMatch.Method`). Different `HTTPHeaderMatch.Path` paths between 
    `HTTPRouteMatch[]` objects does not prevent consolidation.
  This change does not functionally impact routing: requests that went to a given Service
  using the original method still go to the same Service when `CombinedRoutes` is enabled.
  [#3008](https://github.com/Kong/kubernetes-ingress-controller/pull/3008)
  [#3060]https://github.com/Kong/kubernetes-ingress-controller/pull/3060)
- Added `--cache-sync-timeout` flag allowing to change the default controllers' 
  cache synchronisation timeout. 
  [#3013](https://github.com/Kong/kubernetes-ingress-controller/pull/3013)
- Secrets validation introduced: CA certificates won't be synchronized
  to Kong if the certificate is expired.
  [#3063](https://github.com/Kong/kubernetes-ingress-controller/pull/3063)
- Changed the logic of storing secrets into object cache. Now only the secrets
  that are possibly used in Kong configuration are stored into cache, and the 
  irrelevant secrets (e.g: service account tokens) are not stored. This change
  is made to reduce memory usage of the cache.
  [#3047](https://github.com/Kong/kubernetes-ingress-controller/pull/3047)
- Services support annotations for connect, read, and write timeouts.
  [#3121](https://github.com/Kong/kubernetes-ingress-controller/pull/3121)
- Services support annotations for retries.
  [#3121](https://github.com/Kong/kubernetes-ingress-controller/pull/3121)
- Routes support annotations for headers. These use a special
  `konghq.com/headers.HEADERNAME` format. For example, adding
  `konghq.com/headers.x-example: green` to an Ingress will create routes that
  only match requests with an `x-example: green` request header.
  [#3121](https://github.com/Kong/kubernetes-ingress-controller/pull/3121)
  [#3155](https://github.com/Kong/kubernetes-ingress-controller/pull/3155)
- Routes support annotations for path handling.
  [#3121](https://github.com/Kong/kubernetes-ingress-controller/pull/3121)
- Warning Kubernetes API events with a `KongConfigurationTranslationFailed` 
  reason are recorded when:
  - CA secrets cannot be properly translated into Kong configuration
    [#3125](https://github.com/Kong/kubernetes-ingress-controller/pull/3125)
  - Annotations in services backing a single route do not match
    [#3130](https://github.com/Kong/kubernetes-ingress-controller/pull/3130)
  - A service's referred client-cert does not exist.
    [#3137](https://github.com/Kong/kubernetes-ingress-controller/pull/3137)
  - One of `netv1.Ingress` related issues occurs (e.g. backing Kubernetes service couldn't 
    be found, matching Kubernetes service port couldn't be found).
    [#3138](https://github.com/Kong/kubernetes-ingress-controller/pull/3138)
  - A Gateway Listener has more than one CertificateRef specified or refers to a Secret 
    that has no valid TLS key-pair.
    [#3147](https://github.com/Kong/kubernetes-ingress-controller/pull/3147)
  - An Ingress refers to a TLS secret that does not exist or
    has no valid TLS key-pair.
    [#3150](https://github.com/Kong/kubernetes-ingress-controller/pull/3150)
  - An HTTPRoute has no backendRefs specified.
    [#3167](https://github.com/Kong/kubernetes-ingress-controller/pull/3167)
- CRDs' validations improvements: `UDPIngressRule.Port`, `IngressRule.Port` and `IngressBackend.ServiceName`
  instead of being validated in the Parser, are validated by the Kubernetes API now.
  [#3136](https://github.com/Kong/kubernetes-ingress-controller/pull/3136)
- Gateway API: Implement port matching for HTTPRoute, TCPRoute and TLSRoute as defined in
  [GEP-957](https://gateway-api.sigs.k8s.io/geps/gep-957/)
  [#3129](https://github.com/Kong/kubernetes-ingress-controller/pull/3129)
  [#3226](https://github.com/Kong/kubernetes-ingress-controller/pull/3226)
- Gateway API: Matching routes by `Listener.AllowedRoutes`
  [#3181](https://github.com/Kong/kubernetes-ingress-controller/pull/3181)
- Admission webhook will warn if any of `KongIngress` deprecated fields gets populated.
  [#3261](https://github.com/Kong/kubernetes-ingress-controller/pull/3261)

### Fixed

- The controller now logs an error for and skips multi-Service rules that have
  inconsistent Service annotations. Previously this issue prevented the
  controller from applying configuration until corrected.
  [#2988](https://github.com/Kong/kubernetes-ingress-controller/pull/2988)
- Gateway API has been updated to 0.5.1. That version brought in some changes
  in the conformance tests logic. Now, when the TLS config of a listener
  references a non-existing secret, the listener ResolvedRefs condition reason
  is set to InvalidCertificateRef. In addition, if a TLS config references a
  secret in another namespace, and no ReferenceGrant allows that
  reference, the listener ResolvedRefs condition reason is set to
  RefNotPermitted.
  [#3024](https://github.com/Kong/kubernetes-ingress-controller/pull/3024)
- The `distroless` target is now the last target in the Dockerfile. This makes
  it the default target if `docker buildx build` is invoked without a target.
  While custom image build pipelines _should_ specify a target, this change
  makes the default the same target released as the standard
  `kong/kubernetes-ingress-controller:X.Y.Z` tags in the official repo.
  [#3043](https://github.com/Kong/kubernetes-ingress-controller/pull/3043)
- The controller will no longer crash in case of missing CRDs installation.
  Instead, an explicit message will be logged, informing that a given resource
  controller has been disabled.
  [#3013](https://github.com/Kong/kubernetes-ingress-controller/pull/3013)
- Improve signal handling and cancellation. With this change broken connection to
  Admin API and/or initial data plane sync can be cancelled properly.
  [#3076](https://github.com/Kong/kubernetes-ingress-controller/pull/3076)
- Admin and proxy listens in the deploy manifests now use the same parameters
  as the default upstream kong.conf.
  [#3165](https://github.com/Kong/kubernetes-ingress-controller/pull/3165)
- Fix the behavior of filtering hostnames in `HTTPRoute` when listeners 
  of parent gateways specified hostname.
  If an `HTTPRoute` does not specify hostnames, and one of its parent listeners
  has not specified hostname, the `HTTPRoute` matches any hostname. 
  If an `HTTPRoute` specifies hostnames, and no intersecting hostnames 
  could be found in its parent listners, it is not accepted.
  [#3180](https://github.com/Kong/kubernetes-ingress-controller/pull/3180)
- Matches `sectionName` in parentRefs of route objects in gateway API. Now 
  if a route specifies `sectionName` in parentRefs, and no listener can 
  match the specified name, the route is not accepted.
  [#3230](https://github.com/Kong/kubernetes-ingress-controller/pull/3230)
- If there's no matching Kong listener for a protocol specified in a Gateway's
  Listener, only one `Detached` condition is created in the Listener's status.
  [#3257](https://github.com/Kong/kubernetes-ingress-controller/pull/3257)

## [2.7.0]

> Release date: 2022-09-26

2.7 patches several bugs in 2.6.0. One of these required a breaking change. The
breaking change is not expected to affect most configurations, but does require
a minor version bump to comply with semver. If you have not already upgraded to
2.6, you should upgrade directly from 2.5 to 2.7, and follow the 2.6 upgrade
instructions and the [revised Kong 3.x upgrade instructions](https://docs.konghq.com/kubernetes-ingress-controller/2.7.x/guides/upgrade-kong-3x).

### Breaking changes

- Ingress paths that begin with `/~` are now treated as regular expressions,
  and are translated into a Kong route path that begins with `~` instead of
  `/~`. To preserve the existing translation, set `konghq.com/regex-prefix` to
  some value. For example, if you set `konghq.com/regex-prefix: /@`, paths
  beginning with `/~` will result in route paths beginning in `/~`, whereas
  paths beginning in `/@` will result in route paths beginning in `~`.
  [#2956](https://github.com/Kong/kubernetes-ingress-controller/pull/2956)

### Added

- The controller-specific `/~` prefix translates to the Kong `~` prefix, as
  Ingress does not allow paths that do not begin in `/`. The prefix can be
  overriden by setting a `konghq.com/regex-prefix` annotation, for routes that
  need their paths to actually begin with `/~`
  [#2956](https://github.com/Kong/kubernetes-ingress-controller/pull/2956)
- Prometheus metrics now highlight configuration push failures caused by
  conflicts. The `ingress_controller_configuration_push_count` Prometheus
  metric now reports `success="false"` with a `failure_reason="conflict|other"`
  label, distinguishing configuration conflicts from other errors (transient
  network errors, Kong offline, Kong reported non-conflict error, etc.).
  [#2965](https://github.com/Kong/kubernetes-ingress-controller/pull/2965)

### Fixed

- The legacy regex heuristic toggle on IngressClassParameters now works when
  the combined routes feature flag is enabled.
  [#2942](https://github.com/Kong/kubernetes-ingress-controller/pull/2942)
- Handles Kubernetes versions that do not support namespaced
  IngressClassParameters without panicking. Although the controller will run on
  clusters without the `IngressClassNamespacedParams` feature gate enabled
  (1.21) or without it available (<1.21), these clusters do not support the
  legacy regular expression heuristic IngressClassParameters option. These
  versions are EOL, and we advise users to upgrade to Kubernetes 1.22 or later
  before upgrading to KIC 2.6+ or Kong 3.0+.
  [#2970](https://github.com/Kong/kubernetes-ingress-controller/pull/2970)

## [2.6.0]

> Release date: 2022-09-14

### Breaking changes

- Kong 3.x changes regular expression configuration and the controller does not
  handle these changes automatically. You will need to enable compatibility
  features initially and then update Ingress configuration before disabling
  them. This procedure is covered in the [Kong 3.x upgrade guide for the
  controller](https://docs.konghq.com/kubernetes-ingress-controller/2.6.x/guides/upgrade-kong-3x).
- When using the `CombinedRoutes=true` feature gate, Ingress rules with no
  PathType now use ImplementationSpecific instead of Prefix. While Kong's
  ImplementationSpecific handling is similar to Prefix, it does not require
  that the prefix be a directory: an ImplementationSpecific `/foo` will match
  `/foo`, `/foo/`, and `/foo/.*`, whereas Prefix will only match the latter
  two. If you have rules with no PathType, use `CombinedRoutes=true`, and wish
  to preserve existing behavior, add `PathType=prefix` configuration to those
  rules.
  [#2883](https://github.com/Kong/kubernetes-ingress-controller/pull/2883)
- The GatewayClass objects now require the annotation
  "konghq.com/gatewayclass-unmanaged" to be reconciled by the controller.
  The annotation "konghq.com/gateway-unmanaged" is not considered anymore and
  doesn't need to be set on Gateways to be reconciled. Only the Gateways using
  an unmanaged GatewayClass are reconciled.
  [#2917](https://github.com/Kong/kubernetes-ingress-controller/pull/2917)

#### Added

- IngressClassParameters now supports a `enableLegacyRegexDetection` boolean
  field. Kong 3.x+ requires adding a `~` prefix to regular expression paths,
  whereas Kong 2.x and earlier attempted to detect regular expression paths
  using heuristics. By default, if you use regular expression paths and wish to
  migrate to Kong 3.x, you must update all Ingresses to use this prefix.
  Enabling this field will use the 2.x heuristic to detect if an Ingress path
  is a regular expression and add the prefix for you. You should update your
  Ingresses to include the new prefix as soon as possible after upgrading to
  Kong 3.x+, however, as the heuristic has known flaws that will not be fixed.
  [#2883](https://github.com/Kong/kubernetes-ingress-controller/pull/2883)
- Added support for plugin ordering (requires Kong Enterprise 3.0 or higher).
  [#2657](https://github.com/Kong/kubernetes-ingress-controller/pull/2657)
- The all-in-one manifests now use a separate ClusterRole for Gateway API
  resources, allowing non-admin users to apply these manifests (minus the
  Gateway API role) on clusters without Gateway API CRDs installed.
  [#2529](https://github.com/Kong/kubernetes-ingress-controller/issues/2529)
- Gateway API support which had previously been off by default behind a feature
  gate (`--feature-gates=Gateway=true`) is now **on by default** and covers beta
  stage APIs (`GatewayClass`, `Gateway`, and `HTTPRoute`). Alpha stage APIs
  (`TCPRoute`, `UDPRoute`, `TLSRoute`, `ReferenceGrant`) have been moved behind
  a different feature gate called `GatewayAlpha` and are off by default. When
  upgrading if you're using the alpha APIs, switch your feature gate flags to
  `--feature-gates=GatewayAlpha=true` to keep them enabled.
  [#2781](https://github.com/Kong/kubernetes-ingress-controller/pull/2781)
- Added all the Gateway-related conformance tests.
  [#2777](https://github.com/Kong/kubernetes-ingress-controller/issues/2777)
- Added all the HTTPRoute-related conformance tests.
  [#2776](https://github.com/Kong/kubernetes-ingress-controller/issues/2776)
- Added support for Kong 3.0 upstream `query_arg` and `uri_capture` hash
  configuration to KongIngress.
  [#2822](https://github.com/Kong/kubernetes-ingress-controller/issues/2822)
- Added support for Gateway API's `v1beta1` versions of: `GatewayClass`, `Gateway`
  and `HTTPRoute`.
  [#2889](https://github.com/Kong/kubernetes-ingress-controller/issues/2889)
  [#2894](https://github.com/Kong/kubernetes-ingress-controller/issues/2894)
  [#2900](https://github.com/Kong/kubernetes-ingress-controller/issues/2900)
- Manifests now use `/bin/bash` instead of `/bin/sh` and use bash-based
  connectivity checks for compatibility with the new Debian Kong images.
  [#2923](https://github.com/Kong/kubernetes-ingress-controller/issues/2923)

#### Fixed

- When `Endpoints` could not be found for a `Service` to add them as targets of
  a Kong `Upstream`, this would produce a log message at `error` and `warning`
  levels which was inaccurate because this condition is often expected when
  `Pods` are being provisioned. Those log entries now report at `info` level.
  [#2820](https://github.com/Kong/kubernetes-ingress-controller/issues/2820)
  [#2825](https://github.com/Kong/kubernetes-ingress-controller/pull/2825)
- Added `mtls-auth` to the admission webhook supported credential types list.
  [#2739](https://github.com/Kong/kubernetes-ingress-controller/pull/2739)
- Disabled additional IngressClass lookups in other reconcilers when the
  IngressClass reconciler is disabled.
  [#2724](https://github.com/Kong/kubernetes-ingress-controller/pull/2724)
- ReferencePolicy support has been dropped in favor of the newer ReferenceGrant API.
  [#2775](https://github.com/Kong/kubernetes-ingress-controller/pull/2772)
- Fixed a bug that caused the `Knative` feature gate to not be checked. Since our
  knative integration is on by default and because it gets very little usage
  this likely did not cause any troubles for anyone as all fixing this will do
  is make it possible to disable the knative controller using the feature gate.
  (it is also possible to control it via the `--enable-controller-knativeingress`
  which was working properly).
  [#2781](https://github.com/Kong/kubernetes-ingress-controller/pull/2781)
- Treat status conditions in `Gateway` and `GatewayClass` as snapshots, replace
  existing conditions with same type on setting conditions.
  [#2791](https://github.com/Kong/kubernetes-ingress-controller/pull/2791)
- Update Listener statuses whenever they change, not just on Gateway creation.
  [#2797](https://github.com/Kong/kubernetes-ingress-controller/pull/2797)
- StripPath for `HTTPRoute`s is now disabled by default to be conformant with the
  Gateway API requirements.
  #[#2737](https://github.com/Kong/kubernetes-ingress-controller/pull/2737)

#### Under the hood

- Updated the compiler to [Go v1.19](https://golang.org/doc/go1.19)
  [#2794](https://github.com/Kong/kubernetes-ingress-controller/issues/2794)

## [2.5.0]

> Release date: 2022-07-11

#### Breaking changes in Gateway API technical preview:

- The controller no longer overrides Gateway Listeners with a list of Listeners
  derived from Kong configuration. User-provided Listener lists are preserved
  as-is. Listener status information indicates if a requested Listener is not
  ready because of missing Kong listen configuration. This is necessary to
  properly support allowed routes and TLS configuration in Listeners, which
  would otherwise be wiped out by automatic updates. This has no immediate
  impact on existing Gateway resources used with previous versions: their
  automatically-set Listeners are now treated as user-defined Listeners and
  will not be modified by upgrading. This only affects new Gateway resources:
  you will need to populate the Listeners you want, and they will need to match
  Kong's listen configuration to become ready.
  [#2555](https://github.com/Kong/kubernetes-ingress-controller/pull/2555)

#### Added

- Updated Gateway API dependencies to [v0.5.0][gw-v0.5.0] and updated `examples`
  directory to use `v1beta1` versions of APIs where applicable.
  [#2691](https://github.com/Kong/kubernetes-ingress-controller/pull/2691)
- Added support for Gateway Listener TLS configuration, to enable full use of
  TLSRoute and HTTPS HTTPRoutes.
  [#2580](https://github.com/Kong/kubernetes-ingress-controller/pull/2580)
- Added information about service mesh deployment and distribution in telemetry data reported to Kong.
  [#2642](https://github.com/Kong/kubernetes-ingress-controller/pull/2642)

[gw-v0.5.0]:https://github.com/kubernetes-sigs/gateway-api/releases/tag/v0.5.0

#### Fixed

- Fixed the problem that logs from reporter does not appear in the pod log.
  [#2645](https://github.com/Kong/kubernetes-ingress-controller/pull/2645)

## [2.4.2]

> Release date: 2022-06-30

#### Fixed

- Fix an issue with ServiceAccount token mount.
  [#2620](https://github.com/Kong/kubernetes-ingress-controller/issues/2620)
  [#2626](https://github.com/Kong/kubernetes-ingress-controller/issues/2626)

## [2.4.1]

> Release date: 2022-06-22

#### Added

- Increased the default Kong admin API timeout from 10s to 30s and added a
  log mentioning the flag to increase it further.
  [#2594](https://github.com/Kong/kubernetes-ingress-controller/issues/2594)

#### Fixed

- Disabling the IngressClass controller now disables IngressClass watches in
  other controllers. This fixes a crash on Kubernetes versions that do not
  offer an IngressClass version that KIC can read.
  [#2577](https://github.com/Kong/kubernetes-ingress-controller/issues/2577)

## [2.4.0]

> Release date: 2022-06-14

#### Added

- A new gated feature called `CombinedRoutes` has been added. Historically
  a `kong.Route` would be created for _each path_ on an `Ingress` resource
  in the phase where Kubernetes resources are translated to Kong Admin API
  configuration. This new feature changes how `Ingress` resources are
  translated so that a single route can be created for any unique combination
  of ingress object, hostname, service and port which has multiple paths.
  This option is helpful for end-users who are making near constant changes
  to their configs (e.g. constantly adding, updating, and removing `Ingress`
  resources) at scale, and users that have enormous numbers of paths all
  pointing to a single Kubernetes `Service` as it can significantly reduce
  the overall size of the dataplane configuration that is pushed to the Kong
  Admin API. This feature is expected to be disruptive (routes may be dropped
  briefly in postgres mode when switching to this mode) so for the moment it
  is behind a feature gate while we continue to iterate on it and evaluate it
  and seek a point where it would become the default behavior. Enable it with
  the controller argument `--feature-gates=CombinedRoutes`.
  [#2490](https://github.com/Kong/kubernetes-ingress-controller/issues/2490)
- `UDPRoute` resources now support multiple backendRefs for load-balancing.
  [#2405](https://github.com/Kong/kubernetes-ingress-controller/issues/2405)
- `TCPRoute` resources now support multiple backendRefs for load-balancing.
  [#2405](https://github.com/Kong/kubernetes-ingress-controller/issues/2405)
- `TCPRoute` resources are now supported.
  [#2086](https://github.com/Kong/kubernetes-ingress-controller/issues/2086)
- `HTTPRoute` resources now support multiple `backendRefs` with a round-robin
  load-balancing strategy applied by default across the `Endpoints` or the
  `Services` (if the `ingress.kubernetes.io/service-upstream`
  annotation is set). They also now support weights to enable more
  fine-tuning of the load-balancing between those backend services.
  [#2166](https://github.com/Kong/kubernetes-ingress-controller/issues/2166)
- `Gateway` resources now honor [`listener.allowedRoutes.namespaces`
  filters](https://gateway-api.sigs.k8s.io/v1alpha2/references/spec/#gateway.networking.k8s.io/v1alpha2.RouteNamespaces).
  Note that the unmanaged Kong Gateway implementation populates listeners
  automatically based on the Kong Service and Deployment, and user-provided
  `allowedRoutes` filters are merged into generated listeners with the same
  protocol.
  [#2389](https://github.com/Kong/kubernetes-ingress-controller/issues/2389)
- Added `--skip-ca-certificates` flag to ignore CA certificate resources for
  [use with multi-workspace environments](https://github.com/Kong/deck/blob/main/CHANGELOG.md#v1120).
  [#2341](https://github.com/Kong/kubernetes-ingress-controller/issues/2341)
- Gateway API Route types now support cross-namespace BackendRefs if a
  [ReferencePolicy](https://gateway-api.sigs.k8s.io/v1alpha2/api-types/referencepolicy/)
  permits them.
  [#2451](https://github.com/Kong/kubernetes-ingress-controller/issues/2451)
- Added description of each field of `kongIngresses` CRD.
  [#1766](https://github.com/Kong/kubernetes-ingress-controller/issues/1766)
- Added support for `TLSRoute` resources.
  [#2476](https://github.com/Kong/kubernetes-ingress-controller/issues/2476)
- Added `--term-delay` flag to support setting a time delay before processing
  `SIGTERM` and `SIGINT` signals. This was added to specifically help in
  situations where the Kong Gateway has a load-balancer in front of it to help
  stagger and stabilize the shutdown procedure when the load-balancer is
  draining or otherwise needs to remove the Gateway from it's rotation.
  [#2494](https://github.com/Kong/kubernetes-ingress-controller/pull/2494)
- Added `kong-ingress-controller` category to CRDs
  [#2517](https://github.com/Kong/kubernetes-ingress-controller/pull/2517)
- Added `v1alpha1.IngressClassParameters` CRD and its first field `ServiceUpstream`
  to control the behavior of routing traffic via an upstream service for all services managed
  by an ingress class without the need of adding an annotation to every single one
  [#2535](https://github.com/Kong/kubernetes-ingress-controller/pull/2535)

#### Fixed

- Unmanaged-mode `Gateway` resources which reference a `LoadBalancer` type
  `Service` will now tolerate the IPs/Hosts for that `Service` not becoming
  provisioned (e.g. the `LoadBalancer` implementation is broken or otherwise
  and the `EXTERNAL-IP` is stuck in `<pending>`) and will still attempt to
  configure `Routes` for that `Gateway` as long as the dataplane API can be
  otherwise reached.
  [#2413](https://github.com/Kong/kubernetes-ingress-controller/issues/2413)
- Fixed a race condition in the newer Gateway route controllers which could
  trigger when an object's status was updated shortly after the object was
  cached in the dataplane client.
  [#2446](https://github.com/Kong/kubernetes-ingress-controller/issues/2446)
- Added a mechanism to retry the initial connection to the Kong
  Admin API on controller start to fix an issue where the controller
  pod could crash loop on start when waiting for Gateway readiness 
  (e.g. if the Gateway is waiting for its database to initialize). 
  The new retry mechanism can be manually configured using the 
  `--kong-admin-init-retries` and `--kong-admin-init-retry-delay` flags.
  [#2274](https://github.com/Kong/kubernetes-ingress-controller/issues/2274)
- diff logging now honors log level instead of printing at all log levels. It
  will only print at levels `debug` and `trace`.
  [#2422](https://github.com/Kong/kubernetes-ingress-controller/issues/2422)
- For KNative Ingress resources, KIC now reads both the new style annotation
  `networking.knative.dev/ingress-class` and the deprecated `networking.knative.dev/ingress.class` one
  to adapt to [what has already been done in knative](https://github.com/knative/networking/pull/522).
  [#2485](https://github.com/Kong/kubernetes-ingress-controller/issues/2485)
- Remove KongIngress support for Gateway API Route objects and Services referenced
  by those Routes. This disables an undocumented ability of customizing Gateway API
  `*Route` objects and `Service`s that are set as backendRefs for those `*Route`s
  via `konghq.com/override` annotations.
  [#2554](https://github.com/Kong/kubernetes-ingress-controller/issues/2554)
- Fixed a vulnerability that permission could be escalated by running custom lua
  scripts.
  [#2572](https://github.com/Kong/kubernetes-ingress-controller/pull/2572)

## [2.3.1]

> Release date: 2022-04-07

#### Fixed

- Fixed an issue where admission controllers configured without certificates
  would incorrectly detect invalid configuration and prevent the controller
  from starting.
  [#2403](https://github.com/Kong/kubernetes-ingress-controller/pull/2403)

## [2.3.0]

> Release date: 2022-04-05

#### Breaking changes

- HTTPRoute header matches no longer interpret CSV values as multiple match
  values, as this was not part of the HTTPRoute specification. Multiple values
  should use regular expressions instead.
  [#2302](https://github.com/Kong/kubernetes-ingress-controller/pull/2302)

#### Added

- `Gateway` resources which have a `LoadBalancer` address among their list of
  addresses will have those addresses listed on the top for convenience, and
  so that those addresses are made prominent in the `kubectl get gateways`
  short view.
  [#2339](https://github.com/Kong/kubernetes-ingress-controller/pull/2339)
- The controller manager can now be flagged with a client certificate to use
  for mTLS authentication with the Kong Admin API.
  [#1958](https://github.com/Kong/kubernetes-ingress-controller/issues/1958)
- Deployment manifests now include an IngressClass resource and permissions to
  read IngressClass resources.
  [#2292](https://github.com/Kong/kubernetes-ingress-controller/pull/2292)
- The controller now reads IngressClass resources to determine if its
  IngressClass is the default IngressClass. If so, the controller will ingest
  resources that require a class (Ingress, KongConsumer, KongClusterPlugin,
  etc.) but have none set.
  [#2313](https://github.com/Kong/kubernetes-ingress-controller/pull/2313)
- HTTPRoute header matches now support regular expressions.
  [#2302](https://github.com/Kong/kubernetes-ingress-controller/pull/2302)
- HTTPRoutes that define multiple matches for the same header are rejected to
  comply with the HTTPRoute specification.
  [#2302](https://github.com/Kong/kubernetes-ingress-controller/pull/2302)
- Admission webhook certificate files now track updates to the file, and will
  update when the corresponding Secret has changed.
  [#2258](https://github.com/Kong/kubernetes-ingress-controller/pull/2258)
- Added support for Gateway API [UDPRoute](https://gateway-api.sigs.k8s.io/v1alpha2/references/spec/#gateway.networking.k8s.io/v1alpha2.UDPRoute)
  resources.
  [#2363](https://github.com/Kong/kubernetes-ingress-controller/pull/2363)
- The controller can now detect whether a Kong container has crashed and needs
  a configuration push. Requires Kong 2.8+.
  [#2343](https://github.com/Kong/kubernetes-ingress-controller/pull/2343)

#### Fixed

- Fixed an issue where duplicated route names in `HTTPRoute` resources with
  multiple matches would cause the Kong Admin API to collide the routes into
  one, effectively dropping routes for services beyond the first.
  [#2345](https://github.com/Kong/kubernetes-ingress-controller/pull/2345)
- Status updates for `HTTPRoute` objects no longer mark the resource as
  `ConditionRouteAccepted` until the object has been successfully configured
  in Kong Gateway at least once, as long as `--update-status`
  is enabled (enabled by default).
  [#2339](https://github.com/Kong/kubernetes-ingress-controller/pull/2339)
- Status updates for `HTTPRoute` now properly use the `ConditionRouteAccepted`
  value for parent `Gateway` conditions when the route becomes configured in
  the `Gateway` rather than the previous random `"attached"` string.
  [#2339](https://github.com/Kong/kubernetes-ingress-controller/pull/2339)
- Fixed a minor issue where addresses on `Gateway` resources would be
  duplicated depending on how many listeners are configured.
  [#2339](https://github.com/Kong/kubernetes-ingress-controller/pull/2339)
- Unconfigured fields now use their default value according to the Kong proxy
  instance's reported schema. This addresses an issue where configuration
  updates would send unnecessary requests to clear a default value.
  [#2286](https://github.com/Kong/kubernetes-ingress-controller/pull/2286)
- Certificate selection for hostnames is no longer random if both certificate
  Secrets have the same creation timestamp, and no longer results in
  unnecessary configuration updates.
  [#2338](https://github.com/Kong/kubernetes-ingress-controller/pull/2338)

## [2.2.1]

> Release date: 2022/02/15

#### Fixed

- Added mitigation for an issue where controllers may briefly delete and
  recreate configuration upon gaining leadership while populating their
  Kubernetes object cache.
  [#2255](https://github.com/Kong/kubernetes-ingress-controller/pull/2255)

## [2.2.0]

> Release date: 2022/02/04

#### Added

- Support for Kubernetes [Gateway APIs][gwapis] is now available [by enabling 
  the `Gateway` feature gate](https://docs.konghq.com/kubernetes-ingress-controller/2.2.x/guides/using-gateway-api/).
  This is an alpha feature, with limited support for the `HTTPRoute` API.
  [Gateway Milestone 1][gwm1]
- Kubernetes client rate limiting can now be configured using `--apiserver-qps`
  (default 100) and `--apiserver-burst` (default 300) settings. Defaults have
  been increased to prevent ratelimiting under normal loads.
  [#2169](https://github.com/Kong/kubernetes-ingress-controller/issues/2169)
- The KIC Grafana dashboard [is now published on grafana.com](https://grafana.com/grafana/dashboards/15662).
  [#2235](https://github.com/Kong/kubernetes-ingress-controller/issues/2235)

[gwapis]:https://github.com/kubernetes-sigs/gateway-api
[gwm1]:https://github.com/Kong/kubernetes-ingress-controller/milestone/21

#### Fixed

- Fixed an issue where validation could fail for credentials secrets if the
  `value` for a unique constrained `key` were updated in place while linked
  to a managed `KongConsumer`.
  [#2190](https://github.com/Kong/kubernetes-ingress-controller/issues/2190)
- The controller now retries status updates if the publish service LoadBalancer
  has not yet provisioned. This fixes an issue where controllers would not
  update status until the first configuration change after the LoadBalancer
  became ready.

## [2.1.1]

> Release date: 2022/01/05

2.1.1 has no user-facing changes from 2.1.0. It updates a certificate used in
the test environment which expired during the 2.1.0 release process.
[#2133](https://github.com/Kong/kubernetes-ingress-controller/pull/2133)

## [2.1.0]

> Release date: 2022/01/05

**Note:** the admission webhook updates originally released in [2.0.6](#206)
are _not_ applied automatically by the upgrade. If you set one up previously,
you should edit it (`kubectl edit validatingwebhookconfiguration
kong-validations`) and add `kongclusterplugins` under the `resources` block for
the `configuration.konghq.com` API group.

#### Breaking changes

- The `--leader-elect` flag has been deprectated and will be removed in a
  future release. Leader election is now enabled or disabled automatically
  based on the database mode. The flag is no longer honored.
  [#2053](https://github.com/Kong/kubernetes-ingress-controller/issues/2053)
- You must upgrade to 2.0.x before upgrading to 2.1.x to properly handle the
  transition from apiextensions.k8s.io/v1beta1 CRDs to apiextensions.k8s.io/v1
  CRDSs. CRDs are now generated from their underlying Go structures to avoid
  accidental mismatches between implementation and Kubernetes configuration.
  KongIngresses previously included `healthchecks.passive.unhealthy.timeout`
  and `healthchecks.active.unhealthy.timeout` fields that did not match the
  corresponding Kong configuration and had no effect. These are now
  `healthchecks.passive.unhealthy.timeouts` and
  `healthchecks.active.unhealthy.timeouts`, respectively. If you use these
  fields, you must rename them in your KongIngresses before upgrading.
  [#1971](https://github.com/Kong/kubernetes-ingress-controller/pull/1971)

#### Added

- Added validation for `Gateway` objects in the admission webhook
  [#1946](https://github.com/Kong/kubernetes-ingress-controller/issues/1946)
- [Feature Gates][k8s-fg] have been added to the controller manager in order to
  enable alpha/beta/experimental features and provide documentation about those
  features and their maturity over time. For more information see the
  [KIC Feature Gates Documentation][kic-fg].
  [#1970](https://github.com/Kong/kubernetes-ingress-controller/pull/1970)
- a Gateway controller has been added in support of [Gateway APIs][gwapi].
  This controller is foundational and doesn't serve any end-user purpose alone.
  [#1945](https://github.com/Kong/kubernetes-ingress-controller/issues/1945)
- Anonymous reports now use TLS instead of UDP.
  [#2089](https://github.com/Kong/kubernetes-ingress-controller/pull/2089)
- The new `--election-namespace` flag sets the leader election namespace. This
  is normally only used if a controller is running outside a Kubernetes
  cluster.
  [#2053](https://github.com/Kong/kubernetes-ingress-controller/issues/2053)
- There is now a [Grafana dashboard](https://github.com/Kong/kubernetes-ingress-controller/blob/main/grafana.json)
  for the controller metrics.
  [#2035](https://github.com/Kong/kubernetes-ingress-controller/issues/2035)
- TCPIngresses now support TLS passthrough in Kong 2.7+, by setting a
  `konghq.com/protocols: tls_passthrough` annotation.
  [#2041](https://github.com/Kong/kubernetes-ingress-controller/issues/2041)

[k8s-fg]:https://kubernetes.io/docs/reference/command-line-tools-reference/feature-gates/
[kic-fg]:https://github.com/Kong/kubernetes-ingress-controller/blob/main/FEATURE_GATES.md
[gwapi]:https://github.com/kubernetes-sigs/gateway-api

#### Fixed

- Fixed an edge case which could theoretically remove data-plane config for
  objects which couldn't be retrieved from the manager's cached client.
  [#2057](https://github.com/Kong/kubernetes-ingress-controller/pull/2057)
- The validating webhook now validates that required fields data are not empty.
  [#1993](https://github.com/Kong/kubernetes-ingress-controller/issues/1993)
- The validating webhook now validates unique key constraints for KongConsumer
  credentials secrets on update of secrets, and on create or update of
  KongConsumers.
  [#729](https://github.com/Kong/kubernetes-ingress-controller/issues/729)
- Fixed a race condition where multiple actors may simultaneously attempt to
  create the configured Enterprise workspaces.
  [#2070](https://github.com/Kong/kubernetes-ingress-controller/pull/2070)
- Fixed incorrect leader election behavior. Previously, non-leader instances
  would still attempt to update Kong configuration, but would not scan for
  Kubernetes resources to translate into Kong configuration.
  [#2053](https://github.com/Kong/kubernetes-ingress-controller/issues/2053)
- Configuration updates that time out now correctly report a failure.
  [deck #529](https://github.com/Kong/deck/pull/529)
  [#2125](https://github.com/Kong/kubernetes-ingress-controller/pull/2125)

## [2.0.7]

> Release date: 2022/01/19

#### Under the hood

- Anonymous reports now use TLS instead of UDP.
  [#2089](https://github.com/Kong/kubernetes-ingress-controller/pull/2089)

## [2.0.6]

> Release date: 2021/11/19

**Note:** the admission webhook updates are _not_ applied automatically by the
upgrade. If you set one up previously, you should edit it (`kubectl edit
validatingwebhookconfiguration kong-validations`) and add `kongclusterplugins`
under the `resources` block for the `configuration.konghq.com` API group.

#### Fixed

- Fixed an issue where statuses would not update properly when a single service
  had multiple Ingress resources associated with it.
  [#2013](https://github.com/Kong/kubernetes-ingress-controller/pull/2013)
- Fixed an issue where statuses would not update for Ingress resources with
  periods in the name.
  [#2012](https://github.com/Kong/kubernetes-ingress-controller/issues/2012)
- The template admission webhook configuration now includes KongClusterPlugins.
  [#2000](https://github.com/Kong/kubernetes-ingress-controller/issues/2000)

#### Under the hood

- Updated several Go dependencies. See `go.mod` in the [diff][2.0.6] for details.

## [2.0.5]

> Release date: 2021/11/02

#### Fixed

- Fixed a bug where version reported for the controller manager was missing
  due to incorrect linker flags and missing build args in image builds.
  [#1943](https://github.com/Kong/kubernetes-ingress-controller/issues/1943)
- `hash_secret` strings in OAuth2 credentials now correctly convert to bools
  in the generated Kong configuration.
  [#1984](https://github.com/Kong/kubernetes-ingress-controller/issues/1984)
- Fixed an issue where the admission controller returned an incorrect
  status code for invalid plugin configuration.
  [#1980](https://github.com/Kong/kubernetes-ingress-controller/issues/1980)

## [2.0.4]

> Release date: 2021/10/22

#### Added

- Go Module V2 has been published so that APIs and Clients
  can be imported from external Golang projects.
  [#1936](https://github.com/Kong/kubernetes-ingress-controller/pull/1936)

#### Fixed

- Fixed a bug where the admission server's logger was missing, resulting in
  panics when the admission server tried logging.
  [#1954](https://github.com/Kong/kubernetes-ingress-controller/issues/1954)
- The admission controller now also validates KongClusterPlugin resources.
  [#1764](https://github.com/Kong/kubernetes-ingress-controller/issues/1764)
- Fixed a segfault when the version reporter failed to initialize.
  [#1961](https://github.com/Kong/kubernetes-ingress-controller/issues/1961)

## [2.0.3]

> Release date: 2021/10/19

#### Fixed

- Debug logging for resource status updates have been fixed to ensure that
  debug output isn't silently lost and to fix some formatting issues.
  [#1930](https://github.com/Kong/kubernetes-ingress-controller/pull/1930)
- Fixed a bug where Ingress resources would not be able to receive status
  updates containing relevant addresses in environments where LoadBalancer
  type services provision slowly.
  [#1931](https://github.com/Kong/kubernetes-ingress-controller/pull/1931)

## [2.0.2]

> Release date: 2021/10/14

#### Added

- Builds now produce Red Hat UBI-based images.

## [2.0.1]

> Release date: 2021/10/11
#### Added

- The ingress controller version now gets logged on startup.
  [#1911](https://github.com/Kong/kubernetes-ingress-controller/pull/1911)

#### Fixed

- Fixed an issue reading workspace information with RBAC permissions that
  only allow access to the specified workspace.
  [#1900](https://github.com/Kong/kubernetes-ingress-controller/issues/1900)

## [2.0.0]

> Release date: 2021/10/07

**NOTE**: This changelog entry was compiled from every changelog entry in the
  `alpha` and `beta` pre-releases of `2.0.0`. If you're looking for the interim
  changelog between `alpha` and/or `beta` versions prior to the release see
  the [historical changelog here][alpha-beta-changelog].

[alpha-beta-changelog]:https://github.com/Kong/kubernetes-ingress-controller/blob/3e9761c378d02eda1c4622d87b899ea9ea4c35b4/CHANGELOG.md

#### Breaking changes

While you're reviewing the breaking changes below we also recommend you check
out our [upgrade guide][upgrade-1-3-to-2-0] which covers upgrading from the
previous `v1.3.x` releases to this release.

- The admission webhook now requires clients that support TLS 1.2 or higher.
  [#1671](https://github.com/Kong/kubernetes-ingress-controller/issues/1671)
- autonegotiation of the Ingress API version (extensions v1beta1, networking
  v1beta1, networking v1) has been disabled. Instead, the user is expected to
  set **exactly** one of:
  `--controller-ingress-networkingv1`
  `--controller-ingress-networkingv1beta1`
  `--controller-ingress-extensionsv1beta1`
- several miscellaneous flags have been removed.
  The following flags are no longer present:
  - `--disable-ingress-extensionsv1beta1` (replaced by `--enable-controller-ingress-extensionsv1beta1=false`)
  - `--disable-ingress-networkingv1` (replaced by `--enable-controller-ingress-networkingv1=false`)
  - `--disable-ingress-networkingv1beta1` (replaced by `--enable-controller-ingress-networkingv1beta1=false`)
  - `--version`
  - `--alsologtostderr`
  - `--logtostderr`
  - `--v`
  - `--vmodule`
- support for "classless" ingress types has been removed.
  The following flags are no longer present:
  - `--process-classless-ingress-v1beta1`
  - `--process-classless-ingress-v1`
  - `--process-classless-kong-consumer`
- `--dump-config` (a diagnostic option) is now a boolean. `true` is equivalent
  to the old `enabled` value. `false` is equivalent to the old `disabled`
  value. `true` with the additional new `--dump-sensitive-config=true` flag is
  equivalent to the old `sensitive` value.
- The historical `--stderrthreshold` flag is now deprecated: it no longer has
  any effect when used and will be removed in a later release.
  [#1297](https://github.com/Kong/kubernetes-ingress-controller/issues/1297)
- The `--update-status-on-shutdown` flag which supplements the `--update-status`
  flag has been deprecated and will no longer have any effect, it will be removed
  in a later release.
  [#1304](https://github.com/Kong/kubernetes-ingress-controller/issues/1304)
- the `--sync-rate-limit` is now deprecated in favor of `--sync-time-seconds`.
  This functionality no longer blocks goroutines until the provided number of
  seconds has passed to enforce rate limiting, now instead it configures a
  non-blocking [time.Ticker][go-tick] that runs at the provided seconds
  interval. Input remains a float that indicates seconds.
- Per documentation and by design, KongClusterPlugin resources require an
  `kubernetes.io/ingress.class` annotation, but this was not fully enforced. In
  2.0, all KongClusterPlugin resources require this annotation set to the
  controller's ingress class. Check your resources to confirm they are annotated
  before upgrading.
  [#2090](https://github.com/Kong/kubernetes-ingress-controller/issues/2090)

[upgrade-1-3-to-2-0]:https://docs.konghq.com/kubernetes-ingress-controller/2.0.x/guides/upgrade/

#### Added

- Individual controllers can now be enabled or disabled at a granular level.
  For example you can disable the controller for `TCPIngress` with:
  `--enable-controller-tcpingress=false`
  To see the entire list of configurable controllers run the controller manager
  with `--help`.
  [#1638](https://github.com/Kong/kubernetes-ingress-controller/issues/1638)
- The `--watch-namespace` flag was added and supports watching a single
  specific namespace (e.g. `--watch-namespace namespaceA`) or multiple
  distinct namespaces using a comma-separated list (e.g.
  `--watch-namespace "namespaceA,namespaceB"`). If not provided the default
  behavior is to watch **all namespaces** as it was in previous releases.
  [#1317](https://github.com/Kong/kubernetes-ingress-controller/pull/1317)
- UDP support was added via the `v1beta1.UDPIngress` API.
  [#1454](https://github.com/Kong/kubernetes-ingress-controller/pull/1454)
  [UDP Blog Post][kong-udp]
- Renamed roles and bindings to reflect their association with Kong.
  [#1801](https://github.com/Kong/kubernetes-ingress-controller/issues/1801)
- Upgraded Kong Gateway from 2.4 to 2.5
  [#1684](https://github.com/Kong/kubernetes-ingress-controller/issues/1684)
- Decreased log level of some status update messages.
  [#1641](https://github.com/Kong/kubernetes-ingress-controller/issues/1641)
- Added metrics tracking whether configuration was successfully generated and
  applied and the time taken to sync configuration to Kong.
  [#1622](https://github.com/Kong/kubernetes-ingress-controller/issues/1622)
- Added a [Prometheus operator PodMonitor](https://github.com/Kong/kubernetes-ingress-controller/blob/v2.0.0-beta.1/config/prometheus/monitor.yaml)
  to scrape controller and Kong metrics. To use it:
  ```
  kubectl apply -f https://raw.githubusercontent.com/Kong/kubernetes-ingress-controller/main/config/prometheus/monitor.yaml
  ```
  [#1657](https://github.com/Kong/kubernetes-ingress-controller/issues/1657)
- Added controller functional metrics in 2.x
  [#705](https://github.com/Kong/kubernetes-ingress-controller/issues/705)
- Implemented Ingress status updates in 2.x.
  [#1451](https://github.com/Kong/kubernetes-ingress-controller/pull/1451)
- Added `--publish-status-address` and `--publish-service` flags to 2.x.
  [#1451](https://github.com/Kong/kubernetes-ingress-controller/pull/1451)
  [#1509](https://github.com/Kong/kubernetes-ingress-controller/pull/1509)
- Added scripts to generate 2.x manifests.
  [#1563](https://github.com/Kong/kubernetes-ingress-controller/pull/1563)
- Added support for --dump-config to 2.x.
  [#1589](https://github.com/Kong/kubernetes-ingress-controller/pull/1589)
- profiling using `pprof` is now a standalone HTTP server listening on port 10256.
- adds support for selector tags (filter) tags refractored work. KIC 1.x
  [#1415](https://github.com/Kong/kubernetes-ingress-controller/pull/1415)
- Profiling using `pprof` is now a standalone HTTP server listening on port 10256.
  [#1417](https://github.com/Kong/kubernetes-ingress-controller/pull/1417)
- Reduced 2.x RBAC permissions to match 1.x permissions and added a generated
  single-namespace Role that matches the ClusterRole.
  [#1457](https://github.com/Kong/kubernetes-ingress-controller/pull/1457)
- support for the `konghq.com/host-aliases` annotation.
  [#1016](https://github.com/Kong/kubernetes-ingress-controller/pull/1016/)
- Added `--proxy-timeout-seconds` flag to configure the kong client api timeout.
  [#1401](https://github.com/Kong/kubernetes-ingress-controller/pull/1401)

[kong-udp]:https://konghq.com/blog/kong-gateway-2-2-released/#UDP-Support

#### Fixed

- In DB-less mode, the controller only marks itself ready once it has
  successfully applied configuration at least once. This ensures that proxies
  do not start handling traffic until they are configured.
  [#1720](https://github.com/Kong/kubernetes-ingress-controller/issues/1720)
- Prometheus metrics were not exposed on the metrics endpoint in 2.0.0-beta.1 by default
  [#1497](https://github.com/Kong/kubernetes-ingress-controller/issues/1497)
- Resolved an issue where certain UDPIngress and TCPIngress configurations
  resulted in overlapping incompatible Kong configuration.
  [#1702](https://github.com/Kong/kubernetes-ingress-controller/issues/1702)
- Fixed a panic that would occur in the controller manager when a
  `KongConsumer` object with an empty name was submitted.
  Any `KongConsumer` resource created with an empty `UserName` will
  now throw an error in the controller manager logs (this wont stop
  other configurations from proceeding), but the object in question
  will thereafter otherwise be skipped for backend configuration
  until the resource has been corrected.
  [#1658](https://github.com/Kong/kubernetes-ingress-controller/issues/1658)
- The controller will now retry unsuccessful TCPIngress status updates.
  [#1641](https://github.com/Kong/kubernetes-ingress-controller/issues/1641)
- The controller now correctly disables Knative controllers automatically when
  Knative controllers are not installed.
  [#1585](https://github.com/Kong/kubernetes-ingress-controller/issues/1585)
- Corrected the old Ingress v1beta1 API group.
  [#1584](https://github.com/Kong/kubernetes-ingress-controller/pull/1584)
- Updated our Knative API support for more recent upstream releases.
  [#1148] (https://github.com/Kong/kubernetes-ingress-controller/pull/1396)

#### Under the hood

- Updated the compiler to [Go v1.17](https://golang.org/doc/go1.17)
  [#1714](https://github.com/Kong/kubernetes-ingress-controller/issues/1714)
- Code for the previous v1.x releases of the Kubernetes Ingress Controller
  have been removed. Maintenance of the v1.x era codebase lives on in the
  `1.3.x` and related branches going forward.
  [#1591](https://github.com/Kong/kubernetes-ingress-controller/issues/1591)
- Made assorted improvements to CI and test code.
  [#1646](https://github.com/Kong/kubernetes-ingress-controller/issues/1646)
  [#1664](https://github.com/Kong/kubernetes-ingress-controller/issues/1664)
  [#1669](https://github.com/Kong/kubernetes-ingress-controller/issues/1669)
  [#1672](https://github.com/Kong/kubernetes-ingress-controller/issues/1672)
- New `v1` versions of `CustomResourceDefinitions` introduced for KIC 2.0 are now
  backwards compatible with the previous `v1beta1` CRD definitions (i.e. `v1beta1 -> v1`
  upgrades of KIC's CustomResourceDefinitions now work fully automatically). In practice
  the upgrade process should be seamless for end-users (e.g. `kubectl apply -f <NEW CRDS>`).
  If you're interested in better understanding the differences and what's going on
  under the hood, please see the relevant PR which includes the user facing changes.
  [Kubernetes#79604](https://github.com/kubernetes/kubernetes/pull/79604)
  [#1133](https://github.com/Kong/kubernetes-ingress-controller/issues/1133)
- The uuid generation is now done by the same library in the whole project
  [#1604](https://github.com/Kong/kubernetes-ingress-controller/issues/1604)
- the controller manager will no longer log multiple entries for `nil` updates
  to the Kong Admin API. The result is that operators will no longer see multiple
  "no configuration change, skipping sync to kong" entries for any single update,
  instead it will only report this `nil` update scenario the first time it is
  encountered for any particular SHA derived from the configuration contents.
- project layout for contributions has been changed: this project now uses the
  [Kubebuilder SDK][kubebuilder] and there are layout changes and
  configurations specific to the new build environment.
- controller architecture has been changed: each API type now has an
  independent controller implementation and all controllers now utilize
  [controller-runtime][controller-runtime].
- full integration testing in [Golang][go] has been added for testing APIs and
  controllers on a fully featured Kubernetes cluster, this is now supported by
  the new [Kong Kubernetes Testing Framework (KTF)][ktf] project and now runs
  as part of CI.
- the mechanism for caching and resolving Kong Admin `/config` configurations
  when running in `DBLESS` mode has been reimplemented to enable fine-tuned
  configuration options in later iterations.
- contains the refactored admission webhook server. The server key and
  certificate flags have improved semantics: the default flag value is no
  longer the default path, but an empty string. When both key/cert value flags
  and key/cert file flags remain unset, KIC will read cert/key files from the
  default paths, as said in the flag descriptions. This change should not
  affect any existing configuration - in all configuration cases, behavior is
  expected to remain unchanged.
- taking configuration values from environment variables no longer uses Viper.

[go-tick]:https://golang.org/pkg/time/#Ticker
[kubebuilder]:https://github.com/kubernetes-sigs/kubebuilder
[controller-runtime]:https://github.com/kubernetes-sigs/controller-runtime
[go]:https://golang.org
[ktf]:https://github.com/kong/kubernetes-testing-framework

## [1.3.4]

> Release date: 2022/01/19

#### Under the hood

- Anonymous reports now use TLS instead of UDP.
  [#2089](https://github.com/Kong/kubernetes-ingress-controller/pull/2089)

## [1.3.3]

> Release date: 2021/10/01

#### Fixed

- Fixed invalid plugin validation code in admission controller.
  [go-kong#81](https://github.com/Kong/go-kong/pull/81)
- Fixed a panic when sorting consumers.
  [#1658](https://github.com/Kong/kubernetes-ingress-controller/pull/1658)

## [1.3.2]

> Release date: 2021/08/12

#### Under the hood

- Updated Alpine image to 3.14.
  [#1691](https://github.com/Kong/kubernetes-ingress-controller/pull/1691/)
- Update Kong images to 2.5.

## [1.3.1]

> Release date: 2021/06/03

#### Fixed

- fixed a bug that now stops `v1.3.x` releases from advertising themselves as `v2` if manually built with default configurations.

#### Under the hood

- Upgraded CI dependencies
- Some cleanup iterations on RELEASE.md release process

## [1.3.0]

> Release date: 2021/05/27

#### Added

- support for the `konghq.com/host-aliases` annotation.
  [#1016](https://github.com/Kong/kubernetes-ingress-controller/pull/1016/)

#### Fixed

- Sort SNIs and certificates consistently to avoid an issue with unnecessary
  configuration re-syncs.
  [#1268](https://github.com/Kong/kubernetes-ingress-controller/pull/1268/)

#### Under the hood

- Upgraded various dependencies.

## [1.2.0]

> Release date: 2021/03/24

#### Added

- Ingresses now support `konghq.com/request-buffering` and
  `konghq.com/response-buffering` annotations, which set the
  `request-buffering` and `response-buffering` settings on associated Kong
  routes.
  [#1016](https://github.com/Kong/kubernetes-ingress-controller/pull/1016/)
- Added `--dump-config` flag to dump generated Kong configuration to a
  temporary file to debug issues where the controller generates unexpected
  configuration or unacceptable configuration. When set to `enabled` it redacts
  sensitive values (credentials and certificate keys), and when set to
  `sensitive`, it includes all configuration.
  [#991](https://github.com/Kong/kubernetes-ingress-controller/pull/991/)
- Added support for mtls-auth plugin credentials (requires Enterprise 2.3.2.0
  or newer).
  [#1078](https://github.com/Kong/kubernetes-ingress-controller/pull/1078/)
- The KongClusterPlugin CRD is now optional, for installation in clusters
  where KIC administrators do not have cluster-wide permissions.

#### Fixed

- The admission webhook can now validate KongPlugin configurations stored in a
  Secret.
  [#1036](https://github.com/Kong/kubernetes-ingress-controller/pull/1036/)

#### Under the hood

- Build configuration allows target architectures other than `amd64`. Note that
  other architectures are not officially supported.
  [#1046](https://github.com/Kong/kubernetes-ingress-controller/pull/1046/)
- Updated to Go 1.16. Make sure to update your Go version if you build your own
  controller binaries.
  [#1110](https://github.com/Kong/kubernetes-ingress-controller/pull/1110/)
- Refactored synchronization loop into more discrete components and created
  packages for them.
  [#1027](https://github.com/Kong/kubernetes-ingress-controller/pull/1027/)
  [#1029](https://github.com/Kong/kubernetes-ingress-controller/pull/1029/)
- Broad refactoring (with the purpose of exposing KIC's logic as libraries), in preparation for an architectural upgrade of KIC to a [kubebuilder](https://github.com/kubernetes-sigs/kubebuilder)-based
  implementation of the controller (expected to be released as KIC v2.0).
  [#1037](https://github.com/Kong/kubernetes-ingress-controller/pull/1037/)
- Added a Go-based integration test environment and initial set of tests.
  [#1102](https://github.com/Kong/kubernetes-ingress-controller/pull/1102/)
- CI improvements check test coverage for PRs and automaticall open PRs for
  dependency updates.
- Upgraded almost all Go library dependencies (from now on, using Dependabot to ensure that minor releases use the newest versions available).

## [1.1.1]

> Release date: 2021/01/07

#### Fixed

- Ingress controller now correctly sets ports for ExternalName services [#985](https://github.com/Kong/kubernetes-ingress-controller/pull/985)
- TCPIngress CRD: removed the duplicated subresource YAML key [#997](https://github.com/Kong/kubernetes-ingress-controller/pull/997)

#### Deprecated

- Removed Helm 2 installation instructions because Helm 2 is EOL. Use Helm 3 instead. [#993](https://github.com/Kong/kubernetes-ingress-controller/pull/993)

## [1.1.0]

> Release date: 2020/12/09

#### Breaking changes

- The controller no longer supports Cassandra-backed Kong clusters, following
  deprecation in 0.9.0. You must migrate to a Postgres-backed or DB-less
  cluster before upgrading to 1.1.0. The controller will restore configuration
  from Kubernetes resources (Ingresses, Services, KongPlugins, etc.) into the
  new datastore automatically. Kong Enterprise users with
  non-controller-managed configuration (Portal configuration, RBAC
  configuration, etc.) will need to migrate that configuration manually.
  [#974](https://github.com/Kong/kubernetes-ingress-controller/pull/974)

#### Added

- The default Kong version is now 2.2.x and the default Kong Enterprise version
  is now 2.2.0.0.
  [#932](https://github.com/Kong/kubernetes-ingress-controller/pull/932)
  [#965](https://github.com/Kong/kubernetes-ingress-controller/pull/965)
- The default worker count is now 2 instead of 1. This avoids request latency
  during blocking configuration changes.
  [#957](https://github.com/Kong/kubernetes-ingress-controller/pull/957)
- Knative Services now support `konghq.com/override` (for attaching
  KongIngress resources).
  [#908](https://github.com/Kong/kubernetes-ingress-controller/pull/908)
- Added the `konghq.com/snis` Ingress annotation. This populates SNI
  configuration on the routes derived from the annotated Ingress.
  [#863](https://github.com/Kong/kubernetes-ingress-controller/pull/863)

#### Fixed

- The controller now correctly prints the affected Service name when logging
  warnings about Services without any endpoints.
  [#915](https://github.com/Kong/kubernetes-ingress-controller/pull/915)
- Credentials that lack critical fields no longer result in a panic.
  [#944](https://github.com/Kong/kubernetes-ingress-controller/pull/944)

## [1.0.0]

> Release date: 2020/10/05

#### Breaking changes

- The controller no longer supports versions of Kong prior to 2.0.0.
  [#875](https://github.com/Kong/kubernetes-ingress-controller/pull/875)
- Deprecated 0.x.x flags are no longer supported. Please see [the documentation
  changes](https://github.com/Kong/kubernetes-ingress-controller/pull/866/files#diff-9a686fb3bf9c18ab81952a0933fb5c00)
  for a complete list of removed flags and their replacements. Note that this
  change applies to both flags and their equivalent environment variables, e.g.
  for `--admin-header`, if you set `CONTROLLER_ADMIN_HEADER`, you should now
  use `CONTROLLER_KONG_ADMIN_HEADER`.
  [#866](https://github.com/Kong/kubernetes-ingress-controller/pull/866)
- KongCredential custom resources are no longer supported. You should convert
  any KongCredential resources to [credential Secrets](https://docs.konghq.com/kubernetes-ingress-controller/1.0.x/guides/using-consumer-credential-resource/#provision-a-consumer)
  before upgrading to 1.0.0.
  [#862](https://github.com/Kong/kubernetes-ingress-controller/pull/862)
- Deprecated 0.x.x annotations are no longer supported. Please see [the
  documentation changes](https://github.com/Kong/kubernetes-ingress-controller/pull/873/files#diff-777e08783d63482620961c4f93a1e1f6)
  for a complete list of removed annotations and their replacements.
  [#873](https://github.com/Kong/kubernetes-ingress-controller/pull/873)

#### Added

- The controller Docker registry now has minor version tags. These always point
  to the latest patch release for a given minor version, e.g. if `1.0.3` is the
  latest patch release for the `1.0.x` series, the `1.0` Docker tag will point
  to `1.0.3`.
  [#747](https://github.com/Kong/kubernetes-ingress-controller/pull/747)
- Custom resources now all have a status field. For 1.0.0, this field is a
  placeholder, and does not contain any actual status information. Future
  versions will add status information that reflects whether the controller has
  created Kong configuration for that custom resource.
  [#824](https://github.com/Kong/kubernetes-ingress-controller/pull/824)
- Version compatibility documentation now includes [information about supported
  Kubernetes versions for a given controller version](https://docs.konghq.com/kubernetes-ingress-controller/1.0.x/references/version-compatibility/#kubernetes).
  [#820](https://github.com/Kong/kubernetes-ingress-controller/pull/820)

#### Fixed

- EKS documentation now uses hostnames rather than IP addresses.
  [#877](https://github.com/Kong/kubernetes-ingress-controller/pull/877)

## [0.10.0]

> Release date: 2020/09/15

#### Breaking changes

- Ingress resources now require `kubernetes.io/ingress.class` annotations by
  default. Kong recommends adding this annotation to Ingresses that previously
  did not have it, but you can override this change and instruct the controller
  to process Ingresses without this annotation if desired. See the [ingress
  class documentation](https://example.com/link-tbd) for details.
  [#767](https://github.com/Kong/kubernetes-ingress-controller/pull/767)
- KongConsumer resources now require `kubernetes.io/ingress.class` annotations
  by default. This change can also be overriden using a flag.
  [#767](https://github.com/Kong/kubernetes-ingress-controller/pull/767)
- TCPIngress resources now require `kubernetes.io/ingress.class` annotations.
  This change _cannot_ be overriden.
  [#767](https://github.com/Kong/kubernetes-ingress-controller/pull/767)
- CA certificate secrets now require `kubernetes.io/ingress.class` annotations.
  This change _cannot_ be overriden.
  [#815](https://github.com/Kong/kubernetes-ingress-controller/pull/815)
- Removed support for global KongPlugin resources. You must now use
  KongClusterPlugin resources for global plugins. You should run
  `kubectl get kongplugin -l global=true --all-namespaces` to list existing
  global KongPlugins to find and convert them before upgrading. The controller
  will also log a warning if it finds any global KongPlugins that are still in
  place.
  [#751](https://github.com/Kong/kubernetes-ingress-controller/pull/751)


#### Added

- Added support for [Ingress
  v1](https://github.com/kubernetes/enhancements/tree/master/keps/sig-network/1453-ingress-api#summary-of-the-proposed-changes).
  [#832](https://github.com/Kong/kubernetes-ingress-controller/pull/832).
  [#843](https://github.com/Kong/kubernetes-ingress-controller/pull/843).
- Added support for the port mapping functionality in Kong versions 2.1 and
  newer in example manifests. This feature [improves Kong's functionality when
  behind a load balancer that uses different ports than Kong's proxy
  listens](https://github.com/Kong/kong/pull/5861).
  [#753](https://github.com/Kong/kubernetes-ingress-controller/pull/753)
- Added support for the `ingress.kubernetes.io/force-ssl-redirect` annotation.
  [#745](https://github.com/Kong/kubernetes-ingress-controller/pull/745)
- Transitioned to structured logging.
  [#748](https://github.com/Kong/kubernetes-ingress-controller/pull/748)
- Added flags to enable processing of Ingress and KongConsumer resources
  without `ingress.class` annotations regardless of the controller class.
  Previously, this functionality was only available when using the default
  controller class, and could not be disabled.
  [#767](https://github.com/Kong/kubernetes-ingress-controller/pull/767)
- Added support for `admission.k8s.io/v1` validating webhooks.
  [#759](https://github.com/Kong/kubernetes-ingress-controller/pull/759)
- Migrated to Go 1.13-style error handling.
  [#765](https://github.com/Kong/kubernetes-ingress-controller/pull/765)
- Added documentation for using the controller along with Istio.
  [#798](https://github.com/Kong/kubernetes-ingress-controller/pull/798)
- Updated documentation to include information on Kong 2.1.

#### Fixed

- Removed `securityContext` from example deployments. Earlier Kong versions
  had to run as root to support some Enterprise features. This is no longer the
  case in modern Kong versions.
  [#672](https://github.com/Kong/kubernetes-ingress-controller/pull/672)
- Added missing documentation for `--enable-reverse-sync` flag.
  [#718](https://github.com/Kong/kubernetes-ingress-controller/pull/718)
- Fixed a bug where the controller did not track updates to resources that
  should not have required `ingress.class` unless that annotation was present.
  [#767](https://github.com/Kong/kubernetes-ingress-controller/pull/767)
- Clarified build instructions for pushing Docker artifacts.
  [#768](https://github.com/Kong/kubernetes-ingress-controller/pull/768)
- Improved controller startup behavior in scenarios where Kong was not
  available. The controller will now retry and exit with an error after a
  timeout, rather than hanging indefinitely.
  [#771](https://github.com/Kong/kubernetes-ingress-controller/pull/771)
  [#799](https://github.com/Kong/kubernetes-ingress-controller/pull/799)
- Addressed several documentation typos and incongruent examples.
  [#776](https://github.com/Kong/kubernetes-ingress-controller/pull/776)
  [#785](https://github.com/Kong/kubernetes-ingress-controller/pull/785)
  [#809](https://github.com/Kong/kubernetes-ingress-controller/pull/809)
- Corrected a Helm 3 example that still used deprecated Helm 2 flags.
  [#793](https://github.com/Kong/kubernetes-ingress-controller/pull/793)

#### Under the hood

- Improved tests by removing many hard-coded default values. The tests now
  reference variables that define the default value in a single location.
  [#815](https://github.com/Kong/kubernetes-ingress-controller/pull/815)
- Added CI warning when base and single-file example manifests diverge.
  [#797](https://github.com/Kong/kubernetes-ingress-controller/pull/797)
- Updated Kubernetes dependencies from v0.17.x to v0.19.0 and switched from
  `knative.dev/serving` to `knative.dev/networking`.
  [#813](https://github.com/Kong/kubernetes-ingress-controller/pull/813)
  [#817](https://github.com/Kong/kubernetes-ingress-controller/pull/817)
- Updated Go build configuration to use Go 1.15.
  [#816](https://github.com/Kong/kubernetes-ingress-controller/pull/816)

## [0.9.1]

> Release date: 2020/06/08

#### Fixed

- Parse TLS section of Knative Ingress resources
  [#721](https://github.com/Kong/kubernetes-ingress-controller/pull/721)

## [0.9.0]

> Release date: 2020/05/26

#### Breaking change

Health-check behavior of the default manifest has been changed to use
`status` interface of Kong instead of a simple Nginx server block.
The change is transparent and doesn't require any additional work.
[#634](https://github.com/Kong/kubernetes-ingress-controller/pull/634)

### Deprecations

Kong deployments backed by Cassandra are deprecated and will not be supported
in future. Cassandra deployments for Ingress Controller use cases are rare
and seldom make sense since the features that Cassandra brings are
provided by other means in such architectures.
[#617](https://github.com/Kong/kubernetes-ingress-controller/pull/617)

#### Added

- **Plugin configuration via Kubernetes Secrets**  Configuration of plugins
  can be stored in Kubernetes Secrets and then referenced in `KongPlugin`
  and `KongClusterPlugin` resources.
  [#618](https://github.com/Kong/kubernetes-ingress-controller/pull/618)
- **mTLS authentication**  The controller can configure CA Certificates
  in Kong and these can be used by `mtls-auth` plugin in Kong. The plugin
  is currently enterprise-only.
  [#616](https://github.com/Kong/kubernetes-ingress-controller/pull/616)
- **Kong Custom entities in DB-less mode** Custom entities used in
  custom plugins can now be configured for DB-less deployments of Kong.
  [#630](https://github.com/Kong/kubernetes-ingress-controller/pull/630)
- **Host-header manipulation**  Host header of a request destined to a
  Kubernetes Service can now be manipulated using the `konghq.com/host-header`
  annotation on the `Service` resource.
  [#597](https://github.com/Kong/kubernetes-ingress-controller/pull/597)
- **Method-based routing**  Method based routing can be performed using the
  Ingress resource. A new annotation `konghq.com/methods` can now be used to
  match HTTP method in addition to HTTP `host` and `path`. This was
  previously supported only via `KongIngress` Custom Resource.
  [#591](https://github.com/Kong/kubernetes-ingress-controller/pull/591)
- **New configuration options** Following new CLI flags and corresponding
  environment variables have been added:
  - `--admission-webhook-cert`, `--admission-webhook-key`
    and `--kong-admin-ca-cert`. These have been added to ease configuration
    by enabling users to supply sensitive values using `Secret`
    references inside `PodSpec`.
    [#628](https://github.com/Kong/kubernetes-ingress-controller/pull/628)
  - `--kong-custom-entities-secret` flag has been added to support
    custom entities in DB-less mode feature.

#### Fixed

- Some errors that were previously ignored are being caught and handled
  correctly
  [#635](https://github.com/Kong/kubernetes-ingress-controller/pull/635)
- Ingress rules with consecutive slashes (`//`) are now ignored
  [#663](https://github.com/Kong/kubernetes-ingress-controller/pull/663)

## [0.8.1]

> Release date: 2020/04/15

#### Added

- Added `--enable-reverse-sync` flag to enable checks from Kong to kubernetes
  state. This should be enabled only if a human has access to Kong's Admin API
  or Kong Manager (for Enterprise users). This flag will disable an optimization
  in the controller and result in an increase read activity on Kong's Admin
  API and database.
  [#559](https://github.com/Kong/kubernetes-ingress-controller/issues/559)

#### Fixed

- Fix certificate and SNI sync to avoid a deadlock due to a conflict when
  Kong is running with a database backend.
  [#524](https://github.com/Kong/kubernetes-ingress-controller/issues/524)
- Correctly set Knative Ingress Status
  [#600](https://github.com/Kong/kubernetes-ingress-controller/pull/600)

## [0.8.0]

> Release date: 2020/03/25

#### Breaking changes

- **`strip_path` disabled by default**
  The value of `strip_path` of routes in Kong is now set to `false`.
  If you are upgrading from a previous version, please carefully test the change
  before rolling it out as this change can possibly break the routing
  for your clusters.
  You can use `konghq.com/strip-path` annotation to set the value to `true`.

#### Deprecations

The following annotations are now deprecated and will be removed in a future
release:
- `configuration.konghq.com`
- `plugins.konghq.com`
- `configuration.konghq.com/protocols`
- `configuration.konghq.com/protocol`
- `configuration.konghq.com/client-cert`

Please read the annotations document for new annotations.

#### Added

- **Knative Ingress support**  The controller can now proxy traffic for
  serverless workloads running on top of Knative. Users can also select
  Kong plugins to execute on a per Knative workload/service basis.
  [#563](https://github.com/Kong/kubernetes-ingress-controller/pull/563)
- **TCP/TLS routing**  New Custom Resource TCPIngress has been introduced
  to support TCP proxy. SNI-based proxying is also supported for TLS encrypted
  TCP streams.
  [#527](https://github.com/Kong/kubernetes-ingress-controller/pull/527)
- **New Custom Resource KongClusterPlugin**  Plugin configuration can now
  be shared acrossed Kubernetes namespaces using `KongClusterPlugin`, a new
  cluster-level Custom Resource.
  [#520](https://github.com/Kong/kubernetes-ingress-controller/pull/520)
- **New annotation group `konghq.com`** A new annotations group has
  been introduced which should simplify configuration and reduce the need of
  `KongIngress` resource in most use-cases. The following new annotations
  have been introduced:
  - `konghq.com/plugins`
  - `konghq.com/override`
  - `konghq.com/client-cert`
  - `konghq.com/protocols`
  - `konghq.com/protocol`
  - `konghq.com/preserve-host`
  - `konghq.com/plugins`
  - `konghq.com/override`
  - `konghq.com/path`
  - `konghq.com/strip-path`
  - `konghq.com/https-redirect-status-code`

#### Fixed

- Admission webhook now checks for the correct fields for JWT credential
  type.
  [#556](https://github.com/Kong/kubernetes-ingress-controller/pull/556)

#### Under the hood

- decK has been upgraded to v1.0.3.
  [#576](https://github.com/Kong/kubernetes-ingress-controller/pull/576)
- Go has been upgraded to 1.14.
  [#579](https://github.com/Kong/kubernetes-ingress-controller/pull/579)
- Alpine docker image has been upgraded to 3.11.
  [#567](https://github.com/Kong/kubernetes-ingress-controller/pull/567)

## [0.7.1]

> Release date: 2020/01/31

#### Summary

This releases contains bug-fixes only. All users are advised to upgrade.

#### Fixed

- De-duplicate SNIs when the same SNI is associated with multiple secrets.
  [#510](https://github.com/Kong/kubernetes-ingress-controller/issues/510)
- `plugin.RunOn` is not injected when Kong version >= 2.0.0.
  [#521](https://github.com/Kong/kubernetes-ingress-controller/issues/521)
- Parse default backend in `Ingress` resource correctly.
  [#511](https://github.com/Kong/kubernetes-ingress-controller/issues/511)
- KongPlugin resources with `global: true` label are correctly processed
  to include `protocols` fields while rendering Kong's configuration.
  [#502](https://github.com/Kong/kubernetes-ingress-controller/issues/502)
- Admission Controller: correctly process updates to `KongConsumer` resource
  [#501](https://github.com/Kong/kubernetes-ingress-controller/issues/501)
- Do not send multiple update events for a single CRD update
  [#514](https://github.com/Kong/kubernetes-ingress-controller/issues/514)

## [0.7.0]

> Release date: 2020/01/06

#### Summary

This release adds secret-based credentials, gRPC routing, upstream mutual
authentication, DB-less deployment by default and performance improvements.

#### Breaking changes

- The default value of `--admission-webhook-listen` flag is now `off` to avoid
  an error in the logs when the cert and key pair is not provided. Users will
  have to explicitly set this flag to `:8080` to enable it. Please do note that
  it is recommended to always set up the Admission Controller.

#### Added

- **Multi-port services** Ingress rules forwarding traffic to multiple ports
  of the same services are now supported. The names of the services configured
  in Kong have been changed to include the port number/name for uniqueness.
  [#404](https://github.com/Kong/kubernetes-ingress-controller/pull/404)
- When using the controller with Kong Enterprise,
  Controller now attempts to create the workspace configured via
  `--kong-workspace`, if it does not exist.
  [#429](https://github.com/Kong/kubernetes-ingress-controller/pull/429)
- **Controller configuration revamped** Configuration of the controller itself
  can now be tweaked via environment flags and CLI flags, both. Environment
  variables and Secrets can be used to pass sensitive information to the
  controller.
  [#436](https://github.com/Kong/kubernetes-ingress-controller/pull/436)
- **Encrypted credentials via Secrets** Credentials can now be configured via
  `Secret` resource from the Kubernetes core API. These credentials are
  encrypted at rest by Kubernetes. The controller loads these secrets into
  Kong's memory or database from the Kubernetes data-store.
  [#430](https://github.com/Kong/kubernetes-ingress-controller/pull/430)
- **Multi-entity plugins** Plugins can now be configured for a combination of
  an Ingress rule(s) and KongConsumer or a combination of a Service
  and KongConsumer.
  [#386](https://github.com/Kong/kubernetes-ingress-controller/issues/386)
- **Mutual authentication using mTLS** Kong and the Kubernetes Service can
  mutually authenticate each other now. Use the new
  `configuration.konghq.com/client-cert` annotation on a Kubernetes Service
  to specify the cert-key pair Kong should use to authenticate itself.
  [#483](https://github.com/Kong/kubernetes-ingress-controller/pull/483)
- **gRPC routing** Kong Ingress Controller can now expose and proxy gRPC
  protocol based services, in addition to HTTP-based services. These can
  be configured using the core Ingress resource itself.
  [#454](https://github.com/Kong/kubernetes-ingress-controller/pull/454)
- **Performance improvement** Number of sync calls to Kong, in both DB and
  DB-less mode, should be reduced by an order of magnitude for most deployments.
  This will also improve Kong's performance.
  [#484](https://github.com/Kong/kubernetes-ingress-controller/pull/484)
- `credentials` property has been added to the `KongConsumer` Custom Resource.
  This property holds the references to the secrets containing the credentials.
  [#430](https://github.com/Kong/kubernetes-ingress-controller/pull/430)
- Flag `--kong-admin-filter-tag` has been added to change the tag used
  to filter and managed entity in Kong's database. This defaults to
  `managed-by-ingress-controller`.
  [#440](https://github.com/Kong/kubernetes-ingress-controller/pull/440)
- Flag `--kong-admin-concurrency` has been added to control the number of
  concurrent requests between the controller and Kong's Admin API.
  This defaults to `10`.
  [#481](https://github.com/Kong/kubernetes-ingress-controller/pull/481)
- Flag `--kong-admin-token` has been added to supply the RBAC token
  for the Admin API for Kong Enterprise deployments.
  [#489](https://github.com/Kong/kubernetes-ingress-controller/pull/489)
- Admission Controller now validates Secret-based credentials. It ensures that
  the required fields are set in the secret and the credential type is a
  valid one.
  [#446](https://github.com/Kong/kubernetes-ingress-controller/pull/446)
- `http2` is now enabled by default on the TLS port.
  [#456](https://github.com/Kong/kubernetes-ingress-controller/pull/456)
- DB-less or the in-memory mode is now the new default in the reference
  manifests. It is recommended to run Kong without a database for Ingress
  Controller deployments.
  [#456](https://github.com/Kong/kubernetes-ingress-controller/pull/456)
- `upstream.host_header` property has been added to the `KongIngress` Custom
  Resource. This property can be used to change the `host` header in every
  request that is sent to the upstream service.
  [#478](https://github.com/Kong/kubernetes-ingress-controller/pull/478)

#### Fixed

- Every event in the queue is not logged anymore as it can leak sensitive
  information in the logs. Thanks to [@goober](https://github.com/goober)
  for the report.
  [#439](https://github.com/Kong/kubernetes-ingress-controller/pull/439)
- For database deployments, `upstream` entity are now created with `round-robin`
  as default `algorithm` to avoid false positives during a sync operation.
  These false positives can have a negative impact on Kong's performance.
  [#480](https://github.com/Kong/kubernetes-ingress-controller/pull/480)


#### Deprecated

- `KongCredential` Custom Resource is now deprecated and will be remove in a
  future release. Instead, please use Secret-based credentials.
  [#430](https://github.com/Kong/kubernetes-ingress-controller/pull/430):
- Following flags have been deprecated and new ones have been added in place
  [#436](https://github.com/Kong/kubernetes-ingress-controller/pull/436):
  - `--kong-url`, instead use `--kong-admin-url`
  - `--admin-tls-skip-verify`, instead use `--kong-admin-tls-skip-verify`
  - `--admin-header`, instead use `--kong-admin-header`
  - `--admin-tls-server-name`, instead use `--kong-admin-tls-server-name`
  - `--admin-ca-cert-file`, instead use `--kong-admin-ca-cert-file`

#### Under the hood

- decK has been bumped up to v0.6.2.

## [0.6.2]

> Release date: 2019/11/13

#### Summary

This is a minor patch release to fix version parsing issue with new
Kong Enterprise packages.

## [0.6.1]

> Release date: 2019/10/09

#### Summary

This is a minor patch release to update Kong Ingress Controller's
Docker image to use a non-root by default.

## [0.6.0]

> Release date: 2019/09/17

#### Summary

This release introduces an Admission Controller for CRDs,
Istio compatibility, support for `networking/ingress`,
Kong 1.3 additions and enhancements to documentation and deployments.

#### Added

- **Service Mesh integration** Kong Ingress Controller can now be deployed
  alongside Service Mesh solutions like Kuma and Istio. In such a deployment,
  Kong handles all the external client facing routing and policies while the
  mesh takes care of these aspects for internal service-to-service traffic.
- **`ingress.kubernetes.io/service-upstream`**, a new annotation has
  been introduced.
  Adding this annotation to a Kubernetes service resource
  will result in Kong directly forwarding traffic to kube-proxy.
  In other words, Kong will not send traffic directly to the pods.
  [#365](https://github.com/Kong/kubernetes-ingress-controller/pull/365)
- Ingress resources created in the new `networking.k8s.io` API group are
  now be supported. The controller dynamically figures out the API group
  to use based on the metadata it receives from k8s API-server.
- **Kong Credential enhancements**
  - Kong Credentials are now live-synced as they are created and updated in
    DB-mode.
    [#230](https://github.com/Kong/kubernetes-ingress-controller/issues/#230)
  - A single Consumer can now contain multiple credentials of the same type
    and multiple ACL group associations.
    [#371](https://github.com/Kong/kubernetes-ingress-controller/pull/371)
- **Admission controller** Kong Ingress Controller now ships with an in-built
  admission controller for KongPlugin and KongConsumer entities. The validations
  stop users from misconfiguring the Ingress controller.
  [#372](https://github.com/Kong/kubernetes-ingress-controller/pull/372)
- **Kong 1.3 support**:
  - HTTP Header based routing is now supported using `KongIngress.Route.Headers`
    property.
  - The algorithm to use for load-balancing traffic sent upstream can be
    set using `KongIngress.Upstream.Algorithm` field.
- **Kustomize**: Users can now use `kustomize` to tweak the reference deployment
  as per their needs. Both, DB and DB-less modes are supported. Please have
  a look at `deploy/manifests` directory in the Github repository.
- **Documentation**: The documentation for the project has been revamped.
  Deployment guides, how-to guides, and reference docs have been added.
- **Deployment**: The deployment of Kong Ingress Controller in DB and DB-less
  modes has been simplified, and Kong Ingress Controller now always runs as a
  side-car to Kong in proxy mode. There is no dedicated deployment for Kong
  Ingress Controller that needs to be run.

#### Fixed

- SNIs and Certificates are now de-duplicated across namespaces.
  [#360](https://github.com/Kong/kubernetes-ingress-controller/issues/#360)
  [#327](https://github.com/Kong/kubernetes-ingress-controller/issues/#327)
- Empty TLS secret no longer stops the controller from syncing configuration
  [#321](https://github.com/Kong/kubernetes-ingress-controller/issues/#321)
- Fix a nil reference when empty Ingress rules are created
  [#365](https://github.com/Kong/kubernetes-ingress-controller/pull/365)

#### Under the hood

- Kubernetes client-go library has been updated to v1.15.3.
- Credentials sync has been moved into decK and decK has been bumped up
  to v0.5.1.

## [0.5.0]

> Release date: 2019/06/25

#### Summary

This release introduces automated TLS certificates, consumer-level plugins,
enabling deployments using controller and Kong's Admin API at the same time
and numerous bug-fixes and enhancements.

#### Breaking changes

- UUID of consumers in Kong are no longer associated with UID of KongConsumer
  custom resource.

#### Added

- Kong 1.2 is now supported, meaning wild-card hosts in TLS section of Ingress
  resources are allowed.
- **Automated TLS certificates using Let's Encrypt**: Use Kong's Ingress
  Controller and
  [cert-manager](https://docs.cert-manager.io/en/latest/tasks/issuing-certificates/ingress-shim.html)
  to automatically provision TLS certs and serve them.
- **Tagging support**: All entities managed by Kong Ingress Controller in Kong's
  database are now tagged and the controller manages only a subset of Kong's
  configuration. Any entity created via Kong's Admin API will not be
  automatically deleted by the Ingress Controller.
- **Consumer-level plugins** can now be configured by applying
  `plugins.konghq.com` annotation on KongConsumer custom resources.
  [#250](https://github.com/Kong/kubernetes-ingress-controller/issues/#250)
- **Kong Enterprise workspaces**: Ingress Controller can manage a specific
  workspace inside Kong Enterprise (previously, only default workspace).
- Avoid reloading configuration in Kong in db-less mode when there is no
  change in configuration.
  [#308](https://github.com/Kong/kubernetes-ingress-controller/pull/308)
- Service scoped plugins for Kong 1.1 are now configured correctly.
  [#289](https://github.com/Kong/kubernetes-ingress-controller/issues/#289)

#### Fixed

- Multiple certificates are now correctly populated in Kong.
  [#285](https://github.com/Kong/kubernetes-ingress-controller/issues/#285)
- Missing entities like certificate secrets, services or plugins in Kubernetes
  object store will not stop controller from syncing configuration to Kong.
- A Ingress rule with an empty path is correctly parsed and populated in Kong.
  [#98](https://github.com/Kong/kubernetes-ingress-controller/issues/#98)
- Plugins with a nested schema are now correctly configured.
  [#294](https://github.com/Kong/kubernetes-ingress-controller/issues/#294)

#### Under the hood

- Dependency management for the project is done using Go modules.
- Kubernetes client-go library has been updated to v1.14.1.
- Makefile and Dockerfiles have been simplified.

## [0.4.0]

> Release date: 2019/04/24

#### Summary

This release introduces support to run Kong as an Ingress Controller
without a database!
This release comes with major under the hood rewrites to fix numerous
bugs and design issues in the codebase. Most of the syncing logic has
now been ported over to [decK](http://github.com/hbagdi/deck).

This release comes with a number of breaking changes.
Please read the changelog and test in your environment.

#### Breaking Changes

- :warning: Annotation `<plugin-name>.plugin.konghq.com`
  (deprecated in 0.2.0) is no longer supported.
- :warning: `--default-backend-service` CLI flag is now removed. The default
  service will now be picked up from the default backend in the Ingress rules.
- :warning: Service and Upstream entity overrides via KongIngress CRD are now
  supported only with `configuration.konghq.com` annotation on Kubernetes
  services.
  Route level overrides work same as before,
  using the `configuration.konghq.com` annotation on Ingress resources.
- :warning: `strip_path` property of Routes in Kong is set to `true` by default.
- :warning: `preserve_host` property of Routes in Kong is set to
  `true` by default.
- Plugins created for a combination of Route and Consumer using `consumerRef`
  property in KongPlugin CRD are not supported anymore. This functionality
  will be added back in future
  via [#250](https://github.com/Kong/kubernetes-ingress-controller/issues/250).
- Service and upstream Host name have changed from
  `namespace.service-name.port` to `service-name.namespace.svc`.

#### Added

- Ingress Controller now supports a DB-less deployment mode using Kong 1.1.
  [#244](https://github.com/Kong/kubernetes-ingress-controller/issues/244)
- New `run_on` and `protocols` properties are added to KongPlugin CRD.
  These can be used to further tune behaviors of plugins
  in Service Mesh deployments.
- New fields are added to KongIngress CRD to support HTTPS Active health-checks.
- Ingress Controller is now built using Go 1.12.
- Default service, which handles all traffic that is not matched against
  any of the Ingress rules, is now configured using the default backend
  defined via the Ingress resources.

#### Fixed

- Logs to stdout and stderr will be much more quieter and helpful and won't
  be as verbose as before.
- Routes with same path but different methods can now be created.
  [#202](https://github.com/Kong/kubernetes-ingress-controller/issues/202)
- Removing a value in KongPlugin config will now correctly sync it to Kong.
  [#117](https://github.com/Kong/kubernetes-ingress-controller/issues/117)
- Setting `--update-state=false` no longer causes a panic and performs leader
  election correctly.
  [#232](https://github.com/Kong/kubernetes-ingress-controller/issues/232)
  Thanks to [@lijiaocn](https://github.com/lijiaocn) for the fix!!
- KongIngress will now correctly override properites of Upstream object
  in Kong.
  [#252](https://github.com/Kong/kubernetes-ingress-controller/issues/252)
- Removing a value from KongPlugin config will now correctly unset it in
  Kong's datastore.
  [#117](https://github.com/Kong/kubernetes-ingress-controller/issues/117)

#### Under the hood

- Translation of Ingress rules and CRDs to Kong entities is completey
  re-written.
  [#241](https://github.com/Kong/kubernetes-ingress-controller/issues/241)
- For database deployments, an external tool, decK is used to sync resources
  to Kong, fixing numerous bugs and making Ingress Controller code saner
  and easier to maintain.

## [0.3.0]

> Release date: 2019/01/08

#### Breaking Changes

 - :warning: Default Ingress class is now `kong`.
   If you were relying on the previous default of `nginx`, you will
   need to explicitly set the class using `--ingress-class` CLI flag.

#### Added

- **Support for Kong 1.0.x** Kong 1.0 introduces a number of breaking changes
  in the Admin API. Ingress controller is updated to make correct calls
  and parse responses correctly.
  [#213](https://github.com/Kong/kubernetes-ingress-controller/pull/213)
- **ingress.class annotation-based filtering on CRD** Multiple Kong clusters
  can be deployed and configured individually on the same Kubernetes Cluster.
  This feature allows configuring
  global Plugins, Consumers & credentials
  using a different `ingress.class` annotation for each Kong cluster.
  [#220](https://github.com/Kong/kubernetes-ingress-controller/pull/220)
- **TLS support for Ingress Controller <-> Kong communication**
  The ingress controller can now talk to Kong's Control-Plane using TLS with
  custom certificates. Following new CLI flags are introduces:
  - `--admin-tls-skip-verify`: to skip validation of a certificate; it
  shouldn't be used in production environments.
  - `--admin-tls-server-name`: use this if the FQDN of Kong's Control Plane
  doesn't match the CN in the certificate.
  - `--admin-ca-cert-file`: use this to specify a custom CA cert which is
  not part of the bundled CA certs.
  [#212](https://github.com/Kong/kubernetes-ingress-controller/pull/212)

#### Fixed

- Retries for services in Kong can be set to zero.
   [#211](https://github.com/Kong/kubernetes-ingress-controller/pull/211)


## [0.2.2]

> Release date: 2018/11/09

#### Fixed

 - Fix plugin config comparison logic to avoid unnecessary PATCH requests
   to Kong
   [#196](https://github.com/Kong/kubernetes-ingress-controller/pull/196)
 - Fix `strip_path` in Routes in Kong. It is now set to false by default
   as in all other versions of Ingress controller except 0.2.1.
   [#194](https://github.com/Kong/kubernetes-ingress-controller/pull/194)
 - Fix path-only based Ingress rule parsing and configuration where only a
   path based rule for a Kubernetes Service
   would not setup Routes and Service in Kong.
   [#190](https://github.com/Kong/kubernetes-ingress-controller/pull/190)
 - Fix a nil pointer reference when overriding Ingress resource with KongIngress
   [#188](https://github.com/Kong/kubernetes-ingress-controller/pull/188)


## [0.1.3]

> Release date: 2018/11/09

#### Fixed

 - Fix path-only based Ingress rule parsing and configuration where only a
   path based rule for a Kubernetes Service
   would not setup Routes and Service in Kong.
   [#190](https://github.com/Kong/kubernetes-ingress-controller/pull/190)
 - Fix plugin config comparison logic to avoid unnecessary PATCH requests
   to Kong
   [#196](https://github.com/Kong/kubernetes-ingress-controller/pull/196)


## [0.2.1]

> Release date: 2018/10/26

#### Added

 - **Header Injection in requests to Kong's Admin API** HTTP Headers
   can be set via CLI which will be injected in every request sent to
   Kong's Admin API, enabling the use of Ingress Controller when Kong's
   Control Plane is protected by Authentication/Authorization.
   [#172](https://github.com/Kong/kubernetes-ingress-controller/pull/172)
 - **Path only based routing** Path only Ingress rules (without a host)
   are now parsed and served correctly.
   [#142](https://github.com/Kong/kubernetes-ingress-controller/pull/142)
 - Under the hood, an external library is now used to talk to Kong's Admin
   API. Several other packages and dead code has been dropped. These changes
   don't have any user facing changes but are steps in direction to simplify
   code and make it more testable.
   [#150](https://github.com/Kong/kubernetes-ingress-controller/pull/150)
   [#154](https://github.com/Kong/kubernetes-ingress-controller/pull/154)
   [#179](https://github.com/Kong/kubernetes-ingress-controller/pull/179)

#### Fixed

 - Fixed KongIngress overrides to enable overriding hashing attributes in
   Upstream object in Kong.
   Thanks @jdevalk2 for the patch!
   [#139](https://github.com/Kong/kubernetes-ingress-controller/pull/139)
 - Remove and sync certificates correctly when TLS secret reference changes
   for a hostname in Ingress spec.
   [#169](https://github.com/Kong/kubernetes-ingress-controller/pull/169)
 - Migrations for Kong are run using 'Job' in Kubernetes to avoid any
   issues that might arise due to multiple Kong nodes running migrations.
   [#161](https://github.com/Kong/kubernetes-ingress-controller/pull/161)
 - Kong and Ingress controller now wait for Postgres to start and migrations
   to finish before attempting to start.
   [#168](https://github.com/Kong/kubernetes-ingress-controller/pull/168)


## [0.1.2]

> Release date: 2018/10/26

#### Deprecated

 - :warning: Configuring plugins in Kong using `<plugin-name>.plugin.konghq.com`
   annotation is now deprecated and will be removed in a future release.
   Please use `plugins.konghq.com` annotation instead.

#### Added

 - **Header Injection in requests to Kong's Admin API** HTTP Headers
   can be set via CLI which will be injected in every request sent to
   Kong's Admin API, enabling the use of Ingress Controller when Kong's
   Control Plane is protected by Authentication/Authorization.
   [#172](https://github.com/Kong/kubernetes-ingress-controller/pull/172)
 - **Path only based routing** Path only Ingress rules (without a host)
   are now parsed and served correctly.
   [#142](https://github.com/Kong/kubernetes-ingress-controller/pull/142)
 - **Global Plugins** Plugins can be configured to run globally in Kong
   using a "global" label on `KongPlugin` resource.
   [#112](https://github.com/Kong/kubernetes-ingress-controller/pull/112)
 - A new property `plugin` has been introduced in `KongPlugin` resource
   which ties the configuration to be used and the type of the plugin.
   [#122](https://github.com/Kong/kubernetes-ingress-controller/pull/122)
 - Multiple plugins can be configured for an Ingress or a Service in k8s
   using `plugins.konghq.com` annotation.
   [#124](https://github.com/Kong/kubernetes-ingress-controller/pull/124)
 - `KongPlugin` resources do not need to be duplicated any more.
   The same `KongPlugin` resource can be used across
   multiple Ingress/Service resources.
   [#121](https://github.com/Kong/kubernetes-ingress-controller/pull/121)

#### Fixed

 - Avoid issuing unnecessary PATCH requests on Services in Kong during the
   reconciliation loop, which lead to unnecessary Router rebuilds inside Kong.
   [#107](https://github.com/Kong/kubernetes-ingress-controller/pull/107)
 - Fixed the diffing logic for plugin configuration between KongPlugin
   resource in k8s and plugin config in Kong to avoid false positives.
   [#106](https://github.com/Kong/kubernetes-ingress-controller/pull/106)
 - Correctly format IPv6 address for Targets in Kong.
   Thanks @NixM0nk3y for the patch!
   [#118](https://github.com/Kong/kubernetes-ingress-controller/pull/118)
 - Fixed KongIngress overrides to enable overriding hashing attributes in
   Upstream object in Kong.
   Thanks @jdevalk2 for the patch!
   [#139](https://github.com/Kong/kubernetes-ingress-controller/pull/139)
 - Remove and sync certificates correctly when TLS secret reference changes
   for a hostname in Ingress spec.
   [#169](https://github.com/Kong/kubernetes-ingress-controller/pull/169)


## [0.1.1]

> Release date: 2018/09/26

#### Fixed

 - Fix version parsing for minor releases of Kong Enterprise (like 0.33-1).
   The dash(`-`) didn't go well with the semver parsing
   [#141](https://github.com/Kong/kubernetes-ingress-controller/pull/141)

## [0.2.0]

> Release date: 2018/09/21

#### Breaking Changes

 - :warning: Support for Kong 0.13.x has been dropped in favor of 0.14.x

#### Deprecated

 - :warning: Configuring plugins in Kong using `<plugin-name>.plugin.konghq.com`
   annotation is now deprecated and will be removed in a future release.
   Please use `plugins.konghq.com` annotation instead.

#### Added

 - **Support for Kong 0.14.x** The supported version of Kong 0.14.x
   has been introduced. Kong 0.14.x introduced breaking changes to a few
   Admin API endpoints which have been updated in the Ingress Controller.
   [#101](https://github.com/Kong/kubernetes-ingress-controller/pull/101)
 - **Global Plugins** Plugins can be configured to run globally in Kong
   using a "global" label on `KongPlugin` resource.
   [#112](https://github.com/Kong/kubernetes-ingress-controller/pull/112)
 - A new property `plugin` has been introduced in `KongPlugin` resource
   which ties the configuration to be used and the type of the plugin.
   [#122](https://github.com/Kong/kubernetes-ingress-controller/pull/122)
 - Multiple plugins can be configured for an Ingress or a Service in k8s
   using `plugins.konghq.com` annotation.
   [#124](https://github.com/Kong/kubernetes-ingress-controller/pull/124)
 - `KongPlugin` resources do not need to be duplicated any more.
   The same `KongPlugin` resource can be used across
   multiple Ingress/Service resources.
   [#121](https://github.com/Kong/kubernetes-ingress-controller/pull/121)
 - The custom resource definitions now have a short-name for all the
   CRDs, making it easy to interact with `kubectl`.
   [#120](https://github.com/Kong/kubernetes-ingress-controller/pull/120)

#### Fixed

 - Avoid issuing unnecessary PATCH requests on Services in Kong during the
   reconciliation loop, which lead to unnecessary Router rebuilds inside Kong.
   [#107](https://github.com/Kong/kubernetes-ingress-controller/pull/107)
 - Fixed the diffing logic for plugin configuration between KongPlugin
   resource in k8s and plugin config in Kong to avoid false positives.
   [#106](https://github.com/Kong/kubernetes-ingress-controller/pull/106)
 - Correctly format IPv6 address for Targets in Kong.
   Thanks @NixM0nk3y for the patch!
   [#118](https://github.com/Kong/kubernetes-ingress-controller/pull/118)


## [0.1.0]

> Release date: 2018/08/17

#### Breaking Changes

 - :warning: **Declarative Consumers in Kong** Kong consumers can be
   declaratively configured via `KongConsumer` custom resources. Any consumers
   created directly in Kong without a corresponding `KongConsumer` custom
   resource will be deleted by the ingress controller.
   [#81](https://github.com/Kong/kubernetes-ingress-controller/pull/81)

#### Added

 - **Support Upstream TLS** Service in Kong can be configured to use HTTPS
   via `KongIngress` custom resource.
   [#79](https://github.com/Kong/kubernetes-ingress-controller/pull/79)
 - Support for control over protocol(HTTP/HTTPS) to use for ingress traffic
   via `KongIngress` custom resource.
   [#64](https://github.com/Kong/kubernetes-ingress-controller/pull/64)

#### Fixed

 - Multiple SNIs are created in Kong if multiple hosts are specified in TLS
   section of an `Ingress` resource.
   [#76](https://github.com/Kong/kubernetes-ingress-controller/pull/76)
 - Updates to `KongIngress` resource associated with an Ingress
   now updates the corresponding routing properties in Kong.
   [#92](https://github.com/Kong/kubernetes-ingress-controller/pull/92)


## [0.0.5]

> Release date: 2018/06/02

#### Added

 - Add support for Kong Enterprise Edition 0.32 and above

## [0.0.4] and prior

 - The initial versions  were rapildy iterated to deliver
   a working ingress controller.

[2.10.2]: https://github.com/kong/kubernetes-ingress-controller/compare/v2.10.1...v2.10.2
[2.10.1]: https://github.com/kong/kubernetes-ingress-controller/compare/v2.10.0...v2.10.1
[2.10.0]: https://github.com/kong/kubernetes-ingress-controller/compare/v2.9.3...v2.10.0
[2.9.3]: https://github.com/kong/kubernetes-ingress-controller/compare/v2.9.2...v2.9.3
[2.9.2]: https://github.com/kong/kubernetes-ingress-controller/compare/v2.9.1...v2.9.2
[2.9.1]: https://github.com/kong/kubernetes-ingress-controller/compare/v2.9.0...v2.9.1
[2.9.0]: https://github.com/kong/kubernetes-ingress-controller/compare/v2.8.1...v2.9.0
[2.8.2]: https://github.com/kong/kubernetes-ingress-controller/compare/v2.8.1...v2.8.2
[2.8.1]: https://github.com/kong/kubernetes-ingress-controller/compare/v2.8.0...v2.8.1
[2.8.0]: https://github.com/kong/kubernetes-ingress-controller/compare/v2.7.0...v2.8.0
[2.7.0]: https://github.com/kong/kubernetes-ingress-controller/compare/v2.6.0...v2.7.0
[2.6.0]: https://github.com/kong/kubernetes-ingress-controller/compare/v2.5.0...v2.6.0
[2.5.0]: https://github.com/kong/kubernetes-ingress-controller/compare/v2.4.2...v2.5.0
[2.4.2]: https://github.com/kong/kubernetes-ingress-controller/compare/v2.4.1...v2.4.2
[2.4.1]: https://github.com/kong/kubernetes-ingress-controller/compare/v2.4.0...v2.4.1
[2.4.0]: https://github.com/kong/kubernetes-ingress-controller/compare/v2.3.1...v2.4.0
[2.3.1]: https://github.com/kong/kubernetes-ingress-controller/compare/v2.3.0...v2.3.1
[2.3.0]: https://github.com/kong/kubernetes-ingress-controller/compare/v2.2.1...v2.3.0
[2.2.1]: https://github.com/kong/kubernetes-ingress-controller/compare/v2.2.0...v2.2.1
[2.2.0]: https://github.com/kong/kubernetes-ingress-controller/compare/v2.1.1...v2.2.0
[2.1.1]: https://github.com/kong/kubernetes-ingress-controller/compare/v2.1.0...v2.1.1
[2.1.0]: https://github.com/kong/kubernetes-ingress-controller/compare/v2.0.6...v2.1.0
[2.0.7]: https://github.com/kong/kubernetes-ingress-controller/compare/v2.0.6...v2.0.7
[2.0.6]: https://github.com/kong/kubernetes-ingress-controller/compare/v2.0.5...v2.0.6
[2.0.5]: https://github.com/kong/kubernetes-ingress-controller/compare/v2.0.4...v2.0.5
[2.0.4]: https://github.com/kong/kubernetes-ingress-controller/compare/v2.0.3...v2.0.4
[2.0.3]: https://github.com/kong/kubernetes-ingress-controller/compare/v2.0.2...v2.0.3
[2.0.2]: https://github.com/kong/kubernetes-ingress-controller/compare/v2.0.1...v2.0.2
[2.0.1]: https://github.com/kong/kubernetes-ingress-controller/compare/v2.0.0...v2.0.1
[2.0.0]: https://github.com/kong/kubernetes-ingress-controller/compare/v2.0.0-beta.2...v2.0.0
[1.3.4]: https://github.com/kong/kubernetes-ingress-controller/compare/1.3.3...1.3.4
[1.3.3]: https://github.com/kong/kubernetes-ingress-controller/compare/1.3.2...1.3.3
[1.3.2]: https://github.com/kong/kubernetes-ingress-controller/compare/1.3.1...1.3.2
[1.3.1]: https://github.com/kong/kubernetes-ingress-controller/compare/1.3.0...1.3.1
[1.3.0]: https://github.com/kong/kubernetes-ingress-controller/compare/1.2.0...1.3.0
[1.2.0]: https://github.com/kong/kubernetes-ingress-controller/compare/1.1.1...1.2.0
[1.1.1]: https://github.com/kong/kubernetes-ingress-controller/compare/1.1.0...1.1.1
[1.1.0]: https://github.com/kong/kubernetes-ingress-controller/compare/1.0.0...1.1.0
[1.0.0]: https://github.com/kong/kubernetes-ingress-controller/compare/0.10.0...1.0.0
[0.10.0]: https://github.com/kong/kubernetes-ingress-controller/compare/0.9.1...0.10.0
[0.9.1]: https://github.com/kong/kubernetes-ingress-controller/compare/0.9.0...0.9.1
[0.9.0]: https://github.com/kong/kubernetes-ingress-controller/compare/0.8.1...0.9.0
[0.8.1]: https://github.com/kong/kubernetes-ingress-controller/compare/0.8.0...0.8.1
[0.8.0]: https://github.com/kong/kubernetes-ingress-controller/compare/0.7.1...0.8.0
[0.7.1]: https://github.com/kong/kubernetes-ingress-controller/compare/0.7.0...0.7.1
[0.7.0]: https://github.com/kong/kubernetes-ingress-controller/compare/0.6.2...0.7.0
[0.6.2]: https://github.com/kong/kubernetes-ingress-controller/compare/0.6.1...0.6.2
[0.6.1]: https://github.com/kong/kubernetes-ingress-controller/compare/0.6.0...0.6.1
[0.6.0]: https://github.com/kong/kubernetes-ingress-controller/compare/0.5.0...0.6.0
[0.5.0]: https://github.com/kong/kubernetes-ingress-controller/compare/0.4.0...0.5.0
[0.4.0]: https://github.com/kong/kubernetes-ingress-controller/compare/0.3.0...0.4.0
[0.3.0]: https://github.com/kong/kubernetes-ingress-controller/compare/0.2.2...0.3.0
[0.2.2]: https://github.com/kong/kubernetes-ingress-controller/compare/0.2.1...0.2.2
[0.1.3]: https://github.com/kong/kubernetes-ingress-controller/compare/0.1.2...0.1.3
[0.2.1]: https://github.com/kong/kubernetes-ingress-controller/compare/0.2.0...0.2.1
[0.1.2]: https://github.com/kong/kubernetes-ingress-controller/compare/0.1.1...0.1.2
[0.1.1]: https://github.com/kong/kubernetes-ingress-controller/compare/0.1.0...0.1.1
[0.2.0]: https://github.com/kong/kubernetes-ingress-controller/compare/0.1.0...0.2.0
[0.1.0]: https://github.com/kong/kubernetes-ingress-controller/compare/v0.0.5...0.1.0
[v0.0.5]: https://github.com/kong/kubernetes-ingress-controller/compare/v0.0.4...v0.0.5
[v0.0.4]: https://github.com/kong/kubernetes-ingress-controller/compare/7866a27f268c32c5618fba546da2c73ba74d4a46...v0.0.4<|MERGE_RESOLUTION|>--- conflicted
+++ resolved
@@ -98,18 +98,15 @@
   method is adopted to keep the compatibility with traditional router on
   maximum effort.
   [#4240](https://github.com/Kong/kubernetes-ingress-controller/pull/4240)
-<<<<<<< HEAD
 - Assign priorities to routes translated from HTTPRoutes when parser translates
   them to expression based Kong routes. The assigning method follows the
   [specification on priorities of matches in `HTTPRoute`][httproute-specification].
   [#4296](https://github.com/Kong/kubernetes-ingress-controller/pull/4296)
-=======
 - When a translated Kong configuration is empty in DB-less mode, the controller
   will now send the configuration with a single empty `Upstream`. This is to make
   Gateways using `/status/ready` as their health check ready after receiving the
   initial configuration (even if it's empty).
   [#4316](https://github.com/Kong/kubernetes-ingress-controller/pull/4316)
->>>>>>> c8843ded
 
 ### Changed
 
