package manager

import (
	"context"
	"reflect"

	"k8s.io/apimachinery/pkg/runtime/schema"
	ctrl "sigs.k8s.io/controller-runtime"
	"sigs.k8s.io/controller-runtime/pkg/manager"
	gatewayv1 "sigs.k8s.io/gateway-api/apis/v1"
	gatewayv1alpha2 "sigs.k8s.io/gateway-api/apis/v1alpha2"
	gatewayv1alpha3 "sigs.k8s.io/gateway-api/apis/v1alpha3"
	gatewayv1beta1 "sigs.k8s.io/gateway-api/apis/v1beta1"

	"github.com/kong/kubernetes-ingress-controller/v3/internal/controllers"
	"github.com/kong/kubernetes-ingress-controller/v3/internal/controllers/configuration"
	"github.com/kong/kubernetes-ingress-controller/v3/internal/controllers/crds"
	"github.com/kong/kubernetes-ingress-controller/v3/internal/controllers/gateway"
	ctrlref "github.com/kong/kubernetes-ingress-controller/v3/internal/controllers/reference"
	"github.com/kong/kubernetes-ingress-controller/v3/internal/controllers/utils"
	"github.com/kong/kubernetes-ingress-controller/v3/internal/dataplane"
	"github.com/kong/kubernetes-ingress-controller/v3/internal/manager/featuregates"
	"github.com/kong/kubernetes-ingress-controller/v3/internal/util/kubernetes/object/status"
)

// -----------------------------------------------------------------------------
// Controller Manager - Controller Definition Interfaces
// -----------------------------------------------------------------------------

// Controller is a Kubernetes controller that can be plugged into Manager.
type Controller interface {
	SetupWithManager(ctrl.Manager) error
}

// ControllerDef is a specification of a Controller that can be conditionally registered with Manager.
type ControllerDef struct {
	Enabled    bool
	Controller Controller
}

// Name returns a human-readable name of the controller.
func (c *ControllerDef) Name() string {
	return reflect.TypeOf(c.Controller).String()
}

// MaybeSetupWithManager runs SetupWithManager on the controller if it is enabled.
func (c *ControllerDef) MaybeSetupWithManager(mgr ctrl.Manager) error {
	if !c.Enabled {
		return nil
	}

	return c.Controller.SetupWithManager(mgr)
}

// -----------------------------------------------------------------------------
// Controller Manager - Controller Setup Functions
// -----------------------------------------------------------------------------

func setupControllers(
	ctx context.Context,
	mgr manager.Manager,
	dataplaneClient controllers.DataPlane,
	referenceIndexers ctrlref.CacheIndexers,
	dataplaneAddressFinder *dataplane.AddressFinder,
	udpDataplaneAddressFinder *dataplane.AddressFinder,
	kubernetesStatusQueue *status.Queue,
	c *Config,
	featureGates featuregates.FeatureGates,
	kongAdminAPIEndpointsNotifier configuration.EndpointsNotifier,
	adminAPIsDiscoverer configuration.AdminAPIsDiscoverer,
) []ControllerDef {
	controllers := []ControllerDef{
		// ---------------------------------------------------------------------------
		// Kong Gateway Admin API Service discovery
		// ---------------------------------------------------------------------------
		{
			Enabled: c.KongAdminSvc.IsPresent(),
			Controller: &configuration.KongAdminAPIServiceReconciler{
				Client:              mgr.GetClient(),
				ServiceNN:           c.KongAdminSvc.OrEmpty(),
				Log:                 ctrl.LoggerFrom(ctx).WithName("controllers").WithName("KongAdminAPIService"),
				CacheSyncTimeout:    c.CacheSyncTimeout,
				EndpointsNotifier:   kongAdminAPIEndpointsNotifier,
				AdminAPIsDiscoverer: adminAPIsDiscoverer,
			},
		},
		// ---------------------------------------------------------------------------
		// Core API Controllers
		// ---------------------------------------------------------------------------
		{
			Enabled: c.IngressClassNetV1Enabled,
			Controller: &configuration.NetV1IngressClassReconciler{
				Client:           mgr.GetClient(),
				Log:              ctrl.LoggerFrom(ctx).WithName("controllers").WithName("IngressClass").WithName("netv1"),
				DataplaneClient:  dataplaneClient,
				Scheme:           mgr.GetScheme(),
				CacheSyncTimeout: c.CacheSyncTimeout,
			},
		},
		{
			Enabled: c.IngressNetV1Enabled,
			Controller: &configuration.NetV1IngressReconciler{
				Client:                     mgr.GetClient(),
				Log:                        ctrl.LoggerFrom(ctx).WithName("controllers").WithName("Ingress").WithName("netv1"),
				Scheme:                     mgr.GetScheme(),
				DataplaneClient:            dataplaneClient,
				IngressClassName:           c.IngressClassName,
				DisableIngressClassLookups: !c.IngressClassNetV1Enabled,
				StatusQueue:                kubernetesStatusQueue,
				DataplaneAddressFinder:     dataplaneAddressFinder,
				CacheSyncTimeout:           c.CacheSyncTimeout,
				ReferenceIndexers:          referenceIndexers,
			},
		},
		{
			Enabled: c.ServiceEnabled,
			Controller: &configuration.CoreV1ServiceReconciler{
				Client:            mgr.GetClient(),
				Log:               ctrl.LoggerFrom(ctx).WithName("controllers").WithName("Service"),
				Scheme:            mgr.GetScheme(),
				DataplaneClient:   dataplaneClient,
				CacheSyncTimeout:  c.CacheSyncTimeout,
				ReferenceIndexers: referenceIndexers,
			},
		},
		{
			Enabled: c.ServiceEnabled,
			Controller: &configuration.DiscoveryV1EndpointSliceReconciler{
				Client:           mgr.GetClient(),
				Log:              ctrl.LoggerFrom(ctx).WithName("controllers").WithName("EndpointSlice"),
				Scheme:           mgr.GetScheme(),
				DataplaneClient:  dataplaneClient,
				CacheSyncTimeout: c.CacheSyncTimeout,
			},
		},
		{
			Enabled: true,
			Controller: &configuration.CoreV1SecretReconciler{
				Client:            mgr.GetClient(),
				Log:               ctrl.LoggerFrom(ctx).WithName("controllers").WithName("Secrets"),
				Scheme:            mgr.GetScheme(),
				DataplaneClient:   dataplaneClient,
				CacheSyncTimeout:  c.CacheSyncTimeout,
				ReferenceIndexers: referenceIndexers,
				LabelSelector:     c.SecretLabelSelector,
			},
		},
		{
			Enabled: true,
			Controller: &configuration.CoreV1ConfigMapReconciler{
				Client:            mgr.GetClient(),
				Log:               ctrl.LoggerFrom(ctx).WithName("controllers").WithName("configmaps"),
				Scheme:            mgr.GetScheme(),
				DataplaneClient:   dataplaneClient,
				CacheSyncTimeout:  c.CacheSyncTimeout,
				ReferenceIndexers: referenceIndexers,
<<<<<<< HEAD
			},
		},
		{
			Enabled: true,
			Controller: &configuration.CoreV1ConfigMapReconciler{
				Client:            mgr.GetClient(),
				Log:               ctrl.LoggerFrom(ctx).WithName("controllers").WithName("configmaps"),
				Scheme:            mgr.GetScheme(),
				DataplaneClient:   dataplaneClient,
				CacheSyncTimeout:  c.CacheSyncTimeout,
				ReferenceIndexers: referenceIndexers,
=======
				LabelSelector:     c.ConfigMapLabelSelector,
>>>>>>> 4d177104
			},
		},
		// ---------------------------------------------------------------------------
		// Kong API Controllers
		// ---------------------------------------------------------------------------
		{
			Enabled: c.UDPIngressEnabled,
			Controller: &configuration.KongV1Beta1UDPIngressReconciler{
				Client:                     mgr.GetClient(),
				Log:                        ctrl.LoggerFrom(ctx).WithName("controllers").WithName("UDPIngress"),
				Scheme:                     mgr.GetScheme(),
				DataplaneClient:            dataplaneClient,
				IngressClassName:           c.IngressClassName,
				DisableIngressClassLookups: !c.IngressClassNetV1Enabled,
				StatusQueue:                kubernetesStatusQueue,
				DataplaneAddressFinder:     udpDataplaneAddressFinder,
				CacheSyncTimeout:           c.CacheSyncTimeout,
			},
		},
		{
			Enabled: c.TCPIngressEnabled,
			Controller: &configuration.KongV1Beta1TCPIngressReconciler{
				Client:                     mgr.GetClient(),
				Log:                        ctrl.LoggerFrom(ctx).WithName("controllers").WithName("TCPIngress"),
				Scheme:                     mgr.GetScheme(),
				DataplaneClient:            dataplaneClient,
				IngressClassName:           c.IngressClassName,
				DisableIngressClassLookups: !c.IngressClassNetV1Enabled,
				StatusQueue:                kubernetesStatusQueue,
				DataplaneAddressFinder:     dataplaneAddressFinder,
				CacheSyncTimeout:           c.CacheSyncTimeout,
				ReferenceIndexers:          referenceIndexers,
			},
		},
		{
			Enabled: c.KongIngressEnabled,
			Controller: &configuration.KongV1KongIngressReconciler{
				Client:           mgr.GetClient(),
				Log:              ctrl.LoggerFrom(ctx).WithName("controllers").WithName("KongIngress"),
				Scheme:           mgr.GetScheme(),
				DataplaneClient:  dataplaneClient,
				CacheSyncTimeout: c.CacheSyncTimeout,
			},
		},
		{
			Enabled: c.IngressClassParametersEnabled,
			Controller: &configuration.KongV1Alpha1IngressClassParametersReconciler{
				Client:           mgr.GetClient(),
				Log:              ctrl.LoggerFrom(ctx).WithName("controllers").WithName("IngressClassParameters"),
				Scheme:           mgr.GetScheme(),
				DataplaneClient:  dataplaneClient,
				CacheSyncTimeout: c.CacheSyncTimeout,
			},
		},
		{
			Enabled: c.KongPluginEnabled,
			Controller: &configuration.KongV1KongPluginReconciler{
				Client:            mgr.GetClient(),
				Log:               ctrl.LoggerFrom(ctx).WithName("controllers").WithName("KongPlugin"),
				Scheme:            mgr.GetScheme(),
				DataplaneClient:   dataplaneClient,
				CacheSyncTimeout:  c.CacheSyncTimeout,
				ReferenceIndexers: referenceIndexers,
				// TODO https://github.com/Kong/kubernetes-ingress-controller/issues/4578
				// StatusQueue:       kubernetesStatusQueue,
			},
		},
		{
			Enabled: c.KongConsumerEnabled,
			Controller: &configuration.KongV1KongConsumerReconciler{
				Client:                     mgr.GetClient(),
				Log:                        ctrl.LoggerFrom(ctx).WithName("controllers").WithName("KongConsumer"),
				Scheme:                     mgr.GetScheme(),
				DataplaneClient:            dataplaneClient,
				IngressClassName:           c.IngressClassName,
				DisableIngressClassLookups: !c.IngressClassNetV1Enabled,
				CacheSyncTimeout:           c.CacheSyncTimeout,
				ReferenceIndexers:          referenceIndexers,
				StatusQueue:                kubernetesStatusQueue,
			},
		},
		{
			Enabled: c.KongConsumerEnabled,
			Controller: &configuration.KongV1Beta1KongConsumerGroupReconciler{
				Client:                     mgr.GetClient(),
				Log:                        ctrl.LoggerFrom(ctx).WithName("controllers").WithName("KongConsumerGroup"),
				Scheme:                     mgr.GetScheme(),
				DataplaneClient:            dataplaneClient,
				IngressClassName:           c.IngressClassName,
				DisableIngressClassLookups: !c.IngressClassNetV1Enabled,
				CacheSyncTimeout:           c.CacheSyncTimeout,
				ReferenceIndexers:          referenceIndexers,
				StatusQueue:                kubernetesStatusQueue,
			},
		},
		{
			Enabled: c.KongClusterPluginEnabled,
			Controller: &configuration.KongV1KongClusterPluginReconciler{
				Client:                     mgr.GetClient(),
				Log:                        ctrl.LoggerFrom(ctx).WithName("controllers").WithName("KongClusterPlugin"),
				Scheme:                     mgr.GetScheme(),
				DataplaneClient:            dataplaneClient,
				IngressClassName:           c.IngressClassName,
				DisableIngressClassLookups: !c.IngressClassNetV1Enabled,
				CacheSyncTimeout:           c.CacheSyncTimeout,
				ReferenceIndexers:          referenceIndexers,
				// TODO https://github.com/Kong/kubernetes-ingress-controller/issues/4578
				// StatusQueue:       kubernetesStatusQueue,
			},
		},
		// KongUpstreamPolicy controller.
		// When HTTPRoute exists, the controller is enabled to watch HTTPRoutes to set ancestor status of KongUpstreamPolicies.
		{
			Enabled: c.KongUpstreamPolicyEnabled,
			Controller: &configuration.KongUpstreamPolicyReconciler{
				Client:                   mgr.GetClient(),
				Log:                      ctrl.LoggerFrom(ctx).WithName("controllers").WithName("KongUpstreamPolicy"),
				Scheme:                   mgr.GetScheme(),
				DataplaneClient:          dataplaneClient,
				CacheSyncTimeout:         c.CacheSyncTimeout,
				KongServiceFacadeEnabled: featureGates.Enabled(featuregates.KongServiceFacade) && c.KongServiceFacadeEnabled,
				StatusQueue:              kubernetesStatusQueue,
				HTTPRouteEnabled: utils.CRDExists(mgr.GetRESTMapper(), schema.GroupVersionResource{
					Group:    gatewayv1.GroupVersion.Group,
					Version:  gatewayv1.GroupVersion.Version,
					Resource: "httproutes",
				}),
				IngressClassName:           c.IngressClassName,
				DisableIngressClassLookups: !c.IngressClassNetV1Enabled,
			},
		},
		{
			Enabled: featureGates.Enabled(featuregates.KongServiceFacade) && c.KongServiceFacadeEnabled,
			Controller: &configuration.IncubatorV1Alpha1KongServiceFacadeReconciler{
				Client:                     mgr.GetClient(),
				Log:                        ctrl.LoggerFrom(ctx).WithName("controllers").WithName("KongServiceFacade"),
				Scheme:                     mgr.GetScheme(),
				DataplaneClient:            dataplaneClient,
				CacheSyncTimeout:           c.CacheSyncTimeout,
				IngressClassName:           c.IngressClassName,
				DisableIngressClassLookups: !c.IngressClassNetV1Enabled,
				StatusQueue:                kubernetesStatusQueue,
			},
		},
		{
			Enabled: c.KongVaultEnabled,
			Controller: &configuration.KongV1Alpha1KongVaultReconciler{
				Client:                     mgr.GetClient(),
				Log:                        ctrl.LoggerFrom(ctx).WithName("controllers").WithName("KongVault"),
				Scheme:                     mgr.GetScheme(),
				DataplaneClient:            dataplaneClient,
				CacheSyncTimeout:           c.CacheSyncTimeout,
				IngressClassName:           c.IngressClassName,
				DisableIngressClassLookups: !c.IngressClassNetV1Enabled,
				StatusQueue:                kubernetesStatusQueue,
			},
		},
		{
			Enabled: featureGates.Enabled(featuregates.KongCustomEntity) && c.KongCustomEntityEnabled,
			Controller: &configuration.KongV1Alpha1KongCustomEntityReconciler{
				Client:           mgr.GetClient(),
				Log:              ctrl.LoggerFrom(ctx).WithName("controllers").WithName("KongCustomEntity"),
				DataplaneClient:  dataplaneClient,
				CacheSyncTimeout: c.CacheSyncTimeout,
				IngressClassName: c.IngressClassName,
				// KongCustomEntities do not accept entities without `kubernetes.io/ingress.class` annotation
				// even the controlled ingress class is the default to avoid putting resources not managed in,.
				DisableIngressClassLookups: true,
				StatusQueue:                kubernetesStatusQueue,
			},
		},
		// ---------------------------------------------------------------------------
		// Gateway API Controllers
		// ---------------------------------------------------------------------------
		{
			Enabled: c.GatewayAPIGatewayController,
			Controller: &crds.DynamicCRDController{
				Manager:          mgr,
				Log:              ctrl.LoggerFrom(ctx).WithName("controllers").WithName("Dynamic/Gateway"),
				CacheSyncTimeout: c.CacheSyncTimeout,
				RequiredCRDs:     baseGatewayCRDs(),
				Controller: &gateway.GatewayReconciler{
					Client:               mgr.GetClient(),
					Log:                  ctrl.LoggerFrom(ctx).WithName("controllers").WithName("Gateway"),
					Scheme:               mgr.GetScheme(),
					DataplaneClient:      dataplaneClient,
					PublishServiceRef:    c.PublishService.OrEmpty(),
					PublishServiceUDPRef: c.PublishServiceUDP,
					AddressOverrides:     c.PublishStatusAddress,
					AddressOverridesUDP:  c.PublishStatusAddressUDP,
					WatchNamespaces:      c.WatchNamespaces,
					CacheSyncTimeout:     c.CacheSyncTimeout,
					ReferenceIndexers:    referenceIndexers,
					GatewayNN:            controllers.NewOptionalNamespacedName(c.GatewayToReconcile),
				},
			},
		},
		{
			Enabled: c.GatewayAPIHTTPRouteController,
			Controller: &crds.DynamicCRDController{
				Manager:          mgr,
				Log:              ctrl.LoggerFrom(ctx).WithName("controllers").WithName("Dynamic/HTTPRoute"),
				CacheSyncTimeout: c.CacheSyncTimeout,
				RequiredCRDs: append(baseGatewayCRDs(), schema.GroupVersionResource{
					Group:    gatewayv1.GroupVersion.Group,
					Version:  gatewayv1.GroupVersion.Version,
					Resource: "httproutes",
				}),
				Controller: &gateway.HTTPRouteReconciler{
					Client:           mgr.GetClient(),
					Log:              ctrl.LoggerFrom(ctx).WithName("controllers").WithName("HTTPRoute"),
					Scheme:           mgr.GetScheme(),
					DataplaneClient:  dataplaneClient,
					CacheSyncTimeout: c.CacheSyncTimeout,
					StatusQueue:      kubernetesStatusQueue,
					GatewayNN:        controllers.NewOptionalNamespacedName(c.GatewayToReconcile),
				},
			},
		},
		{
			Enabled: c.GatewayAPIReferenceGrantController,
			Controller: &crds.DynamicCRDController{
				Manager:          mgr,
				Log:              ctrl.LoggerFrom(ctx).WithName("controllers").WithName("Dynamic/ReferenceGrant"),
				CacheSyncTimeout: c.CacheSyncTimeout,
				RequiredCRDs: append(baseGatewayCRDs(), schema.GroupVersionResource{
					Group:    gatewayv1beta1.GroupVersion.Group,
					Version:  gatewayv1beta1.GroupVersion.Version,
					Resource: "referencegrants",
				}),
				Controller: &gateway.ReferenceGrantReconciler{
					Client:           mgr.GetClient(),
					Log:              ctrl.LoggerFrom(ctx).WithName("controllers").WithName("ReferenceGrant"),
					Scheme:           mgr.GetScheme(),
					DataplaneClient:  dataplaneClient,
					CacheSyncTimeout: c.CacheSyncTimeout,
				},
			},
		},
		{
			Enabled: c.GatewayAPIGRPCRouteController,
			Controller: &crds.DynamicCRDController{
				Manager:          mgr,
				Log:              ctrl.LoggerFrom(ctx).WithName("controllers").WithName("Dynamic/GRPCRoute"),
				CacheSyncTimeout: c.CacheSyncTimeout,
				RequiredCRDs: append(baseGatewayCRDs(), schema.GroupVersionResource{
					Group:    gatewayv1.GroupVersion.Group,
					Version:  gatewayv1.GroupVersion.Version,
					Resource: "grpcroutes",
				}),
				Controller: &gateway.GRPCRouteReconciler{
					Client:           mgr.GetClient(),
					Log:              ctrl.LoggerFrom(ctx).WithName("controllers").WithName("GRPCRoute"),
					Scheme:           mgr.GetScheme(),
					DataplaneClient:  dataplaneClient,
					CacheSyncTimeout: c.CacheSyncTimeout,
					StatusQueue:      kubernetesStatusQueue,
					GatewayNN:        controllers.NewOptionalNamespacedName(c.GatewayToReconcile),
				},
			},
		},
		// ---------------------------------------------------------------------------
		// Gateway API Controllers - Alpha APIs
		// ---------------------------------------------------------------------------
		{
			Enabled: featureGates.Enabled(featuregates.GatewayAlphaFeature),
			Controller: &crds.DynamicCRDController{
				Manager:          mgr,
				Log:              ctrl.LoggerFrom(ctx).WithName("controllers").WithName("Dynamic/UDPRoute"),
				CacheSyncTimeout: c.CacheSyncTimeout,
				RequiredCRDs: append(baseGatewayCRDs(), schema.GroupVersionResource{
					Group:    gatewayv1alpha2.GroupVersion.Group,
					Version:  gatewayv1alpha2.GroupVersion.Version,
					Resource: "udproutes",
				}),
				Controller: &gateway.UDPRouteReconciler{
					Client:           mgr.GetClient(),
					Log:              ctrl.LoggerFrom(ctx).WithName("controllers").WithName("UDPRoute"),
					Scheme:           mgr.GetScheme(),
					DataplaneClient:  dataplaneClient,
					CacheSyncTimeout: c.CacheSyncTimeout,
					StatusQueue:      kubernetesStatusQueue,
					GatewayNN:        controllers.NewOptionalNamespacedName(c.GatewayToReconcile),
				},
			},
		},
		{
			Enabled: featureGates.Enabled(featuregates.GatewayAlphaFeature),
			Controller: &crds.DynamicCRDController{
				Manager:          mgr,
				Log:              ctrl.LoggerFrom(ctx).WithName("controllers").WithName("Dynamic/TCPRoute"),
				CacheSyncTimeout: c.CacheSyncTimeout,
				RequiredCRDs: append(baseGatewayCRDs(), schema.GroupVersionResource{
					Group:    gatewayv1alpha2.GroupVersion.Group,
					Version:  gatewayv1alpha2.GroupVersion.Version,
					Resource: "tcproutes",
				}),
				Controller: &gateway.TCPRouteReconciler{
					Client:           mgr.GetClient(),
					Log:              ctrl.LoggerFrom(ctx).WithName("controllers").WithName("TCPRoute"),
					Scheme:           mgr.GetScheme(),
					DataplaneClient:  dataplaneClient,
					CacheSyncTimeout: c.CacheSyncTimeout,
					StatusQueue:      kubernetesStatusQueue,
					GatewayNN:        controllers.NewOptionalNamespacedName(c.GatewayToReconcile),
				},
			},
		},
		{
			Enabled: featureGates.Enabled(featuregates.GatewayAlphaFeature),
			Controller: &crds.DynamicCRDController{
				Manager:          mgr,
				Log:              ctrl.LoggerFrom(ctx).WithName("controllers").WithName("Dynamic/TLSRoute"),
				CacheSyncTimeout: c.CacheSyncTimeout,
				RequiredCRDs: append(baseGatewayCRDs(), schema.GroupVersionResource{
					Group:    gatewayv1alpha2.GroupVersion.Group,
					Version:  gatewayv1alpha2.GroupVersion.Version,
					Resource: "tlsroutes",
				}),
				Controller: &gateway.TLSRouteReconciler{
					Client:           mgr.GetClient(),
					Log:              ctrl.LoggerFrom(ctx).WithName("controllers").WithName("TLSRoute"),
					Scheme:           mgr.GetScheme(),
					DataplaneClient:  dataplaneClient,
					CacheSyncTimeout: c.CacheSyncTimeout,
					StatusQueue:      kubernetesStatusQueue,
					GatewayNN:        controllers.NewOptionalNamespacedName(c.GatewayToReconcile),
				},
			},
		},
		{
			Enabled: featureGates.Enabled(featuregates.GatewayAlphaFeature) &&
				c.GatewayAPIGatewayController &&
				c.GatewayAPIHTTPRouteController,
			Controller: &crds.DynamicCRDController{
				Manager:          mgr,
				Log:              ctrl.LoggerFrom(ctx).WithName("controllers").WithName("Dynamic/BackendTLSPolicy"),
				CacheSyncTimeout: c.CacheSyncTimeout,
				RequiredCRDs: append(baseGatewayCRDs(), schema.GroupVersionResource{
					Group:    gatewayv1alpha3.GroupVersion.Group,
					Version:  gatewayv1alpha3.GroupVersion.Version,
					Resource: "backendtlspolicies",
				}),
				Controller: &gateway.BackendTLSPolicyReconciler{
					Client:            mgr.GetClient(),
					Log:               ctrl.LoggerFrom(ctx).WithName("controllers").WithName("BackendTLSPolicy"),
					DataplaneClient:   dataplaneClient,
					ReferenceIndexers: referenceIndexers,
					CacheSyncTimeout:  c.CacheSyncTimeout,
					GatewayNN:         controllers.NewOptionalNamespacedName(c.GatewayToReconcile),
				},
			},
		},
	}

	return controllers
}

// baseGatewayCRDs returns a slice of base CRDs required for running all the Gateway API controllers.
func baseGatewayCRDs() []schema.GroupVersionResource {
	return []schema.GroupVersionResource{
		{
			Group:    gatewayv1.GroupVersion.Group,
			Version:  gatewayv1.GroupVersion.Version,
			Resource: "gateways",
		},
		{
			Group:    gatewayv1.GroupVersion.Group,
			Version:  gatewayv1.GroupVersion.Version,
			Resource: "gatewayclasses",
		},
	}
}<|MERGE_RESOLUTION|>--- conflicted
+++ resolved
@@ -154,21 +154,7 @@
 				DataplaneClient:   dataplaneClient,
 				CacheSyncTimeout:  c.CacheSyncTimeout,
 				ReferenceIndexers: referenceIndexers,
-<<<<<<< HEAD
-			},
-		},
-		{
-			Enabled: true,
-			Controller: &configuration.CoreV1ConfigMapReconciler{
-				Client:            mgr.GetClient(),
-				Log:               ctrl.LoggerFrom(ctx).WithName("controllers").WithName("configmaps"),
-				Scheme:            mgr.GetScheme(),
-				DataplaneClient:   dataplaneClient,
-				CacheSyncTimeout:  c.CacheSyncTimeout,
-				ReferenceIndexers: referenceIndexers,
-=======
 				LabelSelector:     c.ConfigMapLabelSelector,
->>>>>>> 4d177104
 			},
 		},
 		// ---------------------------------------------------------------------------
