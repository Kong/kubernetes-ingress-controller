--- conflicted
+++ resolved
@@ -471,27 +471,7 @@
 		formatVersion,
 	)
 
-<<<<<<< HEAD
-	// generate diagnostic configuration if enabled
-	// "diagnostic" will be empty if --dump-config is not set
-	var diagnosticConfig *file.Content
-	if c.diagnostic != (util.ConfigDumpDiagnostic{}) {
-		if !c.diagnostic.DumpsIncludeSensitive {
-			redactedConfig := deckgen.ToDeckContent(ctx,
-				logger,
-				s.SanitizedCopy(),
-				client.PluginSchemaStore,
-				config.FilterTags,
-				formatVersion,
-			)
-			diagnosticConfig = redactedConfig
-		} else {
-			diagnosticConfig = targetConfig
-		}
-	}
-=======
-	sendDiagnostic := prepareSendDiagnosticFn(ctx, logger, c.diagnostic, s, targetConfig, client, filterTags, formatVersion)
->>>>>>> f7f87fba
+	sendDiagnostic := prepareSendDiagnosticFn(ctx, logger, c.diagnostic, s, targetConfig, client, config.FilterTags, formatVersion)
 
 	// apply the configuration update in Kong
 	timedCtx, cancel := context.WithTimeout(ctx, c.requestTimeout)
