--- conflicted
+++ resolved
@@ -39,11 +39,6 @@
 	client *adminapi.Client,
 	config Config,
 	targetContent *file.Content,
-<<<<<<< HEAD
-	selectorTags []string,
-=======
-	oldSHA []byte,
->>>>>>> 65e07cfb
 	promMetrics *metrics.CtrlFuncMetrics,
 ) ([]byte, error) {
 	oldSHA := client.LastConfigSHA()
@@ -88,13 +83,8 @@
 		err = onUpdateInMemoryMode(ctx, log, targetContent, client.AdminAPIClient().Configs)
 	} else {
 		metricsProtocol = metrics.ProtocolDeck
-<<<<<<< HEAD
-		dumpConfig := dump.Config{SelectorTags: selectorTags, SkipCACerts: skipCACertificates}
-		err = onUpdateDBMode(ctx, targetContent, client.AdminAPIClient(), dumpConfig, version, concurrency)
-=======
 		dumpConfig := dump.Config{SelectorTags: config.FilterTags, SkipCACerts: config.SkipCACertificates}
-		err = onUpdateDBMode(ctx, targetContent, client, dumpConfig, config.Version, config.Concurrency)
->>>>>>> 65e07cfb
+		err = onUpdateDBMode(ctx, targetContent, client, dumpConfig, config)
 	}
 	timeEnd := time.Now()
 
@@ -155,17 +145,16 @@
 func onUpdateDBMode(
 	ctx context.Context,
 	targetContent *file.Content,
-	client *kong.Client,
+	client *adminapi.Client,
 	dumpConfig dump.Config,
-	version semver.Version,
-	concurrency int,
+	config Config,
 ) error {
 	cs, err := currentState(ctx, client, dumpConfig)
 	if err != nil {
 		return fmt.Errorf("failed getting current state for %s: %w", client.BaseRootURL(), err)
 	}
 
-	ts, err := targetState(ctx, targetContent, cs, version, client, dumpConfig)
+	ts, err := targetState(ctx, targetContent, cs, config.Version, client, dumpConfig)
 	if err != nil {
 		return deckConfigConflictError{err}
 	}
@@ -173,14 +162,14 @@
 	syncer, err := diff.NewSyncer(diff.SyncerOpts{
 		CurrentState:    cs,
 		TargetState:     ts,
-		KongClient:      client,
+		KongClient:      client.AdminAPIClient(),
 		SilenceWarnings: true,
 	})
 	if err != nil {
 		return fmt.Errorf("creating a new syncer for %s: %w", client.BaseRootURL(), err)
 	}
 
-	_, errs := syncer.Solve(ctx, concurrency, false)
+	_, errs := syncer.Solve(ctx, config.Concurrency, false)
 	if errs != nil {
 		return deckutils.ErrArray{Errors: errs}
 	}
@@ -188,8 +177,8 @@
 	return nil
 }
 
-func currentState(ctx context.Context, kongClient *kong.Client, dumpConfig dump.Config) (*state.KongState, error) {
-	rawState, err := dump.Get(ctx, kongClient, dumpConfig)
+func currentState(ctx context.Context, kongClient *adminapi.Client, dumpConfig dump.Config) (*state.KongState, error) {
+	rawState, err := dump.Get(ctx, kongClient.AdminAPIClient(), dumpConfig)
 	if err != nil {
 		return nil, fmt.Errorf("loading configuration from kong: %w", err)
 	}
@@ -202,13 +191,13 @@
 	targetContent *file.Content,
 	currentState *state.KongState,
 	version semver.Version,
-	kongClient *kong.Client,
+	kongClient *adminapi.Client,
 	dumpConfig dump.Config,
 ) (*state.KongState, error) {
 	rawState, err := file.Get(ctx, targetContent, file.RenderConfig{
 		CurrentState: currentState,
 		KongVersion:  version,
-	}, dumpConfig, kongClient)
+	}, dumpConfig, kongClient.AdminAPIClient())
 	if err != nil {
 		return nil, err
 	}
