--- conflicted
+++ resolved
@@ -105,14 +105,12 @@
 	KongPluginEnabled             bool
 	KongConsumerEnabled           bool
 	ServiceEnabled                bool
-<<<<<<< HEAD
 	KongUpstreamPolicyEnabled     bool
-=======
+
 	// Gateway API toggling.
 	GatewayAPIGatewayController        bool
 	GatewayAPIHTTPRouteController      bool
 	GatewayAPIReferenceGrantController bool
->>>>>>> 0a4845a4
 
 	// Admission Webhook server config
 	AdmissionServer admission.ServerConfig
@@ -236,13 +234,10 @@
 	flagSet.BoolVar(&c.KongPluginEnabled, "enable-controller-kongplugin", true, "Enable the KongPlugin controller.")
 	flagSet.BoolVar(&c.KongConsumerEnabled, "enable-controller-kongconsumer", true, "Enable the KongConsumer controller. ")
 	flagSet.BoolVar(&c.ServiceEnabled, "enable-controller-service", true, "Enable the Service controller.")
-<<<<<<< HEAD
 	flagSet.BoolVar(&c.KongUpstreamPolicyEnabled, "enable-controller-kong-upstream-policy", true, "Enable the KongUpstreamPolicy controller.")
-=======
 	flagSet.BoolVar(&c.GatewayAPIGatewayController, "enable-controller-gwapi-gateway", true, "Enable the Gateway API Gateway controller.")
 	flagSet.BoolVar(&c.GatewayAPIHTTPRouteController, "enable-controller-gwapi-httproute", true, "Enable the Gateway API HTTPRoute controller.")
 	flagSet.BoolVar(&c.GatewayAPIReferenceGrantController, "enable-controller-gwapi-reference-grant", true, "Enable the Gateway API ReferenceGrant controller.")
->>>>>>> 0a4845a4
 
 	// Admission Webhook server config
 	flagSet.StringVar(&c.AdmissionServer.ListenAddr, "admission-webhook-listen", "off",
