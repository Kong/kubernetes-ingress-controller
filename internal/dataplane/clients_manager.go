package dataplane

import (
	"context"
	"errors"
	"sync"

	"github.com/samber/lo"
	"github.com/sirupsen/logrus"

	"github.com/kong/kubernetes-ingress-controller/v2/internal/adminapi"
)

type ClientFactory interface {
	CreateAdminAPIClient(ctx context.Context, address string) (*adminapi.Client, error)
}

// AdminAPIClientsManager keeps track of current Admin API clients of Gateways that we should configure.
// In particular, it can be notified about the clients' list update with use of Notify method, and queried
// for the latest slice of those with use of Clients method.
type AdminAPIClientsManager struct {
	// adminAPIClientFactory is a factory used for creating Admin API clients.
	adminAPIClientFactory ClientFactory

	// adminAPIAddressNotifyChan is used for notifications that contain Admin API
	// endpoints list that should be used for configuring the dataplane.
	adminAPIAddressNotifyChan chan []string

	ctx         context.Context
	onceRunning sync.Once
	running     chan struct{}

	// kongGatewayClients represent all Kong Gateway data-planes that are configured by this KIC instance with use of
	// their Admin API.
	kongGatewayClients []*adminapi.Client

	// konnectClient represents a special-case of the data-plane which is Konnect cloud.
	// This client is used to synchronise configuration with Konnect's Runtime Group Admin API.
	konnectClient *adminapi.Client

	// clientsLock prevents concurrent reads and writes to both kongGatewayClients and konnectClient fields.
	clientsLock sync.RWMutex

	konnectClient *adminapi.Client

	logger logrus.FieldLogger
}

func NewAdminAPIClientsManager(
	ctx context.Context,
	logger logrus.FieldLogger,
	initialClients []*adminapi.Client,
	kongClientFactory ClientFactory,
) (*AdminAPIClientsManager, error) {
	if len(initialClients) == 0 {
		return nil, errors.New("at least one initial client must be provided")
	}

	return &AdminAPIClientsManager{
		kongGatewayClients:        initialClients,
		adminAPIClientFactory:     kongClientFactory,
		adminAPIAddressNotifyChan: make(chan []string),
		ctx:                       ctx,
		running:                   make(chan struct{}),
		logger:                    logger,
	}, nil
}

// Running returns a channel that is closed when the manager's background tasks are already running.
func (c *AdminAPIClientsManager) Running() chan struct{} {
	return c.running
}

// RunNotifyLoop runs a goroutine that will dynamically ingest new addresses of Kong Admin API endpoints.
func (c *AdminAPIClientsManager) RunNotifyLoop() {
	c.onceRunning.Do(func() {
		go c.adminAPIAddressNotifyLoop()
	})
}

// Notify receives a list of addresses that KongClient should use from now on as
// a list of Kong Admin API endpoints.
func (c *AdminAPIClientsManager) Notify(addresses []string) {
	// Ensure here that we're not done.
	select {
	case <-c.ctx.Done():
		return
	default:
	}

	// And here also listen on c.ctx.Done() to allow the notification to be interrupted.
	select {
	case <-c.ctx.Done():
	case c.adminAPIAddressNotifyChan <- addresses:
	}
}

// SetKonnectClient sets a client that will be used to communicate with Konnect Runtime Group Admin API.
<<<<<<< HEAD
func (c *AdminAPIClientsManager) SetKonnectClient(client *adminapi.Client) {
	c.clientsLock.Lock()
	defer c.clientsLock.Unlock()
	c.clients = append(c.clients, client)
=======
// If called multiple times, it will override the client.
func (c *AdminAPIClientsManager) SetKonnectClient(client *adminapi.Client) {
	c.clientsLock.Lock()
	defer c.clientsLock.Unlock()
	c.konnectClient = client
>>>>>>> 6899ba03
}

// AllClients returns a copy of current client's slice. It will also include Konnect client if set.
func (c *AdminAPIClientsManager) AllClients() []*adminapi.Client {
	c.clientsLock.RLock()
	defer c.clientsLock.RUnlock()

<<<<<<< HEAD
	copied := make([]*adminapi.Client, len(c.clients))
	copy(copied, c.clients)
=======
	copied := make([]*adminapi.Client, len(c.kongGatewayClients))
	copy(copied, c.kongGatewayClients)
>>>>>>> 6899ba03

	if c.konnectClient != nil {
		copied = append(copied, c.konnectClient)
	}

	return copied
}

// GatewayClients returns a copy of current client's slice. Konnect client won't be included.
// This method can be used when some actions need to be performed only against Kong Gateway clients.
func (c *AdminAPIClientsManager) GatewayClients() []*adminapi.Client {
	c.clientsLock.RLock()
	defer c.clientsLock.RUnlock()

	copied := make([]*adminapi.Client, len(c.kongGatewayClients))
	copy(copied, c.kongGatewayClients)
	return copied
}

// adminAPIAddressNotifyLoop is an inner loop listening on notifyChan which are received via
// Notify() calls. Each time it receives on notifyChan tt will take the provided
// list of addresses and update the internally held list of clients such that:
//   - the internal list of kong clients contains only the provided addresses
//   - if a client for a provided address already exists it's not recreated again
//     (hence no external calls are made to check the provided endpoint if there
//     exists a client already using it)
//   - client that do not exist in the provided address list are removed if they
//     are present in the current state
//
// This function will acquire the internal lock to prevent the modification of
// internal clients list.
func (c *AdminAPIClientsManager) adminAPIAddressNotifyLoop() {
	close(c.running)
	for {
		select {
		case <-c.ctx.Done():
			c.logger.Infof("closing AdminAPIClientsManager: %s", c.ctx.Err())
			c.adminAPIAddressNotifyChan = nil
			return

		case addresses := <-c.adminAPIAddressNotifyChan:
			// This call will only log errors e.g. during creation of new clients.
			// If need be we might consider propagating those errors up the stack.
			c.adjustKongClients(addresses)
		}
	}
}

// adjustKongClients adjusts internally stored clients slice based on the provided
// addresses slice. It consults BaseRootURLs of already stored clients with each
// of the addreses and creates only those clients that we don't have.
func (c *AdminAPIClientsManager) adjustKongClients(addresses []string) {
	c.clientsLock.Lock()
	defer c.clientsLock.Unlock()

	toAdd := lo.Filter(addresses, func(addr string, _ int) bool {
		// If we already have a client with a provided address then great, no need
		// to do anything.

		// If we don't have a client with new address then filter it and add
		// a client for this address.
		return !lo.ContainsBy(c.kongGatewayClients, func(cl *adminapi.Client) bool {
			return addr == cl.BaseRootURL()
		})
	})

	var idxToRemove []int
	for i, cl := range c.kongGatewayClients {
		// If the new address set contains a client that we already have then
		// good, no need to do anything for it.
		if lo.Contains(addresses, cl.BaseRootURL()) {
			continue
		}
		// If the new address set does not contain an address that we already
		// have then remove it.
		idxToRemove = append(idxToRemove, i)
	}

	for i := len(idxToRemove) - 1; i >= 0; i-- {
		idx := idxToRemove[i]
		c.kongGatewayClients = append(c.kongGatewayClients[:idx], c.kongGatewayClients[idx+1:]...)
	}

	for _, addr := range toAdd {
		client, err := c.adminAPIClientFactory.CreateAdminAPIClient(c.ctx, addr)
		if err != nil {
			c.logger.WithError(err).Errorf("failed to create a client for %s", addr)
			continue
		}

		c.kongGatewayClients = append(c.kongGatewayClients, client)
	}
}<|MERGE_RESOLUTION|>--- conflicted
+++ resolved
@@ -40,8 +40,6 @@
 
 	// clientsLock prevents concurrent reads and writes to both kongGatewayClients and konnectClient fields.
 	clientsLock sync.RWMutex
-
-	konnectClient *adminapi.Client
 
 	logger logrus.FieldLogger
 }
@@ -96,18 +94,11 @@
 }
 
 // SetKonnectClient sets a client that will be used to communicate with Konnect Runtime Group Admin API.
-<<<<<<< HEAD
-func (c *AdminAPIClientsManager) SetKonnectClient(client *adminapi.Client) {
-	c.clientsLock.Lock()
-	defer c.clientsLock.Unlock()
-	c.clients = append(c.clients, client)
-=======
 // If called multiple times, it will override the client.
 func (c *AdminAPIClientsManager) SetKonnectClient(client *adminapi.Client) {
 	c.clientsLock.Lock()
 	defer c.clientsLock.Unlock()
 	c.konnectClient = client
->>>>>>> 6899ba03
 }
 
 // AllClients returns a copy of current client's slice. It will also include Konnect client if set.
@@ -115,13 +106,8 @@
 	c.clientsLock.RLock()
 	defer c.clientsLock.RUnlock()
 
-<<<<<<< HEAD
-	copied := make([]*adminapi.Client, len(c.clients))
-	copy(copied, c.clients)
-=======
 	copied := make([]*adminapi.Client, len(c.kongGatewayClients))
 	copy(copied, c.kongGatewayClients)
->>>>>>> 6899ba03
 
 	if c.konnectClient != nil {
 		copied = append(copied, c.konnectClient)
