---
apiVersion: apps/v1
kind: Deployment
metadata:
  name: goecho
  labels:
    app: goecho
spec:
  replicas: 1
  selector:
    matchLabels:
      app: goecho
  template:
    metadata:
      labels:
        app: goecho
    spec:
      containers:
      - name: goecho
        image: kong/go-echo:0.5.0
        ports:
        - containerPort: 443
        env:
          - name: HTTPS_PORT
            value: "443"
          - name: TLS_CERT_FILE
            value: "/etc/certs/tls.crt"
          - name: TLS_KEY_FILE
            value: "/etc/certs/tls.key"
        volumeMounts:
          - mountPath: /etc/certs
            name: certs
      volumes:
        - name: certs
          secret:
            secretName: goecho-cert
---
apiVersion: v1
kind: Service
metadata:
  labels:
    app: goecho
  name: goecho
  annotations:
<<<<<<< HEAD
    konghq.com/tls-verify: "true"    # Enable TLS verification of the upstream.
    konghq.com/ca-certificates-secret: "ca" # The CA root certificate secret used for verification.
    konghq.com/protocol: "https"     # Has to be either https or tls when TLS verification is enabled.
    konghq.com/host-header: "goecho" # This will make Kong use `goecho` server name when validating server-presented TLS certificate.
=======
    konghq.com/tls-verify: "true"           # Enable TLS verification of the upstream.
    konghq.com/ca-certificates-secret: "ca" # The CA root certificate secret used for verification.
    konghq.com/protocol: "https"            # Has to be either https or tls when TLS verification is enabled.
    konghq.com/host-header: "goecho"        # This will make Kong use `goecho` server name when validating server-presented TLS certificate.
>>>>>>> 4d177104
spec:
  ports:
  - port: 443
    protocol: TCP
    targetPort: 443
  selector:
    app: goecho
  type: ClusterIP
---
apiVersion: networking.k8s.io/v1
kind: Ingress
metadata:
  name: goecho-ingress
  annotations:
    konghq.com/strip-path: "true"
    konghq.com/preserve-host: "false"
spec:
  ingressClassName: kong
  rules:
  - host: goecho-2
    http:
      paths:
      - path: /echo
        pathType: Prefix
        backend:
          service:
            name: goecho
            port:
              number: 443
---
apiVersion: v1
kind: Secret
metadata:
  name: ca
  labels:
    konghq.com/ca-cert: "true"
  annotations:
    kubernetes.io/ingress.class: kong
stringData:
  id: "cce8c384-721f-4f58-85dd-50834e3e733a"
  cert: |
    -----BEGIN CERTIFICATE-----
    MIIFjzCCA3egAwIBAgIUXNX1xjniuR8pWaqlSwUrNctJz64wDQYJKoZIhvcNAQEL
    BQAwVzEWMBQGA1UEAwwNTXlPcmcgUm9vdCBDQTELMAkGA1UEBhMCQVQxDzANBgNV
    BAgMBlZpZW5uYTEPMA0GA1UEBwwGVmllbm5hMQ4wDAYDVQQKDAVNeU9yZzAeFw0y
    NDExMjExNDI1NDFaFw0yOTExMjExNDI1NDFaMFcxFjAUBgNVBAMMDU15T3JnIFJv
    b3QgQ0ExCzAJBgNVBAYTAkFUMQ8wDQYDVQQIDAZWaWVubmExDzANBgNVBAcMBlZp
    ZW5uYTEOMAwGA1UECgwFTXlPcmcwggIiMA0GCSqGSIb3DQEBAQUAA4ICDwAwggIK
    AoICAQDfwcyq2BjMJyHQy8QFNawH0/JbgBePxnY9Ab1EOKx27QwKKkWzIIt4LNXx
    gnKdW3Xue98dov9BQ3N/pUoN+0xonUKQHdl65Kid/fY9eF1meerYRxm/Gb62Usst
    YJrTHxgiGpWAPUQHXQMrZGmiQH1lge2mg6JuVL/boqSa5cyrbSmRrZouvPMcy1x1
    zjP5VMd3gAryK56z4Th0ZsUu7kM1/tHTsLu+zqA/6om493UiiYDFP517Rk5LtVG6
    xnk+HiZtbahkxibjSuoRePjLUkEk2H/veEzVVNI50vkbqGUr8BHoE8WutwJ0EDPy
    wD/hX28Ak0LARE3q/eBTaW3kzyrSaknk9rT7ZRblCwaVNGv9V+Y7nx2BFeTHWy11
    G1XGKd/2O+qhpo71tSiKtcfdimz1J6MNurhbjThxwQb0ZhGdaDkgOxG/UDIoECid
    FuBRv+bNho+qKhEUwhY9gVBAH7gcFkABP9CjpGpOKO/ISrCSmvqZwrZsOcaD/eM3
    Tax8lMA/OMR+gGaBwiPQxMmq0lT+4mhzjuF1FRFYEH00oqW0HW6LHy5keQ6Cju5x
    e8Yb88KcQDLFkdtEKRXuL8QtfAFL/zXXhXWHuqf3/KD/FFDvsVgSM3dwv5tpyuxh
    WNMjlFNc+K+T/dj8HDGCvxXpVoB4Ks6mszZOFa0WaM6UPwEUGwIDAQABo1MwUTAd
    BgNVHQ4EFgQUYTpqO/eaKKrLEdXsPxzvoGKt5Y4wHwYDVR0jBBgwFoAUYTpqO/ea
    KKrLEdXsPxzvoGKt5Y4wDwYDVR0TAQH/BAUwAwEB/zANBgkqhkiG9w0BAQsFAAOC
    AgEAoR4Qxw7zQp1H6447odgJxrEXua05AyhfHcyVihJzNXR02t183EYkyMmw0v1U
    HmkXIR/QzAgNMXmzeQijTfooqRxe7w0Oe2LEjj/ab0H6SCsaHoPWqlf4nXyaD2Qo
    84Wu9CGGwGnHhQA3MNzPayB4YJEkTcpeQ4ugRNWHKsc/EFDiOvh/CBntyS+6L+pK
    cuRnKBFpVglxkXauBEbFrwhniuV/AcUeEvGcDHw6vFTqVSbdxLSfa/LHV2D0rz9p
    xPm7IUSIdU8prw0k56li27B/Q3dWBdaab9ponz4b98cJE6R9owbVelFUSpWYLMcl
    tWZIyTyPkbbsO45VgFpLW7oPOStBvrnWfIoiu0C0GWK74NzWQd94eXMVk8i3RiqK
    MMqoydFLKD6N4ISlu8oBAboQrxEPJ5hcQ24fAP/a4QWtVw74PhjMlc6TJYpjLLHr
    qgiEOJt/KiiruGwTb6F2N8VYvjLSo8wexgW6fPNq4mBIv9AzUlLZ4mbcBXn3V9NF
    kXN/1qMcHzCTKaOe6lJQ+1Q93UASYvOTbAm35+Ndj/8Sl1Dr9TNqpLv/xoyzDGiu
    qhpb/sJqnLJYEQHUq2hYMQM3stipQJKO0LMlDXMan02h+qCAGXDY9znOaJM1JhUx
    8YSgNq/3aczur/OSLUwjs6JeNRAsqjS+VGk0Zx+k2zz4ukg=
    -----END CERTIFICATE-----
---
apiVersion: v1
kind: Secret
metadata:
  name: goecho-cert
type: kubernetes.io/tls
stringData:
  # Signed with the CA above. Valid for SAN `goecho`.
  # Will be used by the upstream service to serve HTTPS.
  tls.crt: |
    -----BEGIN CERTIFICATE-----
    MIIFpzCCA4+gAwIBAgIUfKkBR3TIEtWk3Y9FdeFmvFq4M3wwDQYJKoZIhvcNAQEL
    BQAwVzEWMBQGA1UEAwwNTXlPcmcgUm9vdCBDQTELMAkGA1UEBhMCQVQxDzANBgNV
    BAgMBlZpZW5uYTEPMA0GA1UEBwwGVmllbm5hMQ4wDAYDVQQKDAVNeU9yZzAeFw0y
    NDExMjExNDI3NTVaFw0yNjExMjExNDI3NTVaMFUxFDASBgNVBAMMC015IEZpcmV3
    YWxsMQswCQYDVQQGEwJBVDEPMA0GA1UECAwGVmllbm5hMQ8wDQYDVQQHDAZWaWVu
    bmExDjAMBgNVBAoMBU15T3JnMIICIjANBgkqhkiG9w0BAQEFAAOCAg8AMIICCgKC
    AgEA2+oCFrHqtIVTxXu4s0WBgWlDPo11wyCc/DsQvqvd4UPCW3tTrafVnDgAPw2d
    S1UBdYkEgFC22LDhGTThymEjESzClYZvvgIek+SjUbs/oKI0LuEFt3llVOA95+/I
    O72M+SiV2TOgg361y1adBCDEzF+bCRXi8Ih/2ztqW05W4btVUq7FZnS97xPK5u0D
    R9dPD9+JPbTfVhF48SPYnDy4wcyGQzun+Oqjqt4eNOOsSxb89paGSbiReKJR0UW6
    +u1wS//Wi1YZTDZ/AVmOAWVdO4mRJfBik9hC8aoMM2xzgL/nWG9Ipjbu96UBtAp0
    ZHl15tTYNpZbs35Aogf6ANSUoQcHOkclgICRx1ZN6socq/oZzndpgw3K6ZNIlACE
    Lk7TRh0UCPfrtXKsuqH9fPRVuSGXg43OqsYsPNnSnxC6/ay7KWqCrDeII2I7IVD1
    Ym2vbfD4XdBJ3084M8Y2L2lZAsFhE7GfZ2o5qr2Az/+6Fck1neehGpPASrB7GKZL
    bwIC93BE2eWHhkztZyGHXcKexSaqXw45FLJidYFSXJbDFW+62eQGvUahWWl2Lvgq
    S/9VKUQ0ZLcA9X0dk5/NpoR/l77bvwpwK2i71UqlilXMNtfuT5csZAjSOkaMQcSK
    YXrPyXAAPa6DupaKb4gcfxWoH3RbRLjnRZFYo3ti7HoKgzMCAwEAAaNtMGswHwYD
    VR0jBBgwFoAUYTpqO/eaKKrLEdXsPxzvoGKt5Y4wCQYDVR0TBAIwADALBgNVHQ8E
    BAMCBPAwEQYDVR0RBAowCIIGZ29lY2hvMB0GA1UdDgQWBBR+6IANXu4QaYgKW2DF
    SF58f+tiijANBgkqhkiG9w0BAQsFAAOCAgEAiCy9I00AWwpgjsGfhYB4nQYrLca4
    nycAHnYnpJK6LQbCBXvMZXl2GrZKzZMZwEPKlCYlFOb9ifgMCSCVjNw3oGYDh/dh
    Lq9r3Pe6DXQGGZ9By/02CuaXjeFm0JWKcMdJI2oM7zvVnN3bnOHVcRVSVlnJ0AyV
    dHfxXCwGZmrTjBQcR/5iygaP8m5odyG0CYZ5VyBOfcwRtl6Va9HyNQPPJYnyMIjq
    BXyBt4a+4/6DOTVlNao/o4SRcfszOcfhmevD2SLx0Ivag4bDjdAtXrQJ1foEy1QK
    Ldjo8/BrWfmpDoe0Rt6JuuPZxvE+kUd67/rKpjbMAiPaOk5OASMDMuRCElV6+Sfk
    I8enS1fVAL2RY9mbKcynDw2yzrel+oA8Hhace3Rzq/9MDRmtsRYC9djtIdqVJNnC
    EwYepY8gPMD0DPc/UNOhhCF4lL817M2yZiEOfxROIBFSF/+i1ZAlbdzG1HMI83oN
    DO867ad/mvc3HsXC/rSt99tk6R4WiaEaCB7y2L5QvpCk+6jj/U73QDrXxT5LyjE5
    cgaiZyK2SeAGW7Sui0cfDNl8PsUisGMqOB2NFxql/id5bmvh4tH1tbj8ns0Cxv/N
    XRu4shxJdEw96Wni/p9Wkzq/ABvRWKyS2lCZoZgH1T2+IKpp+8zegU0cDc4NfoEy
    9bHJpJu/1XO5cI0=
    -----END CERTIFICATE-----
  tls.key: |
    -----BEGIN PRIVATE KEY-----
    MIIJRAIBADANBgkqhkiG9w0BAQEFAASCCS4wggkqAgEAAoICAQDb6gIWseq0hVPF
    e7izRYGBaUM+jXXDIJz8OxC+q93hQ8Jbe1Otp9WcOAA/DZ1LVQF1iQSAULbYsOEZ
    NOHKYSMRLMKVhm++Ah6T5KNRuz+gojQu4QW3eWVU4D3n78g7vYz5KJXZM6CDfrXL
    Vp0EIMTMX5sJFeLwiH/bO2pbTlbhu1VSrsVmdL3vE8rm7QNH108P34k9tN9WEXjx
    I9icPLjBzIZDO6f46qOq3h4046xLFvz2loZJuJF4olHRRbr67XBL/9aLVhlMNn8B
    WY4BZV07iZEl8GKT2ELxqgwzbHOAv+dYb0imNu73pQG0CnRkeXXm1Ng2lluzfkCi
    B/oA1JShBwc6RyWAgJHHVk3qyhyr+hnOd2mDDcrpk0iUAIQuTtNGHRQI9+u1cqy6
    of189FW5IZeDjc6qxiw82dKfELr9rLspaoKsN4gjYjshUPViba9t8Phd0EnfTzgz
    xjYvaVkCwWETsZ9najmqvYDP/7oVyTWd56Eak8BKsHsYpktvAgL3cETZ5YeGTO1n
    IYddwp7FJqpfDjkUsmJ1gVJclsMVb7rZ5Aa9RqFZaXYu+CpL/1UpRDRktwD1fR2T
    n82mhH+Xvtu/CnAraLvVSqWKVcw21+5PlyxkCNI6RoxBxIphes/JcAA9roO6lopv
    iBx/FagfdFtEuOdFkVije2LsegqDMwIDAQABAoICAA4rPRg2PV+FKZkTOBrA0y/B
    1vXMSnaYftTXf2QxkZmmcnrPbtxE8IPgrc9iMqy8XNw0SEh2Ktm6R76GhDe0W3yL
    TDwzDbcJzuuLcyRccqSIXuFYWTRxi2BVFFgBwH5s34zcGw+D/ocKXm8r9PDjpZpf
    XI9QzC7gNJCs+tTILtvbZItvvEM2KViih1OqmKgDzNHCfsathSg39vlebGHgnazK
    3ymsyc1FXOcw6XRR6PNrlz/SAfP1AtZpaukXW404SCB1at7OXNHmvvcYzIf1fnTM
    D8CIhOluqR2F7cRQa/6zHpY5kU44QtxM0tfFRquEkd6d/xJBTMY7T7HA3tA34h2B
    TEj3DVCGhKfX/E2ziKVzfiTFayzPgXq/lIkZj8y0MTdPbMR9cEle+l5SCJjztKJN
    kAVvRKMHXTHYyYPt5CFDdsAUDZ89Z4tLsPXOEBiZV2rj+Ffbv3uJgd07Yy7IdXEW
    uq5f3mFazJHivRNxgMNBsCbQWSEYhOk2B3T0COXKx+gGZX6lLm+wimGc5JS5NTcu
    JeXXH2ZeS+wEQRrHp5oV5pEGIuAcroHhPv+/s+Obedptt1IC8oRN1Ywq5v8vALof
    5fyf/I2tmP32ES9vGYN8sazD2OrIdz7gP4tnPW7oU0JsBa1Er/B34fbcMaMT7yuH
    FQozwmGDbhbRHiaIllwVAoIBAQD2SJeB4du9HDipwHpRXwDwy+q+YImrWO2aap2s
    Wd8eSUaU3UlCXJC7IYfOWEOzNbcOj3bTdNFPRBTJqxbSCNgLh8Yp68CEQZexAJxY
    JYYa6iMIkzc+DxLI4cAtxr+A86Q7P6zPiZDOIEQP3b7VciM7gQnqov8LI4S5A9eM
    HfdD34+nYJPurl1OIRbidDeKRanNuSRaix2x0EAMX6pi5ht3CQBiKcYj/DyO66J+
    RwChBkycsjOkWJNchFjXPD7DsVNqSEWK9l428mKsAW61iHyWBHo4jmb5erVb4jSG
    Fw3UGh6YtPlaq9K6Yi1b2js7kewqANX4AA/y2vuLmRXxjYtvAoIBAQDklxc3OiaT
    y4Fbk08TYXwaJymu6du6CNcyqIIRyL5SCmhB+Npu+MxtWfNqjW2eRiwy112ttK6S
    Bi9HZP7WkH1C3QVppw9oiOu2TkjEb4s82lD6NJkuoNFgJfccm85jJzkbOkiBdbUS
    Y2LHhvxGMAOfiRPh1bukYSHSMzNuZfuwF0qqRghi4bdpMfoEb6jyLOLChUCU3b1s
    pwu0PGMJnOipgYDyycL9/QTcL3yE0qIieJRaCq5QMWqvUyyhRXbJ74Nvo7isa5rN
    xXkabwdEqNGd5+0anLzcxtdPV1i1QpqCWnAqrmfdD7Q3UJ8qgDXAbRzAgyg5upnw
    XLhib+sKinJ9AoIBAQCcileCvsSk1yNNAoK85d37MCHtD/9xYfzkgY/m1Nj0ry6l
    wGGoRJ3Z0942UfP2HNZV8upcTYwdDfEIni7LIcPw0EQssSSU6/w3DWRSwscSpG/Q
    K4KZd4tBE/zLG+DtXe+tmTOGVrIr0mZwj0mU8g9i6woaka/6rIDX+JExBnr8MUVl
    5gUhWMMFvhKFrcj/onfjwyJQSsx9ERkkxEnQwuICLz6HJnZCuTjkvvFxwj+sGgzo
    LHyWoZZI3/Z4GFrsl/GlRHqvcRlBY59EJUTxLefCkuX8vMbHHC/aT1WDRXQMtO1t
    storv7sZrP2XvIaZvo6VxCI8mA2LF5V7jbpc5tMRAoIBAQDcrfSOr4fwpMWUR8lO
    V418nhRCtagXmFNQp5cyXg9Gmp9+GSWffne0leNGGZUa+HnQ91OLz+O8O1ZHYXwY
    XlNfSorgLZTVgWG1lSvw4BKWw9jrQ/4iIsUfQmem6c+8r3AVFhZLTPxq7SG+qFVB
    2TaWPLrCChnlnpQNHrrnOHNb05CUg5mzBF+RodrRj46VhbnAuu3XCZ7GlxnYfXfL
    Hv0KL2jyes/RbgPUIc/fVo2KI8hsiOUxrBNngS+T3cDJQH4uN+ugIR3Iy3yXhVqJ
    8US0YePoDirSJPBVu2h7TPpnH7IrskW5B2EfCakvWakKxQu92qDp4nicsJadCZjq
    iy/tAoIBAQDTPX/1Y8Y+PqOfgDZiyeZFPF7YGD62NCEQA1KO8KshT/oZnJ0+VP32
    CNg78T2ks+v3FFbP+6nFVYzdIcNIIilcEN9boM2+L9k+4gR6bB8qQ/7JgsN/AltF
    ZZdBCpxM9h2y2XNAdJ5ZF6t43pnbut0lQ8Q7rJifZ/BXxAlWwASzxDeO78UvmFMl
    QdNnRsskSXTfB6xQ2jEmKW9InvcFz1DC36S+GGs+6Ct4gPgMDvZ1h8hEtLn01ADn
    iGXe7BUs/SXStmPVyHKREbaFCVLJhQ572cxKDsVilyQPQa68zOR8DIl9H6JqBGMa
    dtR4vQpXiNpgS1lKk2ICIJH8VJxJL9EV
    -----END PRIVATE KEY-----<|MERGE_RESOLUTION|>--- conflicted
+++ resolved
@@ -42,17 +42,10 @@
     app: goecho
   name: goecho
   annotations:
-<<<<<<< HEAD
-    konghq.com/tls-verify: "true"    # Enable TLS verification of the upstream.
-    konghq.com/ca-certificates-secret: "ca" # The CA root certificate secret used for verification.
-    konghq.com/protocol: "https"     # Has to be either https or tls when TLS verification is enabled.
-    konghq.com/host-header: "goecho" # This will make Kong use `goecho` server name when validating server-presented TLS certificate.
-=======
     konghq.com/tls-verify: "true"           # Enable TLS verification of the upstream.
     konghq.com/ca-certificates-secret: "ca" # The CA root certificate secret used for verification.
     konghq.com/protocol: "https"            # Has to be either https or tls when TLS verification is enabled.
     konghq.com/host-header: "goecho"        # This will make Kong use `goecho` server name when validating server-presented TLS certificate.
->>>>>>> 4d177104
 spec:
   ports:
   - port: 443
