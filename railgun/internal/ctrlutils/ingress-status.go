package ctrlutils

import (
	"context"
	"fmt"
	"net"
	"sort"
	"strings"
	"sync"
	"time"

	"github.com/go-logr/logr"
	"github.com/kong/deck/file"
	"github.com/prometheus/common/log"
	apiv1 "k8s.io/api/core/v1"
	metav1 "k8s.io/apimachinery/pkg/apis/meta/v1"
	clientset "k8s.io/client-go/kubernetes"
	"k8s.io/client-go/rest"
	knative "knative.dev/networking/pkg/apis/networking/v1alpha1"
	knativeversioned "knative.dev/networking/pkg/client/clientset/versioned"
	knativeApis "knative.dev/pkg/apis"
	"knative.dev/pkg/network"

	"github.com/kong/kubernetes-ingress-controller/pkg/sendconfig"
	"github.com/kong/kubernetes-ingress-controller/pkg/util"
	kicclientset "github.com/kong/kubernetes-ingress-controller/railgun/pkg/clientset"
)

const (
	statusUpdateRetry = 3
)

// PullConfigUpdate is a dedicated function that process ingress/customer resource status update after configuration is updated within kong.
func PullConfigUpdate(ctx context.Context, kongConfig sendconfig.Kong, log logr.Logger, kubeConfig *rest.Config,
	publishService string, publishAddresses []string) {
	ips, hostname, err := RunningAddresses(ctx, kubeConfig, publishService, publishAddresses)
	if err != nil {
		log.Error(err, "failed to determine kong proxy external ips/hostnames.")
		return
	}

	cli, err := clientset.NewForConfig(kubeConfig)
	if err != nil {
		log.Error(err, "failed to create k8s client.")
		return
	}

	kiccli, err := kicclientset.NewForConfig(kubeConfig)
	if err != nil {
		log.Error(err, "failed to create kong ingress client.")
		return
	}

	log.Info("Launching Ingress Status Update Thread.")

	var wg sync.WaitGroup
	for {
		select {
		case updateDone := <-kongConfig.ConfigDone:
			log.V(4).Info("receive configuration information. Update ingress status %v \n", updateDone)
			wg.Add(1)
			go func() {
				if err := UpdateIngress(ctx, &updateDone, log, cli, kiccli, &wg, ips, hostname, kubeConfig); err != nil {
					log.Error(err, "failed to update resource statuses")
				}
			}()
		case <-ctx.Done():
			log.Info("stop status update channel.")
			wg.Wait()
			return
		}
	}
}

// UpdateIngress update ingress status according to generated rules and specs
func UpdateIngress(ctx context.Context, targetContent *file.Content, log logr.Logger, cli *clientset.Clientset,
	kiccli *kicclientset.Clientset,
	wg *sync.WaitGroup, ips []string, hostname string,
	kubeConfig *rest.Config) error {
	defer wg.Done()

	for _, svc := range targetContent.Services {
		for _, plugin := range svc.Plugins {
			log.V(5).Info("\n service host %s name %s plugin enablement %v\n", *svc.Service.Host, *svc.Service.Name, *svc.Plugins[0].Enabled)
			if *plugin.Enabled {
				if config, ok := plugin.Config["add"]; ok {
					for _, header := range config.(map[string]interface{})["headers"].([]interface{}) {
						if strings.HasPrefix(header.(string), "Knative-Serving-") {
							log.Info("knative service updated. update knative CR condition and status...")
							if err := UpdateKnativeIngress(ctx, log, svc, kubeConfig, ips, hostname); err != nil {
								panic(err)
							}
						}
					}
				}
			}
		}

		switch proto := *svc.Protocol; proto {
		case "tcp":
			if err := UpdateTCPIngress(ctx, log, svc, kiccli, ips); err != nil {
				panic(err)
			}
		case "udp":
			if err := UpdateUDPIngress(ctx, log, svc, kiccli, ips); err != nil {
				panic(err)
			}
		case "http":
			if err := UpdateIngressV1(ctx, log, svc, cli, ips); err != nil {
				panic(err)
			}
		default:
			log.Info("other 3rd party ingress not supported yet.")
		}
	}

	return nil
}

func toKnativeLBStatus(coreLBStatus []apiv1.LoadBalancerIngress) []knative.LoadBalancerIngressStatus {
	var res []knative.LoadBalancerIngressStatus
	for _, status := range coreLBStatus {
		res = append(res, knative.LoadBalancerIngressStatus{
			IP:     status.IP,
			Domain: status.Hostname,
		})
	}
	return res
}

func retrieveNSAndNM(svc file.FService) (string, string, error) {
	var name, namespace string
	routeInf := strings.Split(*(svc.Routes[0].Name), ".")
	namespace = routeInf[0]
	name = routeInf[1]
	if len(namespace) == 0 || len(name) == 0 {
		return "", "", fmt.Errorf("configured route information is not completed which should not have happened")
	}
	return namespace, name, nil
}

// UpdateIngressV1 networking v1 ingress status
func UpdateIngressV1(ctx context.Context, logger logr.Logger, svc file.FService, cli *clientset.Clientset,
	ips []string) error {
	namespace, name, err := retrieveNSAndNM(svc)
	if err != nil {
		return fmt.Errorf("failed to generate UDP client. err %v", err)
	}

	ingCli := cli.NetworkingV1().Ingresses(namespace)
	cli.NetworkingV1beta1()
	if err != nil {
		return fmt.Errorf("failed to generate UDP client. err %v", err)
	}

	retry := 0
	for retry < statusUpdateRetry {
		curIng, err := ingCli.Get(ctx, name, metav1.GetOptions{})
		if err != nil || curIng == nil {
			log.Errorf("failed to fetch Ingress %v/%v: %v. retrying...", namespace, name, err)
			retry++
			time.Sleep(time.Second)
			continue
		}

		var status []apiv1.LoadBalancerIngress
		curIPs := curIng.Status.LoadBalancer.Ingress

		status = SliceToStatus(ips)
		if ingressSliceEqual(status, curIPs) {
			log.Debugf("no change in status, update ingress v1 skipped")
			return nil
		}

		curIng.Status.LoadBalancer.Ingress = status

		_, err = ingCli.UpdateStatus(ctx, curIng, metav1.UpdateOptions{})
		if err == nil {
			break
		}
		log.Errorf("failed to update Ingress V1 status. %v. retrying...", err)
		time.Sleep(time.Second)
		retry++
	}
	log.Info("successfully updated UDPIngress status")
	return nil

}

// UpdateUDPIngress update udp ingress status
func UpdateUDPIngress(ctx context.Context, logger logr.Logger, svc file.FService, kiccli *kicclientset.Clientset,
	ips []string) error {
	namespace, name, err := retrieveNSAndNM(svc)
	if err != nil {
		return fmt.Errorf("failed to generate UDP client. err %v", err)
	}

	ingCli := kiccli.ConfigurationV1beta1().UDPIngresses(namespace)
	retry := 0
	for retry < statusUpdateRetry {
		curIng, err := ingCli.Get(ctx, name, metav1.GetOptions{})
		if err != nil || curIng == nil {
			log.Errorf("failed to fetch UDP Ingress %v/%v: %v", namespace, name, err)
			time.Sleep(time.Second)
			retry++
			continue
		}

		var status []apiv1.LoadBalancerIngress
		curIPs := curIng.Status.LoadBalancer.Ingress

		status = SliceToStatus(ips)
		if ingressSliceEqual(status, curIPs) {
			log.Debugf("no change in status, update udp ingress skipped")
			return nil
		}

		curIng.Status.LoadBalancer.Ingress = status

		_, err = ingCli.UpdateStatus(ctx, curIng, metav1.UpdateOptions{})
		if err == nil {
			break
		}
		log.Errorf("failed to update UDPIngress status: %v. retry...", err)
		time.Sleep(time.Second)
		retry++
	}

	log.Info("successfully updated UDPIngress status.")
	return nil
}

// update TCP ingress status
func UpdateTCPIngress(ctx context.Context, logger logr.Logger, svc file.FService, kiccli *kicclientset.Clientset,
	ips []string) error {
	namespace, name, err := retrieveNSAndNM(svc)
	if err != nil {
		return fmt.Errorf("failed to generate UDP client. err %v", err)
	}

	ingCli := kiccli.ConfigurationV1beta1().TCPIngresses(namespace)
	curIng, err := ingCli.Get(ctx, name, metav1.GetOptions{})
	if err != nil || curIng == nil {
		return fmt.Errorf("failed to fetch TCP Ingress %v/%v: %w", namespace, name, err)
	}

	var status []apiv1.LoadBalancerIngress
	curIPs := curIng.Status.LoadBalancer.Ingress
	status = SliceToStatus(ips)
	if ingressSliceEqual(status, curIPs) {
		log.Debugf("no change in status, update tcp ingress skipped")
		return nil
	}

	curIng.Status.LoadBalancer.Ingress = status
	_, err = ingCli.UpdateStatus(ctx, curIng, metav1.UpdateOptions{})
	if err != nil {
		return fmt.Errorf("failed to update TCPIngress status: %v", err)
	}
<<<<<<< HEAD
	log.Info("successfully updated TCPIngress status.")
=======

	log.Info("Successfully updated TCPIngress status")
>>>>>>> 5d720317
	return nil
}

var ingressCondSet = knativeApis.NewLivingConditionSet()

// UpdateKnativeIngress update knative ingress status
func UpdateKnativeIngress(ctx context.Context, logger logr.Logger, svc file.FService, kubeCfg *rest.Config,
	ips []string, hostname string) error {
	namespace, name, err := retrieveNSAndNM(svc)
	if err != nil {
		return fmt.Errorf("failed to generate UDP client. err %v", err)
	}

	knativeCli, err := knativeversioned.NewForConfig(kubeCfg)
	if err != nil {
		return fmt.Errorf("failed to generate knative client. err %v", err)
	}
	ingClient := knativeCli.NetworkingV1alpha1().Ingresses(namespace)

	retry := 0
	for retry < statusUpdateRetry {
		curIng, err := ingClient.Get(ctx, name, metav1.GetOptions{})
		if err != nil || curIng == nil {
			log.Errorf("failed to fetch Knative Ingress %v/%v: %v", namespace, name, err)
			time.Sleep(time.Second)
			retry++
			continue
		}

		// check if CR current status already updated
		var status []apiv1.LoadBalancerIngress
		curIPs := toCoreLBStatus(curIng.Status.PublicLoadBalancer)
		status = SliceToStatus(ips)
		if ingressSliceEqual(status, curIPs) &&
			curIng.Status.ObservedGeneration == curIng.GetObjectMeta().GetGeneration() {
			log.Debugf("no change in status, update knative ingress skipped")
			return nil
		}

		// updating current custom status
		lbStatus := toKnativeLBStatus(status)

		for i := 0; i < len(lbStatus); i++ {
			lbStatus[i].DomainInternal = hostname
		}

		curIng.Status.MarkLoadBalancerReady(lbStatus, lbStatus)
		ingressCondSet.Manage(&curIng.Status).MarkTrue(knative.IngressConditionReady)
		ingressCondSet.Manage(&curIng.Status).MarkTrue(knative.IngressConditionNetworkConfigured)
		curIng.Status.ObservedGeneration = curIng.GetObjectMeta().GetGeneration()

		_, err = ingClient.UpdateStatus(ctx, curIng, metav1.UpdateOptions{})
		if err == nil {
			break
		}
		log.Errorf("failed to update ingress status: %v. retrying...", err)
		time.Sleep(time.Second)
		retry++
	}

	logger.Info("successfully updated ingress status")
	return nil
}

// RunningAddresses retrieve cluster loader balance IP or hostaddress using networking
func RunningAddresses(ctx context.Context, kubeCfg *rest.Config, publishService string,
	publishAddresses []string) ([]string, string, error) {
	addrs := []string{}
	if len(publishAddresses) > 0 {
		addrs = append(addrs, publishAddresses...)
		return addrs, "", nil
	}
	namespace, name, err := util.ParseNameNS(publishService)
	if err != nil {
		return nil, "", fmt.Errorf("unable to retrieve service for status: %w", err)
	}

	CoreClient, _ := clientset.NewForConfig(kubeCfg)
	svc, err := CoreClient.CoreV1().Services(namespace).Get(ctx, name, metav1.GetOptions{})
	if err != nil {
		log.Infof("running address err %v", err)
		return nil, "", err
	}

	clusterDomain := network.GetClusterDomainName()
	hostname := fmt.Sprintf("%s.%s.svc.%s", name, namespace, clusterDomain)

	switch svc.Spec.Type {
	case apiv1.ServiceTypeLoadBalancer:
		for _, ip := range svc.Status.LoadBalancer.Ingress {
			if ip.IP == "" {
				addrs = append(addrs, ip.Hostname)
			} else {
				addrs = append(addrs, ip.IP)
			}
		}

		addrs = append(addrs, svc.Spec.ExternalIPs...)
		return addrs, hostname, nil
	default:
		return addrs, hostname, nil
	}
}

// SliceToStatus converts a slice of IP and/or hostnames to LoadBalancerIngress
func SliceToStatus(endpoints []string) []apiv1.LoadBalancerIngress {
	lbi := []apiv1.LoadBalancerIngress{}
	for _, ep := range endpoints {
		if net.ParseIP(ep) == nil {
			lbi = append(lbi, apiv1.LoadBalancerIngress{Hostname: ep})
		} else {
			lbi = append(lbi, apiv1.LoadBalancerIngress{IP: ep})
		}
	}

	sort.SliceStable(lbi, func(a, b int) bool {
		return lbi[a].IP < lbi[b].IP
	})

	return lbi
}

// InSlice checks whether a string is present in a list of strings.
func InSlice(e string, arr []string) bool {
	for _, v := range arr {
		if v == e {
			return true
		}
	}

	return false
}

func ingressSliceEqual(lhs, rhs []apiv1.LoadBalancerIngress) bool {
	if len(lhs) != len(rhs) {
		return false
	}

	for i := range lhs {
		if lhs[i].IP != rhs[i].IP {
			return false
		}
		if lhs[i].Hostname != rhs[i].Hostname {
			return false
		}
	}
	return true
}

func toCoreLBStatus(knativeLBStatus *knative.LoadBalancerStatus) []apiv1.LoadBalancerIngress {
	var res []apiv1.LoadBalancerIngress
	if knativeLBStatus == nil {
		return res
	}
	for _, status := range knativeLBStatus.Ingress {
		res = append(res, apiv1.LoadBalancerIngress{
			IP:       status.IP,
			Hostname: status.Domain,
		})
	}
	return res
}

func lessLoadBalancerIngress(addrs []apiv1.LoadBalancerIngress) func(int, int) bool {
	return func(a, b int) bool {
		switch strings.Compare(addrs[a].Hostname, addrs[b].Hostname) {
		case -1:
			return true
		case 1:
			return false
		}
		return addrs[a].IP < addrs[b].IP
	}
}<|MERGE_RESOLUTION|>--- conflicted
+++ resolved
@@ -257,12 +257,7 @@
 	if err != nil {
 		return fmt.Errorf("failed to update TCPIngress status: %v", err)
 	}
-<<<<<<< HEAD
 	log.Info("successfully updated TCPIngress status.")
-=======
-
-	log.Info("Successfully updated TCPIngress status")
->>>>>>> 5d720317
 	return nil
 }
 
