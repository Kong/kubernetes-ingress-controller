package parser

import (
	"fmt"
	"testing"

	"github.com/kong/go-kong/kong"
	"github.com/sirupsen/logrus"
	"github.com/stretchr/testify/assert"
	"github.com/stretchr/testify/require"
	corev1 "k8s.io/api/core/v1"
	metav1 "k8s.io/apimachinery/pkg/apis/meta/v1"
	"k8s.io/apimachinery/pkg/runtime/schema"
	"k8s.io/utils/pointer"
	gatewayv1beta1 "sigs.k8s.io/gateway-api/apis/v1beta1"

	"github.com/kong/kubernetes-ingress-controller/v2/internal/dataplane/kongstate"
	"github.com/kong/kubernetes-ingress-controller/v2/internal/store"
	"github.com/kong/kubernetes-ingress-controller/v2/internal/util"
)

<<<<<<< HEAD
var (
	// httprouteGVK is the GVK for HTTPRoutes, needed in unit tests because
	// we have to manually initialize objects that aren't retrieved from the
	// Kubernetes API.
	httprouteGVK = schema.GroupVersionKind{
		Group:   "gateway.networking.k8s.io",
		Version: "v1beta1",
		Kind:    "HTTPRoute",
	}

	pathMatchPrefix = gatewayv1beta1.PathMatchPathPrefix
	pathMatchRegex  = gatewayv1beta1.PathMatchRegularExpression
	pathMatchExact  = gatewayv1beta1.PathMatchExact
	queryMatchExact = gatewayv1beta1.QueryParamMatchExact
)
=======
// httprouteGVK is the GVK for HTTPRoutes, needed in unit tests because
// we have to manually initialize objects that aren't retrieved from the
// Kubernetes API.
var httprouteGVK = schema.GroupVersionKind{
	Group:   "gateway.networking.k8s.io",
	Version: "v1beta1",
	Kind:    "HTTPRoute",
}
>>>>>>> d222f171

func Test_ingressRulesFromHTTPRoutes(t *testing.T) {
	fakestore, err := store.NewFakeStore(store.FakeObjects{})
	require.NoError(t, err)
	p := NewParser(logrus.New(), fakestore)
	httpPort := gatewayv1beta1.PortNumber(80)

	for _, tt := range []struct {
		msg      string
		routes   []*gatewayv1beta1.HTTPRoute
		expected ingressRules
		errs     []error
	}{
		{
			msg: "an empty list of HTTPRoutes should produce no ingress rules",
			expected: ingressRules{
				SecretNameToSNIs:      SecretNameToSNIs{},
				ServiceNameToServices: make(map[string]kongstate.Service),
			},
		},
		{
			msg: "an HTTPRoute rule with no matches can be routed if it has hostnames to match on",
			routes: []*gatewayv1beta1.HTTPRoute{{
				ObjectMeta: metav1.ObjectMeta{
					Name:      "basic-httproute",
					Namespace: corev1.NamespaceDefault,
				},
				Spec: gatewayv1beta1.HTTPRouteSpec{
					CommonRouteSpec: gatewayv1beta1.CommonRouteSpec{
						ParentRefs: []gatewayv1beta1.ParentReference{{
							Name: gatewayv1beta1.ObjectName("fake-gateway"),
						}},
					},
					Hostnames: []gatewayv1beta1.Hostname{
						"konghq.com",
						"www.konghq.com",
					},
					Rules: []gatewayv1beta1.HTTPRouteRule{{
						BackendRefs: []gatewayv1beta1.HTTPBackendRef{{
							BackendRef: gatewayv1beta1.BackendRef{
								BackendObjectReference: gatewayv1beta1.BackendObjectReference{
									Name: gatewayv1beta1.ObjectName("fake-service"),
									Port: &httpPort,
									Kind: util.StringToGatewayAPIKindPtr("Service"),
								},
							},
						}},
					}},
				},
			}},
			expected: ingressRules{
				SecretNameToSNIs: SecretNameToSNIs{},
				ServiceNameToServices: map[string]kongstate.Service{
					"httproute.default.basic-httproute.0": {
						Service: kong.Service{ // only 1 service should be created
							ConnectTimeout: kong.Int(60000),
							Host:           kong.String("httproute.default.basic-httproute.0"),
							Name:           kong.String("httproute.default.basic-httproute.0"),
							Protocol:       kong.String("http"),
							ReadTimeout:    kong.Int(60000),
							Retries:        kong.Int(5),
							WriteTimeout:   kong.Int(60000),
						},
						Backends: kongstate.ServiceBackends{{
							Name: "fake-service",
							PortDef: kongstate.PortDef{
								Mode:   kongstate.PortMode(1),
								Number: 80,
							},
						}},
						Namespace: "default",
						Routes: []kongstate.Route{{ // only 1 route should be created
							Route: kong.Route{
								Name:         kong.String("httproute.default.basic-httproute.0.0"),
								PreserveHost: kong.Bool(true),
								Protocols: []*string{
									kong.String("http"),
									kong.String("https"),
								},
								Hosts: []*string{
									kong.String("konghq.com"),
									kong.String("www.konghq.com"),
								},
							},
							Ingress: util.K8sObjectInfo{
								Name:        "basic-httproute",
								Namespace:   corev1.NamespaceDefault,
								Annotations: make(map[string]string),
								GroupVersionKind: schema.GroupVersionKind{
									Group:   "gateway.networking.k8s.io",
									Version: "v1beta1",
									Kind:    "HTTPRoute",
								},
							},
						}},
						Parent: &gatewayv1beta1.HTTPRoute{
							Spec: gatewayv1beta1.HTTPRouteSpec{
								CommonRouteSpec: gatewayv1beta1.CommonRouteSpec{
									ParentRefs: []gatewayv1beta1.ParentReference{
										{
											Name: gatewayv1beta1.ObjectName("fake-gateway"),
										},
									},
								},
								Hostnames: []gatewayv1beta1.Hostname{
									gatewayv1beta1.Hostname("konghq.com"),
									gatewayv1beta1.Hostname("www.konghq.com"),
								},
								Rules: []gatewayv1beta1.HTTPRouteRule{
									{
										BackendRefs: []gatewayv1beta1.HTTPBackendRef{
											{
												BackendRef: gatewayv1beta1.BackendRef{
													BackendObjectReference: gatewayv1beta1.BackendObjectReference{
														Name: gatewayv1beta1.ObjectName("fake-service"),
														Port: &httpPort,
														Kind: util.StringToGatewayAPIKindPtr("Service"),
													},
												},
											},
										},
									},
								},
							},
							ObjectMeta: metav1.ObjectMeta{
								Name:      "basic-httproute",
								Namespace: "default",
							},
							TypeMeta: metav1.TypeMeta{
								Kind:       "HTTPRoute",
								APIVersion: "gateway.networking.k8s.io/v1beta1",
							},
						},
					},
				},
			},
		},
		{
			msg: "an HTTPRoute rule with no matches and no hostnames can't be routed",
			routes: []*gatewayv1beta1.HTTPRoute{{
				ObjectMeta: metav1.ObjectMeta{
					Name:      "basic-httproute",
					Namespace: corev1.NamespaceDefault,
				},
				Spec: gatewayv1beta1.HTTPRouteSpec{
					CommonRouteSpec: gatewayv1beta1.CommonRouteSpec{
						ParentRefs: []gatewayv1beta1.ParentReference{{
							Name: gatewayv1beta1.ObjectName("fake-gateway"),
						}},
					},
					// no hostnames present
					Rules: []gatewayv1beta1.HTTPRouteRule{{
						// no match rules present
						BackendRefs: []gatewayv1beta1.HTTPBackendRef{{
							BackendRef: gatewayv1beta1.BackendRef{
								BackendObjectReference: gatewayv1beta1.BackendObjectReference{
									Name: gatewayv1beta1.ObjectName("fake-service"),
									Port: &httpPort,
								},
							},
						}},
					}},
				},
			}},
			expected: ingressRules{
				SecretNameToSNIs:      SecretNameToSNIs{},
				ServiceNameToServices: make(map[string]kongstate.Service),
			},
			errs: []error{
				fmt.Errorf("no match rules or hostnames specified"),
			},
		},
		{
			msg: "a single HTTPRoute with one match and one backendRef results in a single service",
			routes: []*gatewayv1beta1.HTTPRoute{{
				ObjectMeta: metav1.ObjectMeta{
					Name:      "basic-httproute",
					Namespace: corev1.NamespaceDefault,
				},
				Spec: gatewayv1beta1.HTTPRouteSpec{
					CommonRouteSpec: gatewayv1beta1.CommonRouteSpec{
						ParentRefs: []gatewayv1beta1.ParentReference{{
							Name: gatewayv1beta1.ObjectName("fake-gateway"),
						}},
					},
					Rules: []gatewayv1beta1.HTTPRouteRule{{
						Matches: []gatewayv1beta1.HTTPRouteMatch{{
							Path: &gatewayv1beta1.HTTPPathMatch{
								Type:  &pathMatchPrefix,
								Value: kong.String("/httpbin"),
							},
						}},
						BackendRefs: []gatewayv1beta1.HTTPBackendRef{{
							BackendRef: gatewayv1beta1.BackendRef{
								BackendObjectReference: gatewayv1beta1.BackendObjectReference{
									Name: gatewayv1beta1.ObjectName("fake-service"),
									Port: &httpPort,
									Kind: util.StringToGatewayAPIKindPtr("Service"),
								},
							},
						}},
					}},
				},
			}},
			expected: ingressRules{
				SecretNameToSNIs: SecretNameToSNIs{},
				ServiceNameToServices: map[string]kongstate.Service{
					"httproute.default.basic-httproute.0": {
						Service: kong.Service{ // only 1 service should be created
							ConnectTimeout: kong.Int(60000),
							Host:           kong.String("httproute.default.basic-httproute.0"),
							Name:           kong.String("httproute.default.basic-httproute.0"),
							Protocol:       kong.String("http"),
							ReadTimeout:    kong.Int(60000),
							Retries:        kong.Int(5),
							WriteTimeout:   kong.Int(60000),
						},
						Backends: kongstate.ServiceBackends{{
							Name: "fake-service",
							PortDef: kongstate.PortDef{
								Mode:   kongstate.PortMode(1),
								Number: 80,
							},
						}},
						Namespace: "default",
						Routes: []kongstate.Route{{ // only 1 route should be created
							Route: kong.Route{
								Name: kong.String("httproute.default.basic-httproute.0.0"),
								Paths: []*string{
									kong.String("/httpbin"),
								},
								PreserveHost: kong.Bool(true),
								Protocols: []*string{
									kong.String("http"),
									kong.String("https"),
								},
								StripPath: pointer.BoolPtr(false),
							},
							Ingress: util.K8sObjectInfo{
								Name:        "basic-httproute",
								Namespace:   corev1.NamespaceDefault,
								Annotations: make(map[string]string),
								GroupVersionKind: schema.GroupVersionKind{
									Group:   "gateway.networking.k8s.io",
									Version: "v1beta1",
									Kind:    "HTTPRoute",
								},
							},
						}},
						Parent: &gatewayv1beta1.HTTPRoute{
							Spec: gatewayv1beta1.HTTPRouteSpec{
								CommonRouteSpec: gatewayv1beta1.CommonRouteSpec{
									ParentRefs: []gatewayv1beta1.ParentReference{
										{
											Name: gatewayv1beta1.ObjectName("fake-gateway"),
										},
									},
								},
								Rules: []gatewayv1beta1.HTTPRouteRule{
									{
										Matches: []gatewayv1beta1.HTTPRouteMatch{
											{
												Path: &gatewayv1beta1.HTTPPathMatch{
													Type:  &pathMatchPrefix,
													Value: kong.String("/httpbin"),
												},
											},
										},
										BackendRefs: []gatewayv1beta1.HTTPBackendRef{
											{
												BackendRef: gatewayv1beta1.BackendRef{
													BackendObjectReference: gatewayv1beta1.BackendObjectReference{
														Name: gatewayv1beta1.ObjectName("fake-service"),
														Port: &httpPort,
														Kind: util.StringToGatewayAPIKindPtr("Service"),
													},
												},
											},
										},
									},
								},
							},
							ObjectMeta: metav1.ObjectMeta{
								Name:      "basic-httproute",
								Namespace: "default",
							},
							TypeMeta: metav1.TypeMeta{
								Kind:       "HTTPRoute",
								APIVersion: "gateway.networking.k8s.io/v1beta1",
							},
						},
					},
				},
			},
		},
		{
			msg: "an HTTPRoute with no rules can't be routed",
			routes: []*gatewayv1beta1.HTTPRoute{{
				ObjectMeta: metav1.ObjectMeta{
					Name:      "basic-httproute",
					Namespace: corev1.NamespaceDefault,
				},
				Spec: gatewayv1beta1.HTTPRouteSpec{
					CommonRouteSpec: gatewayv1beta1.CommonRouteSpec{
						ParentRefs: []gatewayv1beta1.ParentReference{{
							Name: gatewayv1beta1.ObjectName("fake-gateway"),
						}},
					},
				},
			}},
			expected: ingressRules{
				SecretNameToSNIs:      SecretNameToSNIs{},
				ServiceNameToServices: make(map[string]kongstate.Service),
			},
			errs: []error{
				fmt.Errorf("no rules provided"),
			},
		},
		{
			msg: "an HTTPRoute with queryParam matches is not yet supported",
			routes: []*gatewayv1beta1.HTTPRoute{{
				ObjectMeta: metav1.ObjectMeta{
					Name:      "basic-httproute",
					Namespace: corev1.NamespaceDefault,
				},
				Spec: gatewayv1beta1.HTTPRouteSpec{
					CommonRouteSpec: gatewayv1beta1.CommonRouteSpec{
						ParentRefs: []gatewayv1beta1.ParentReference{{
							Name: gatewayv1beta1.ObjectName("fake-gateway"),
						}},
					},
					Rules: []gatewayv1beta1.HTTPRouteRule{{
						Matches: []gatewayv1beta1.HTTPRouteMatch{{
							QueryParams: []gatewayv1beta1.HTTPQueryParamMatch{{
								Type:  &queryMatchExact,
								Name:  "username",
								Value: "kong",
							}},
						}},
						BackendRefs: []gatewayv1beta1.HTTPBackendRef{{
							BackendRef: gatewayv1beta1.BackendRef{
								BackendObjectReference: gatewayv1beta1.BackendObjectReference{
									Name: gatewayv1beta1.ObjectName("fake-service"),
									Port: &httpPort,
									Kind: util.StringToGatewayAPIKindPtr("Service"),
								},
							},
						}},
					}},
				},
			}},
			expected: ingressRules{
				SecretNameToSNIs:      SecretNameToSNIs{},
				ServiceNameToServices: make(map[string]kongstate.Service),
			},
			errs: []error{
				fmt.Errorf("query param matches are not yet supported"),
			},
		},
		{
			msg: "an HTTPRoute with regex path matches is supported",
			routes: []*gatewayv1beta1.HTTPRoute{{
				ObjectMeta: metav1.ObjectMeta{
					Name:      "basic-httproute",
					Namespace: corev1.NamespaceDefault,
				},
				Spec: gatewayv1beta1.HTTPRouteSpec{
					CommonRouteSpec: gatewayv1beta1.CommonRouteSpec{
						ParentRefs: []gatewayv1beta1.ParentReference{{
							Name: gatewayv1beta1.ObjectName("fake-gateway"),
						}},
					},
					Rules: []gatewayv1beta1.HTTPRouteRule{{
						Matches: []gatewayv1beta1.HTTPRouteMatch{{
							Path: &gatewayv1beta1.HTTPPathMatch{
								Type:  &pathMatchRegex,
								Value: kong.String("/httpbin$"),
							},
						}},
						BackendRefs: []gatewayv1beta1.HTTPBackendRef{{
							BackendRef: gatewayv1beta1.BackendRef{
								BackendObjectReference: gatewayv1beta1.BackendObjectReference{
									Name: gatewayv1beta1.ObjectName("fake-service"),
									Port: &httpPort,
									Kind: util.StringToGatewayAPIKindPtr("Service"),
								},
							},
						}},
					}},
				},
			}},
			expected: ingressRules{
				SecretNameToSNIs: SecretNameToSNIs{},
				ServiceNameToServices: map[string]kongstate.Service{
					"httproute.default.basic-httproute.0": {
						Service: kong.Service{ // only 1 service should be created
							ConnectTimeout: kong.Int(60000),
							Host:           kong.String("httproute.default.basic-httproute.0"),
							Name:           kong.String("httproute.default.basic-httproute.0"),
							Protocol:       kong.String("http"),
							ReadTimeout:    kong.Int(60000),
							Retries:        kong.Int(5),
							WriteTimeout:   kong.Int(60000),
						},
						Backends: kongstate.ServiceBackends{{
							Name: "fake-service",
							PortDef: kongstate.PortDef{
								Mode:   kongstate.PortMode(1),
								Number: 80,
							},
						}},
						Namespace: "default",
						Routes: []kongstate.Route{{ // only 1 route should be created
							Route: kong.Route{
								Name: kong.String("httproute.default.basic-httproute.0.0"),
								Paths: []*string{
									kong.String("/httpbin$"),
								},
								PreserveHost: kong.Bool(true),
								Protocols: []*string{
									kong.String("http"),
									kong.String("https"),
								},
								StripPath: pointer.BoolPtr(false),
							},
							Ingress: util.K8sObjectInfo{
								Name:        "basic-httproute",
								Namespace:   corev1.NamespaceDefault,
								Annotations: make(map[string]string),
								GroupVersionKind: schema.GroupVersionKind{
									Group:   "gateway.networking.k8s.io",
									Version: "v1beta1",
									Kind:    "HTTPRoute",
								},
							},
						}},
						Parent: &gatewayv1beta1.HTTPRoute{
							Spec: gatewayv1beta1.HTTPRouteSpec{
								CommonRouteSpec: gatewayv1beta1.CommonRouteSpec{
									ParentRefs: []gatewayv1beta1.ParentReference{
										{
											Name: gatewayv1beta1.ObjectName("fake-gateway"),
										},
									},
								},
								Rules: []gatewayv1beta1.HTTPRouteRule{
									{
										Matches: []gatewayv1beta1.HTTPRouteMatch{
											{
												Path: &gatewayv1beta1.HTTPPathMatch{
													Type:  &pathMatchRegex,
													Value: kong.String("/httpbin$"),
												},
											},
										},
										BackendRefs: []gatewayv1beta1.HTTPBackendRef{
											{
												BackendRef: gatewayv1beta1.BackendRef{
													BackendObjectReference: gatewayv1beta1.BackendObjectReference{
														Name: gatewayv1beta1.ObjectName("fake-service"),
														Port: &httpPort,
														Kind: util.StringToGatewayAPIKindPtr("Service"),
													},
												},
											},
										},
									},
								},
							},
							ObjectMeta: metav1.ObjectMeta{
								Name:      "basic-httproute",
								Namespace: "default",
							},
							TypeMeta: metav1.TypeMeta{
								Kind:       "HTTPRoute",
								APIVersion: "gateway.networking.k8s.io/v1beta1",
							},
						},
					},
				},
			},
		},
		{
			msg: "an HTTPRoute with exact path matches translates to a terminated Kong regex route",
			routes: []*gatewayv1beta1.HTTPRoute{{
				ObjectMeta: metav1.ObjectMeta{
					Name:      "basic-httproute",
					Namespace: corev1.NamespaceDefault,
				},
				Spec: gatewayv1beta1.HTTPRouteSpec{
					CommonRouteSpec: gatewayv1beta1.CommonRouteSpec{
						ParentRefs: []gatewayv1beta1.ParentReference{{
							Name: gatewayv1beta1.ObjectName("fake-gateway"),
						}},
					},
					Rules: []gatewayv1beta1.HTTPRouteRule{{
						Matches: []gatewayv1beta1.HTTPRouteMatch{{
							Path: &gatewayv1beta1.HTTPPathMatch{
								Type:  &pathMatchExact,
								Value: kong.String("/httpbin"),
							},
						}},
						BackendRefs: []gatewayv1beta1.HTTPBackendRef{{
							BackendRef: gatewayv1beta1.BackendRef{
								BackendObjectReference: gatewayv1beta1.BackendObjectReference{
									Name: gatewayv1beta1.ObjectName("fake-service"),
									Port: &httpPort,
									Kind: util.StringToGatewayAPIKindPtr("Service"),
								},
							},
						}},
					}},
				},
			}},
			expected: ingressRules{
				SecretNameToSNIs: SecretNameToSNIs{},
				ServiceNameToServices: map[string]kongstate.Service{
					"httproute.default.basic-httproute.0": {
						Service: kong.Service{ // only 1 service should be created
							ConnectTimeout: kong.Int(60000),
							Host:           kong.String("httproute.default.basic-httproute.0"),
							Name:           kong.String("httproute.default.basic-httproute.0"),
							Protocol:       kong.String("http"),
							ReadTimeout:    kong.Int(60000),
							Retries:        kong.Int(5),
							WriteTimeout:   kong.Int(60000),
						},
						Backends: kongstate.ServiceBackends{{
							Name: "fake-service",
							PortDef: kongstate.PortDef{
								Mode:   kongstate.PortMode(1),
								Number: 80,
							},
						}},
						Namespace: "default",
						Routes: []kongstate.Route{{ // only 1 route should be created
							Route: kong.Route{
								Name: kong.String("httproute.default.basic-httproute.0.0"),
								Paths: []*string{
									kong.String("/httpbin$"),
								},
								PreserveHost: kong.Bool(true),
								Protocols: []*string{
									kong.String("http"),
									kong.String("https"),
								},
								StripPath: pointer.BoolPtr(false),
							},
							Ingress: util.K8sObjectInfo{
								Name:        "basic-httproute",
								Namespace:   corev1.NamespaceDefault,
								Annotations: make(map[string]string),
								GroupVersionKind: schema.GroupVersionKind{
									Group:   "gateway.networking.k8s.io",
									Version: "v1beta1",
									Kind:    "HTTPRoute",
								},
							},
						}},
						Parent: &gatewayv1beta1.HTTPRoute{
							Spec: gatewayv1beta1.HTTPRouteSpec{
								CommonRouteSpec: gatewayv1beta1.CommonRouteSpec{
									ParentRefs: []gatewayv1beta1.ParentReference{
										{
											Name: gatewayv1beta1.ObjectName("fake-gateway"),
										},
									},
								},
								Rules: []gatewayv1beta1.HTTPRouteRule{
									{
										Matches: []gatewayv1beta1.HTTPRouteMatch{
											{
												Path: &gatewayv1beta1.HTTPPathMatch{
													Type:  &pathMatchExact,
													Value: kong.String("/httpbin"),
												},
											},
										},
										BackendRefs: []gatewayv1beta1.HTTPBackendRef{
											{
												BackendRef: gatewayv1beta1.BackendRef{
													BackendObjectReference: gatewayv1beta1.BackendObjectReference{
														Name: gatewayv1beta1.ObjectName("fake-service"),
														Port: &httpPort,
														Kind: util.StringToGatewayAPIKindPtr("Service"),
													},
												},
											},
										},
									},
								},
							},
							ObjectMeta: metav1.ObjectMeta{
								Name:      "basic-httproute",
								Namespace: "default",
							},
							TypeMeta: metav1.TypeMeta{
								Kind:       "HTTPRoute",
								APIVersion: "gateway.networking.k8s.io/v1beta1",
							},
						},
					},
				},
			},
		},
	} {
		t.Run(tt.msg, func(t *testing.T) {
			ingressRules := newIngressRules()

			var errs []error
			for _, httproute := range tt.routes {
				// initialize the HTTPRoute object
				httproute.SetGroupVersionKind(httprouteGVK)

				// generate the ingress rules
				err := p.ingressRulesFromHTTPRoute(&ingressRules, httproute)
				if err != nil {
					errs = append(errs, err)
				}
			}

			// verify that we receive the expected values
			assert.Equal(t, tt.expected, ingressRules)

			// verify that we receive any and all expected errors
			assert.Equal(t, tt.errs, errs)
		})
	}
}

func Test_getHTTPRouteHostnamesAsSliceOfStringPointers(t *testing.T) {
	for _, tt := range []struct {
		msg      string
		input    *gatewayv1beta1.HTTPRoute
		expected []*string
	}{
		{
			msg:      "an HTTPRoute with no hostnames produces no hostnames",
			input:    &gatewayv1beta1.HTTPRoute{},
			expected: []*string{},
		},
		{
			msg: "an HTTPRoute with a single hostname produces a list with that one hostname",
			input: &gatewayv1beta1.HTTPRoute{
				Spec: gatewayv1beta1.HTTPRouteSpec{
					Hostnames: []gatewayv1beta1.Hostname{
						"konghq.com",
					},
				},
			},
			expected: []*string{
				kong.String("konghq.com"),
			},
		},
		{
			msg: "an HTTPRoute with multiple hostnames produces a list with the same hostnames",
			input: &gatewayv1beta1.HTTPRoute{
				Spec: gatewayv1beta1.HTTPRouteSpec{
					Hostnames: []gatewayv1beta1.Hostname{
						"konghq.com",
						"www.konghq.com",
						"docs.konghq.com",
					},
				},
			},
			expected: []*string{
				kong.String("konghq.com"),
				kong.String("www.konghq.com"),
				kong.String("docs.konghq.com"),
			},
		},
	} {
		t.Run(tt.msg, func(t *testing.T) {
			assert.Equal(t, tt.expected, getHTTPRouteHostnamesAsSliceOfStringPointers(tt.input))
		})
	}
}

func Test_ingressRulesFromHTTPRoutes_RegexPrefix(t *testing.T) {
	fakestore, err := store.NewFakeStore(store.FakeObjects{})
	require.NoError(t, err)
	p := NewParser(logrus.New(), fakestore)
	p.EnableRegexPathPrefix()
	httpPort := gatewayv1beta1.PortNumber(80)

	for _, tt := range []struct {
		msg      string
		routes   []*gatewayv1beta1.HTTPRoute
		expected ingressRules
		errs     []error
	}{
		{
			msg: "an HTTPRoute with regex path matches is supported",
			routes: []*gatewayv1beta1.HTTPRoute{{
				ObjectMeta: metav1.ObjectMeta{
					Name:      "basic-httproute",
					Namespace: corev1.NamespaceDefault,
				},
				Spec: gatewayv1beta1.HTTPRouteSpec{
					CommonRouteSpec: gatewayv1beta1.CommonRouteSpec{
						ParentRefs: []gatewayv1beta1.ParentReference{{
							Name: gatewayv1beta1.ObjectName("fake-gateway"),
						}},
					},
					Rules: []gatewayv1beta1.HTTPRouteRule{{
						Matches: []gatewayv1beta1.HTTPRouteMatch{{
							Path: &gatewayv1beta1.HTTPPathMatch{
								Type:  &pathMatchRegex,
								Value: kong.String("/httpbin$"),
							},
						}},
						BackendRefs: []gatewayv1beta1.HTTPBackendRef{{
							BackendRef: gatewayv1beta1.BackendRef{
								BackendObjectReference: gatewayv1beta1.BackendObjectReference{
									Name: gatewayv1beta1.ObjectName("fake-service"),
									Port: &httpPort,
									Kind: util.StringToGatewayAPIKindV1Beta1Ptr("Service"),
								},
							},
						}},
					}},
				},
			}},
			expected: ingressRules{
				SecretNameToSNIs: SecretNameToSNIs{},
				ServiceNameToServices: map[string]kongstate.Service{
					"httproute.default.basic-httproute.0": {
						Service: kong.Service{ // only 1 service should be created
							ConnectTimeout: kong.Int(60000),
							Host:           kong.String("httproute.default.basic-httproute.0"),
							Name:           kong.String("httproute.default.basic-httproute.0"),
							Protocol:       kong.String("http"),
							ReadTimeout:    kong.Int(60000),
							Retries:        kong.Int(5),
							WriteTimeout:   kong.Int(60000),
						},
						Backends: kongstate.ServiceBackends{{
							Name: "fake-service",
							PortDef: kongstate.PortDef{
								Mode:   kongstate.PortMode(1),
								Number: 80,
							},
						}},
						Namespace: "default",
						Routes: []kongstate.Route{{ // only 1 route should be created
							Route: kong.Route{
								Name: kong.String("httproute.default.basic-httproute.0.0"),
								Paths: []*string{
									kong.String("~/httpbin$"),
								},
								PreserveHost: kong.Bool(true),
								Protocols: []*string{
									kong.String("http"),
									kong.String("https"),
								},
								StripPath: pointer.BoolPtr(false),
							},
							Ingress: util.K8sObjectInfo{
								Name:        "basic-httproute",
								Namespace:   corev1.NamespaceDefault,
								Annotations: make(map[string]string),
								GroupVersionKind: schema.GroupVersionKind{
									Group:   "gateway.networking.k8s.io",
									Version: "v1beta1",
									Kind:    "HTTPRoute",
								},
							},
						}},
						Parent: &gatewayv1beta1.HTTPRoute{
							Spec: gatewayv1beta1.HTTPRouteSpec{
								CommonRouteSpec: gatewayv1beta1.CommonRouteSpec{
									ParentRefs: []gatewayv1beta1.ParentReference{
										{
											Name: gatewayv1beta1.ObjectName("fake-gateway"),
										},
									},
								},
								Rules: []gatewayv1beta1.HTTPRouteRule{
									{
										Matches: []gatewayv1beta1.HTTPRouteMatch{
											{
												Path: &gatewayv1beta1.HTTPPathMatch{
													Type:  &pathMatchRegex,
													Value: kong.String("/httpbin$"),
												},
											},
										},
										BackendRefs: []gatewayv1beta1.HTTPBackendRef{
											{
												BackendRef: gatewayv1beta1.BackendRef{
													BackendObjectReference: gatewayv1beta1.BackendObjectReference{
														Name: gatewayv1beta1.ObjectName("fake-service"),
														Port: &httpPort,
														Kind: util.StringToGatewayAPIKindV1Beta1Ptr("Service"),
													},
												},
											},
										},
									},
								},
							},
							ObjectMeta: metav1.ObjectMeta{
								Name:      "basic-httproute",
								Namespace: "default",
							},
							TypeMeta: metav1.TypeMeta{
								Kind:       "HTTPRoute",
								APIVersion: "gateway.networking.k8s.io/v1beta1",
							},
						},
					},
				},
			},
		},
	} {
		t.Run(tt.msg, func(t *testing.T) {
			ingressRules := newIngressRules()

			var errs []error
			for _, httproute := range tt.routes {
				// initialize the HTTPRoute object
				httproute.SetGroupVersionKind(httprouteGVK)

				// generate the ingress rules
				err := p.ingressRulesFromHTTPRoute(&ingressRules, httproute)
				if err != nil {
					errs = append(errs, err)
				}
			}

			// verify that we receive the expected values
			assert.Equal(t, tt.expected, ingressRules)

			// verify that we receive any and all expected errors
			assert.Equal(t, tt.errs, errs)
		})
	}
}<|MERGE_RESOLUTION|>--- conflicted
+++ resolved
@@ -19,7 +19,6 @@
 	"github.com/kong/kubernetes-ingress-controller/v2/internal/util"
 )
 
-<<<<<<< HEAD
 var (
 	// httprouteGVK is the GVK for HTTPRoutes, needed in unit tests because
 	// we have to manually initialize objects that aren't retrieved from the
@@ -35,16 +34,6 @@
 	pathMatchExact  = gatewayv1beta1.PathMatchExact
 	queryMatchExact = gatewayv1beta1.QueryParamMatchExact
 )
-=======
-// httprouteGVK is the GVK for HTTPRoutes, needed in unit tests because
-// we have to manually initialize objects that aren't retrieved from the
-// Kubernetes API.
-var httprouteGVK = schema.GroupVersionKind{
-	Group:   "gateway.networking.k8s.io",
-	Version: "v1beta1",
-	Kind:    "HTTPRoute",
-}
->>>>>>> d222f171
 
 func Test_ingressRulesFromHTTPRoutes(t *testing.T) {
 	fakestore, err := store.NewFakeStore(store.FakeObjects{})
