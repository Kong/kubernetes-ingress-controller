--- conflicted
+++ resolved
@@ -1,10 +1,6 @@
 package kongintegration
 
 import (
-<<<<<<< HEAD
-	"context"
-=======
->>>>>>> b19e548b
 	"testing"
 	"time"
 
@@ -38,11 +34,7 @@
 	ctx := t.Context()
 
 	kongC := containers.NewKong(ctx, t)
-<<<<<<< HEAD
 	kongClient, err := adminapi.NewKongAPIClient(kongC.AdminURL(ctx, t), config.AdminAPIClientConfig{}, "")
-=======
-	kongClient, err := adminapi.NewKongAPIClient(kongC.AdminURL(ctx, t), adminapi.ClientOpts{}, "")
->>>>>>> b19e548b
 	require.NoError(t, err)
 	updateStrategy := sendconfig.NewUpdateStrategyInMemory(
 		kongClient,
