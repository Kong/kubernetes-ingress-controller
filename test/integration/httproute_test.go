//go:build integration_tests
// +build integration_tests

package integration

import (
	"fmt"
	"net/http"
	"testing"
	"time"

	"github.com/google/uuid"
	"github.com/kong/go-kong/kong"
	"github.com/kong/kubernetes-testing-framework/pkg/utils/kubernetes/generators"
	"github.com/stretchr/testify/assert"
	"github.com/stretchr/testify/require"
	corev1 "k8s.io/api/core/v1"
	apiextensionsv1 "k8s.io/apiextensions-apiserver/pkg/apis/apiextensions/v1"
	metav1 "k8s.io/apimachinery/pkg/apis/meta/v1"
	gatewayv1alpha2 "sigs.k8s.io/gateway-api/apis/v1alpha2"
	gatewayv1beta1 "sigs.k8s.io/gateway-api/apis/v1beta1"
	gatewayclient "sigs.k8s.io/gateway-api/pkg/client/clientset/versioned"

	"github.com/kong/kubernetes-ingress-controller/v2/internal/annotations"
	"github.com/kong/kubernetes-ingress-controller/v2/internal/util"
	"github.com/kong/kubernetes-ingress-controller/v2/internal/versions"
	kongv1 "github.com/kong/kubernetes-ingress-controller/v2/pkg/apis/configuration/v1"
	"github.com/kong/kubernetes-ingress-controller/v2/pkg/clientset"
	"github.com/kong/kubernetes-ingress-controller/v2/test"
)

var emptyHeaderSet = make(map[string]string)

func TestHTTPRouteEssentials(t *testing.T) {
	ns, cleaner := setup(t)
	defer func() {
		if t.Failed() {
			output, err := cleaner.DumpDiagnostics(ctx, t.Name())
			t.Logf("%s failed, dumped diagnostics to %s", t.Name(), output)
			assert.NoError(t, err)
		}
		assert.NoError(t, cleaner.Cleanup(ctx))
	}()

	t.Log("getting a gateway client")
	gatewayClient, err := gatewayclient.NewForConfig(env.Cluster().Config())
	require.NoError(t, err)

	t.Log("deploying a new gatewayClass")
	gatewayClassName := uuid.NewString()
	gwc, err := DeployGatewayClass(ctx, gatewayClient, gatewayClassName)
	require.NoError(t, err)
	cleaner.Add(gwc)

	t.Log("deploying a new gateway")
	gatewayName := uuid.NewString()
	gateway, err := DeployGateway(ctx, gatewayClient, ns.Name, gatewayClassName, func(gw *gatewayv1alpha2.Gateway) {
		gw.Name = gatewayName
	})
	require.NoError(t, err)
	cleaner.Add(gateway)

	t.Log("deploying a minimal HTTP container deployment to test Ingress routes")
	container1 := generators.NewContainer("httpbin", test.HTTPBinImage, 80)
	deployment1 := generators.NewDeploymentForContainer(container1)
	deployment1, err = env.Cluster().Client().AppsV1().Deployments(ns.Name).Create(ctx, deployment1, metav1.CreateOptions{})
	require.NoError(t, err)

	t.Log("deploying an extra minimal HTTP container deployment to test multiple backendRefs")
	container2 := generators.NewContainer("nginx", "nginx", 80)
	deployment2 := generators.NewDeploymentForContainer(container2)
	deployment2, err = env.Cluster().Client().AppsV1().Deployments(ns.Name).Create(ctx, deployment2, metav1.CreateOptions{})
	require.NoError(t, err)
	cleaner.Add(deployment1)
	cleaner.Add(deployment2)

	t.Logf("exposing deployment %s via service", deployment1.Name)
	service1 := generators.NewServiceForDeployment(deployment1, corev1.ServiceTypeLoadBalancer)
	_, err = env.Cluster().Client().CoreV1().Services(ns.Name).Create(ctx, service1, metav1.CreateOptions{})
	require.NoError(t, err)

	t.Logf("exposing deployment %s via service", deployment2.Name)
	service2 := generators.NewServiceForDeployment(deployment2, corev1.ServiceTypeLoadBalancer)
	_, err = env.Cluster().Client().CoreV1().Services(ns.Name).Create(ctx, service2, metav1.CreateOptions{})
	require.NoError(t, err)
	cleaner.Add(service1)
	cleaner.Add(service2)

	kongplugin := &kongv1.KongPlugin{
		ObjectMeta: metav1.ObjectMeta{
			Namespace: ns.Name,
			Name:      "correlation",
		},
		PluginName: "correlation-id",
		Config: apiextensionsv1.JSON{
			Raw: []byte(`{"header_name":"reqid", "echo_downstream": true}`),
		},
	}
	require.NoError(t, err)
	pluginClient, err := clientset.NewForConfig(env.Cluster().Config())
	_, err = pluginClient.ConfigurationV1().KongPlugins(ns.Name).Create(ctx, kongplugin, metav1.CreateOptions{})

	t.Logf("creating an httproute to access deployment %s via kong", deployment1.Name)
	httpPort := gatewayv1beta1.PortNumber(80)
	pathMatchPrefix := gatewayv1beta1.PathMatchPathPrefix
	pathMatchRegularExpression := gatewayv1beta1.PathMatchRegularExpression
	pathMatchExact := gatewayv1beta1.PathMatchExact
	headerMatchRegex := gatewayv1beta1.HeaderMatchRegularExpression
	httpRoute := &gatewayv1beta1.HTTPRoute{
		ObjectMeta: metav1.ObjectMeta{
			Name: uuid.NewString(),
			Annotations: map[string]string{
				annotations.AnnotationPrefix + annotations.StripPathKey: "true",
				annotations.AnnotationPrefix + annotations.PluginsKey:   "correlation",
			},
		},
		Spec: gatewayv1beta1.HTTPRouteSpec{
			CommonRouteSpec: gatewayv1beta1.CommonRouteSpec{
				ParentRefs: []gatewayv1beta1.ParentReference{{
					Name: gatewayv1beta1.ObjectName(gateway.Name),
				}},
			},
			Rules: []gatewayv1beta1.HTTPRouteRule{{
				Matches: []gatewayv1beta1.HTTPRouteMatch{
					{
						Path: &gatewayv1beta1.HTTPPathMatch{
							Type:  &pathMatchPrefix,
							Value: kong.String("/test-http-route-essentials"),
						},
					},
					{
						Path: &gatewayv1beta1.HTTPPathMatch{
							Type:  &pathMatchRegularExpression,
							Value: kong.String(`/test-http-route-essentials/regex/\d{3}`),
						},
					},
					{
						Path: &gatewayv1beta1.HTTPPathMatch{
							Type:  &pathMatchExact,
							Value: kong.String(`/exact-test-http-route-essentials`),
						},
					},
				},
				BackendRefs: []gatewayv1beta1.HTTPBackendRef{{
					BackendRef: gatewayv1beta1.BackendRef{
						BackendObjectReference: gatewayv1beta1.BackendObjectReference{
							Name: gatewayv1beta1.ObjectName(service1.Name),
							Port: &httpPort,
							Kind: util.StringToGatewayAPIKindV1Beta1Ptr("Service"),
						},
					},
				}},
			}},
		},
	}
<<<<<<< HEAD
	if versions.GetKongVersion().MajorMinorOnly().GTE(versions.RegexHeaderVersionCutoff) {
		httpRoute.Spec.Rules[0].Matches = append(httpRoute.Spec.Rules[0].Matches, gatewayv1alpha2.HTTPRouteMatch{
			Headers: []gatewayv1alpha2.HTTPHeaderMatch{
=======
	if util.GetKongVersion().GTE(parser.MinRegexHeaderKongVersion) {
		httpRoute.Spec.Rules[0].Matches = append(httpRoute.Spec.Rules[0].Matches, gatewayv1beta1.HTTPRouteMatch{
			Headers: []gatewayv1beta1.HTTPHeaderMatch{
>>>>>>> aaf1c186
				{
					Type:  &headerMatchRegex,
					Value: "^audio/*",
					Name:  "Content-Type",
				},
			},
		})
	}
	httpRoute, err = gatewayClient.GatewayV1beta1().HTTPRoutes(ns.Name).Create(ctx, httpRoute, metav1.CreateOptions{})
	require.NoError(t, err)
	cleaner.Add(httpRoute)

	t.Log("verifying that the Gateway gets linked to the route via status")
	callback := GetGatewayIsLinkedCallback(t, gatewayClient, gatewayv1alpha2.HTTPProtocolType, ns.Name, httpRoute.Name)
	require.Eventually(t, callback, ingressWait, waitTick)

	t.Log("waiting for routes from HTTPRoute to become operational")
	eventuallyGETPath(t, "test-http-route-essentials", http.StatusOK, "<title>httpbin.org</title>", emptyHeaderSet)
	eventuallyGETPath(t, "test-http-route-essentials/base64/wqt5b8q7ccK7IGRhbiBib3NocWEgYmlyIGphdm9iaW1peiB5b8q7cWRpci4K",
		http.StatusOK, "«yoʻq» dan boshqa bir javobimiz yoʻqdir.", emptyHeaderSet)
	eventuallyGETPath(t, "test-http-route-essentials/regex/999", http.StatusOK, "<title>httpbin.org</title>", emptyHeaderSet)
	eventuallyGETPath(t, "exact-test-http-route-essentials", http.StatusOK, "<title>httpbin.org</title>", emptyHeaderSet)
	eventuallyGETPath(t, "exact-test-http-route-essentialsNO", http.StatusNotFound, "no Route matched", emptyHeaderSet)

	require.Eventually(t, func() bool {
		req, err := http.NewRequest("GET", fmt.Sprintf("%s/%s", proxyURL, "test-http-route-essentials"), nil)
		if err != nil {
			t.Logf("WARNING: failed to create HTTP request: %v", err)
			return false
		}
		resp, err := httpc.Do(req)
		if err != nil {
			t.Logf("WARNING: http request failed for GET %s/%s: %v", proxyURL, "test-http-route-essentials", err)
			return false
		}
		defer resp.Body.Close()
		if _, ok := resp.Header["Reqid"]; ok {
			return true
		}
		return false
	}, ingressWait, waitTick)

	if versions.GetKongVersion().MajorMinorOnly().GTE(versions.RegexHeaderVersionCutoff) {
		t.Log("verifying HTTPRoute header match")
		eventuallyGETPath(t, "", http.StatusOK, "<title>httpbin.org</title>", map[string]string{"Content-Type": "audio/mp3"})
	}

	t.Log("adding an additional backendRef to the HTTPRoute")
	var httpbinWeight int32 = 75
	var nginxWeight int32 = 25
	require.Eventually(t, func() bool {
		httpRoute, err = gatewayClient.GatewayV1beta1().HTTPRoutes(httpRoute.Namespace).Get(ctx, httpRoute.Name, metav1.GetOptions{})
		require.NoError(t, err)
		httpRoute.Spec.Rules[0].BackendRefs = []gatewayv1beta1.HTTPBackendRef{
			{
				BackendRef: gatewayv1beta1.BackendRef{
					BackendObjectReference: gatewayv1beta1.BackendObjectReference{
						Name: gatewayv1beta1.ObjectName(service1.Name),
						Port: &httpPort,
						Kind: util.StringToGatewayAPIKindV1Beta1Ptr("Service"),
					},
					Weight: &httpbinWeight,
				},
			},
			{
				BackendRef: gatewayv1beta1.BackendRef{
					BackendObjectReference: gatewayv1beta1.BackendObjectReference{
						Name: gatewayv1beta1.ObjectName(service2.Name),
						Port: &httpPort,
						Kind: util.StringToGatewayAPIKindV1Beta1Ptr("Service"),
					},
					Weight: &nginxWeight,
				},
			},
		}

		httpRoute, err = gatewayClient.GatewayV1beta1().HTTPRoutes(httpRoute.Namespace).Update(ctx, httpRoute, metav1.UpdateOptions{})
		if err != nil {
			t.Logf("WARNING: could not update httproute with an additional backendRef: %s (retrying)", err)
			return false
		}

		return true
	}, ingressWait, waitTick)

	t.Log("verifying that both backends are ready to receive traffic")
	httpbinRespContent := "<title>httpbin.org</title>"
	nginxRespContent := "<title>Welcome to nginx!</title>"
	eventuallyGETPath(t, "test-http-route-essentials", http.StatusOK, httpbinRespContent, emptyHeaderSet)
	eventuallyGETPath(t, "test-http-route-essentials", http.StatusOK, nginxRespContent, emptyHeaderSet)

	t.Log("verifying that both backends receive requests according to weighted distribution")
	httpbinRespName := "httpbin-resp"
	nginxRespName := "nginx-resp"
	toleranceDelta := 0.2
	expectedRespRatio := map[string]int{
		httpbinRespName: int(httpbinWeight),
		nginxRespName:   int(nginxWeight),
	}
	weightedLoadBalancingTestConfig := countHTTPResponsesConfig{
		Method:      http.MethodGet,
		Path:        "test-http-route-essentials",
		Headers:     emptyHeaderSet,
		Duration:    5 * time.Second,
		RequestTick: 50 * time.Millisecond,
	}
	respCounter := countHTTPGetResponses(t, weightedLoadBalancingTestConfig,
		matchRespByStatusAndContent(httpbinRespName, http.StatusOK, httpbinRespContent),
		matchRespByStatusAndContent(nginxRespName, http.StatusOK, nginxRespContent),
	)
	assert.InDeltaMapValues(t,
		distributionOfMapValues(respCounter),
		distributionOfMapValues(expectedRespRatio),
		toleranceDelta,
		"Response distribution does not match expected distribution within %f%% delta,"+
			" request-count=%v, expected-ratio=%v",
		toleranceDelta*100, respCounter, expectedRespRatio,
	)

	t.Log("removing the parentrefs from the HTTPRoute")
	oldParentRefs := httpRoute.Spec.ParentRefs
	require.Eventually(t, func() bool {
		httpRoute, err = gatewayClient.GatewayV1beta1().HTTPRoutes(ns.Name).Get(ctx, httpRoute.Name, metav1.GetOptions{})
		require.NoError(t, err)
		httpRoute.Spec.ParentRefs = nil
		httpRoute, err = gatewayClient.GatewayV1beta1().HTTPRoutes(ns.Name).Update(ctx, httpRoute, metav1.UpdateOptions{})
		return err == nil
	}, time.Minute, time.Second)

	t.Log("verifying that the Gateway gets unlinked from the route via status")
	callback = GetGatewayIsUnlinkedCallback(t, gatewayClient, gatewayv1alpha2.HTTPProtocolType, ns.Name, httpRoute.Name)
	require.Eventually(t, callback, ingressWait, waitTick)

	t.Log("verifying that the data-plane configuration from the HTTPRoute gets dropped with the parentRefs now removed")
	eventuallyGETPath(t, "test-http-route-essentials", http.StatusNotFound, "", emptyHeaderSet)

	t.Log("putting the parentRefs back")
	require.Eventually(t, func() bool {
		httpRoute, err = gatewayClient.GatewayV1beta1().HTTPRoutes(ns.Name).Get(ctx, httpRoute.Name, metav1.GetOptions{})
		require.NoError(t, err)
		httpRoute.Spec.ParentRefs = oldParentRefs
		httpRoute, err = gatewayClient.GatewayV1beta1().HTTPRoutes(ns.Name).Update(ctx, httpRoute, metav1.UpdateOptions{})
		return err == nil
	}, time.Minute, time.Second)

	t.Log("verifying that the Gateway gets linked to the route via status")
	callback = GetGatewayIsLinkedCallback(t, gatewayClient, gatewayv1alpha2.HTTPProtocolType, ns.Name, httpRoute.Name)
	require.Eventually(t, callback, ingressWait, waitTick)

	t.Log("verifying that putting the parentRefs back results in the routes becoming available again")
	eventuallyGETPath(t, "test-http-route-essentials", http.StatusOK, "<title>httpbin.org</title>", emptyHeaderSet)

	t.Log("deleting the GatewayClass")
	require.NoError(t, gatewayClient.GatewayV1alpha2().GatewayClasses().Delete(ctx, gatewayClassName, metav1.DeleteOptions{}))

	t.Log("verifying that the Gateway gets unlinked from the route via status")
	callback = GetGatewayIsUnlinkedCallback(t, gatewayClient, gatewayv1alpha2.HTTPProtocolType, ns.Name, httpRoute.Name)
	require.Eventually(t, callback, ingressWait, waitTick)
	t.Log("verifying that the data-plane configuration from the HTTPRoute gets dropped with the GatewayClass now removed")
	eventuallyGETPath(t, "test-http-route-essentials", http.StatusNotFound, "", emptyHeaderSet)

	t.Log("putting the GatewayClass back")
	gwc, err = DeployGatewayClass(ctx, gatewayClient, gatewayClassName)
	require.NoError(t, err)
	cleaner.Add(gwc)

	t.Log("verifying that the Gateway gets linked to the route via status")
	callback = GetGatewayIsLinkedCallback(t, gatewayClient, gatewayv1alpha2.HTTPProtocolType, ns.Name, httpRoute.Name)
	require.Eventually(t, callback, ingressWait, waitTick)

	t.Log("verifying that creating the GatewayClass again triggers reconciliation of HTTPRoutes and the route becomes available again")
	eventuallyGETPath(t, "test-http-route-essentials", http.StatusOK, "<title>httpbin.org</title>", emptyHeaderSet)

	t.Log("deleting the Gateway")
	require.NoError(t, gatewayClient.GatewayV1alpha2().Gateways(ns.Name).Delete(ctx, gatewayName, metav1.DeleteOptions{}))

	t.Log("verifying that the Gateway gets unlinked from the route via status")
	callback = GetGatewayIsUnlinkedCallback(t, gatewayClient, gatewayv1alpha2.HTTPProtocolType, ns.Name, httpRoute.Name)
	require.Eventually(t, callback, ingressWait, waitTick)

	t.Log("verifying that the data-plane configuration from the HTTPRoute gets dropped with the Gateway now removed")
	eventuallyGETPath(t, "test-http-route-essentials", http.StatusNotFound, "", emptyHeaderSet)

	t.Log("putting the Gateway back")
	gateway, err = DeployGateway(ctx, gatewayClient, ns.Name, gatewayClassName, func(gw *gatewayv1alpha2.Gateway) {
		gw.Name = gatewayName
	})
	require.NoError(t, err)

	t.Log("verifying that the Gateway gets linked to the route via status")
	callback = GetGatewayIsLinkedCallback(t, gatewayClient, gatewayv1alpha2.HTTPProtocolType, ns.Name, httpRoute.Name)
	require.Eventually(t, callback, ingressWait, waitTick)

	t.Log("verifying that creating the Gateway again triggers reconciliation of HTTPRoutes and the route becomes available again")
	eventuallyGETPath(t, "test-http-route-essentials", http.StatusOK, "<title>httpbin.org</title>", emptyHeaderSet)

	t.Log("deleting both GatewayClass and Gateway rapidly")
	require.NoError(t, gatewayClient.GatewayV1alpha2().GatewayClasses().Delete(ctx, gwc.Name, metav1.DeleteOptions{}))
	require.NoError(t, gatewayClient.GatewayV1alpha2().Gateways(ns.Name).Delete(ctx, gateway.Name, metav1.DeleteOptions{}))

	t.Log("verifying that the Gateway gets unlinked from the route via status")
	callback = GetGatewayIsUnlinkedCallback(t, gatewayClient, gatewayv1alpha2.HTTPProtocolType, ns.Name, httpRoute.Name)
	require.Eventually(t, callback, ingressWait, waitTick)

	t.Log("verifying that the data-plane configuration from the HTTPRoute does not get orphaned with the GatewayClass and Gateway gone")
	eventuallyGETPath(t, "test-http-route-essentials", http.StatusNotFound, "", emptyHeaderSet)
}<|MERGE_RESOLUTION|>--- conflicted
+++ resolved
@@ -153,15 +153,9 @@
 			}},
 		},
 	}
-<<<<<<< HEAD
 	if versions.GetKongVersion().MajorMinorOnly().GTE(versions.RegexHeaderVersionCutoff) {
-		httpRoute.Spec.Rules[0].Matches = append(httpRoute.Spec.Rules[0].Matches, gatewayv1alpha2.HTTPRouteMatch{
-			Headers: []gatewayv1alpha2.HTTPHeaderMatch{
-=======
-	if util.GetKongVersion().GTE(parser.MinRegexHeaderKongVersion) {
 		httpRoute.Spec.Rules[0].Matches = append(httpRoute.Spec.Rules[0].Matches, gatewayv1beta1.HTTPRouteMatch{
 			Headers: []gatewayv1beta1.HTTPHeaderMatch{
->>>>>>> aaf1c186
 				{
 					Type:  &headerMatchRegex,
 					Value: "^audio/*",
