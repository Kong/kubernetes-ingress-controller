package parser

import (
	"fmt"
	"testing"

	"github.com/kong/go-kong/kong"
	"github.com/sirupsen/logrus"
	"github.com/stretchr/testify/assert"
	"github.com/stretchr/testify/require"
	corev1 "k8s.io/api/core/v1"
	metav1 "k8s.io/apimachinery/pkg/apis/meta/v1"
	"k8s.io/apimachinery/pkg/runtime/schema"
	"k8s.io/utils/pointer"
	gatewayv1beta1 "sigs.k8s.io/gateway-api/apis/v1beta1"

	"github.com/kong/kubernetes-ingress-controller/v2/internal/dataplane/kongstate"
	"github.com/kong/kubernetes-ingress-controller/v2/internal/store"
	"github.com/kong/kubernetes-ingress-controller/v2/internal/util"
	"github.com/kong/kubernetes-ingress-controller/v2/internal/util/builder"
)

// httprouteGVK is the GVK for HTTPRoutes, needed in unit tests because
// we have to manually initialize objects that aren't retrieved from the
// Kubernetes API.
var httprouteGVK = schema.GroupVersionKind{
	Group:   "gateway.networking.k8s.io",
	Version: "v1beta1",
	Kind:    "HTTPRoute",
}

type testCaseIngressRulesFromHTTPRoutes struct {
	msg      string
	routes   []*gatewayv1beta1.HTTPRoute
	expected func(routes []*gatewayv1beta1.HTTPRoute) ingressRules
	errs     []error
}

// common test cases  should work with legacy parser and combined routes parser.
func getIngressRulesFromHTTPRoutesCommonTestCases() []testCaseIngressRulesFromHTTPRoutes {
	return []testCaseIngressRulesFromHTTPRoutes{
		{
			msg: "an empty list of HTTPRoutes should produce no ingress rules",
			expected: func(routes []*gatewayv1beta1.HTTPRoute) ingressRules {
				return ingressRules{
					SecretNameToSNIs:      SecretNameToSNIs{},
					ServiceNameToServices: make(map[string]kongstate.Service),
				}
			},
		},
		{
			msg: "an HTTPRoute rule with no matches can be routed if it has hostnames to match on",
			routes: []*gatewayv1beta1.HTTPRoute{{
				ObjectMeta: metav1.ObjectMeta{
					Name:      "basic-httproute",
					Namespace: corev1.NamespaceDefault,
				},
				Spec: gatewayv1beta1.HTTPRouteSpec{
					CommonRouteSpec: commonRouteSpecMock("fake-gateway-1"),
					Hostnames: []gatewayv1beta1.Hostname{
						"konghq.com",
						"www.konghq.com",
					},
					Rules: []gatewayv1beta1.HTTPRouteRule{{
						BackendRefs: []gatewayv1beta1.HTTPBackendRef{
							builder.NewHTTPBackendRef("fake-service").WithPort(80).Build(),
						},
					}},
				},
			}},
			expected: func(routes []*gatewayv1beta1.HTTPRoute) ingressRules {
				return ingressRules{
					SecretNameToSNIs: SecretNameToSNIs{},
					ServiceNameToServices: map[string]kongstate.Service{
						"httproute.default.basic-httproute.0": {
							Service: kong.Service{ // only 1 service should be created
								ConnectTimeout: kong.Int(60000),
								Host:           kong.String("httproute.default.basic-httproute.0"),
								Name:           kong.String("httproute.default.basic-httproute.0"),
								Protocol:       kong.String("http"),
								ReadTimeout:    kong.Int(60000),
								Retries:        kong.Int(5),
								WriteTimeout:   kong.Int(60000),
							},
							Backends: kongstate.ServiceBackends{
								builder.NewKongstateServiceBackend("fake-service").WithPortNumber(80).Build(),
							},
							Namespace: "default",
							Routes: []kongstate.Route{{ // only 1 route should be created
								Route: kong.Route{
									Name:         kong.String("httproute.default.basic-httproute.0.0"),
									PreserveHost: kong.Bool(true),
									Protocols: []*string{
										kong.String("http"),
										kong.String("https"),
									},
									Hosts: []*string{
										kong.String("konghq.com"),
										kong.String("www.konghq.com"),
									},
								},
								Ingress: k8sObjectInfoOfHTTPRoute(routes[0]),
							}},
							Parent: routes[0],
						},
					},
				}
			},
		},
		{
			msg: "an HTTPRoute rule with no matches and no hostnames can't be routed",
			routes: []*gatewayv1beta1.HTTPRoute{{
				ObjectMeta: metav1.ObjectMeta{
					Name:      "basic-httproute",
					Namespace: corev1.NamespaceDefault,
				},
				Spec: gatewayv1beta1.HTTPRouteSpec{
					CommonRouteSpec: commonRouteSpecMock("fake-gateway"),
					// no hostnames present
					Rules: []gatewayv1beta1.HTTPRouteRule{{
						// no match rules present
						BackendRefs: []gatewayv1beta1.HTTPBackendRef{
							builder.NewHTTPBackendRef("fake-service").WithPort(80).Build(),
						},
					}},
				},
			}},
			expected: func(routes []*gatewayv1beta1.HTTPRoute) ingressRules {
				return ingressRules{
					SecretNameToSNIs:      SecretNameToSNIs{},
					ServiceNameToServices: make(map[string]kongstate.Service),
				}
			},
			errs: []error{
				fmt.Errorf("no match rules or hostnames specified"),
			},
		},
		{
			msg: "a single HTTPRoute with one match and one backendRef results in a single service",
			routes: []*gatewayv1beta1.HTTPRoute{{
				ObjectMeta: metav1.ObjectMeta{
					Name:      "basic-httproute",
					Namespace: corev1.NamespaceDefault,
				},
				Spec: gatewayv1beta1.HTTPRouteSpec{
					CommonRouteSpec: commonRouteSpecMock("fake-gateway"),
					Rules: []gatewayv1beta1.HTTPRouteRule{{
						Matches: []gatewayv1beta1.HTTPRouteMatch{
							builder.NewHTTPRouteMatch().WithPathPrefix("/httpbin").Build(),
						},
						BackendRefs: []gatewayv1beta1.HTTPBackendRef{
							builder.NewHTTPBackendRef("fake-service").WithPort(80).Build(),
						},
					}},
				},
			}},
			expected: func(routes []*gatewayv1beta1.HTTPRoute) ingressRules {
				return ingressRules{
					SecretNameToSNIs: SecretNameToSNIs{},
					ServiceNameToServices: map[string]kongstate.Service{
						"httproute.default.basic-httproute.0": {
							Service: kong.Service{ // only 1 service should be created
								ConnectTimeout: kong.Int(60000),
								Host:           kong.String("httproute.default.basic-httproute.0"),
								Name:           kong.String("httproute.default.basic-httproute.0"),
								Protocol:       kong.String("http"),
								ReadTimeout:    kong.Int(60000),
								Retries:        kong.Int(5),
								WriteTimeout:   kong.Int(60000),
							},
							Backends: kongstate.ServiceBackends{
								builder.NewKongstateServiceBackend("fake-service").WithPortNumber(80).Build(),
							},
							Namespace: "default",
							Routes: []kongstate.Route{{ // only 1 route should be created
								Route: kong.Route{
									Name: kong.String("httproute.default.basic-httproute.0.0"),
									Paths: []*string{
										kong.String("/httpbin"),
									},
									PreserveHost: kong.Bool(true),
									Protocols: []*string{
										kong.String("http"),
										kong.String("https"),
									},
									StripPath: pointer.BoolPtr(false),
								},
								Ingress: k8sObjectInfoOfHTTPRoute(routes[0]),
							}},
							Parent: routes[0],
						},
					},
				}
			},
		},
		{
			msg: "an HTTPRoute with no rules can't be routed",
			routes: []*gatewayv1beta1.HTTPRoute{{
				ObjectMeta: metav1.ObjectMeta{
					Name:      "basic-httproute",
					Namespace: corev1.NamespaceDefault,
				},
				Spec: gatewayv1beta1.HTTPRouteSpec{
					CommonRouteSpec: commonRouteSpecMock("fake-gateway"),
				},
			}},
			expected: func(routes []*gatewayv1beta1.HTTPRoute) ingressRules {
				return ingressRules{
					SecretNameToSNIs:      SecretNameToSNIs{},
					ServiceNameToServices: make(map[string]kongstate.Service),
				}
			},
			errs: []error{
				fmt.Errorf("no rules provided"),
			},
		},
		{
			msg: "an HTTPRoute with queryParam matches is not yet supported",
			routes: []*gatewayv1beta1.HTTPRoute{{
				ObjectMeta: metav1.ObjectMeta{
					Name:      "basic-httproute",
					Namespace: corev1.NamespaceDefault,
				},
				Spec: gatewayv1beta1.HTTPRouteSpec{
					CommonRouteSpec: commonRouteSpecMock("fake-gateway"),
					Rules: []gatewayv1beta1.HTTPRouteRule{{
						Matches: []gatewayv1beta1.HTTPRouteMatch{
							builder.NewHTTPRouteMatch().WithQueryParam("username", "kong").Build(),
						},
						BackendRefs: []gatewayv1beta1.HTTPBackendRef{
							builder.NewHTTPBackendRef("fake-service").WithPort(80).Build(),
						},
					}},
				},
			}},
			expected: func(routes []*gatewayv1beta1.HTTPRoute) ingressRules {
				return ingressRules{
					SecretNameToSNIs:      SecretNameToSNIs{},
					ServiceNameToServices: make(map[string]kongstate.Service),
				}
			},
			errs: []error{
				fmt.Errorf("query param matches are not yet supported"),
			},
		},
		{
			msg: "an HTTPRoute with regex path matches is supported",
			routes: []*gatewayv1beta1.HTTPRoute{{
				ObjectMeta: metav1.ObjectMeta{
					Name:      "basic-httproute",
					Namespace: corev1.NamespaceDefault,
				},
				Spec: gatewayv1beta1.HTTPRouteSpec{
					CommonRouteSpec: commonRouteSpecMock("fake-gateway"),
					Rules: []gatewayv1beta1.HTTPRouteRule{{
						Matches: []gatewayv1beta1.HTTPRouteMatch{
							builder.NewHTTPRouteMatch().WithPathRegex("/httpbin$").Build(),
						},
						BackendRefs: []gatewayv1beta1.HTTPBackendRef{
							builder.NewHTTPBackendRef("fake-service").WithPort(80).Build(),
						},
					}},
				},
			}},
			expected: func(routes []*gatewayv1beta1.HTTPRoute) ingressRules {
				return ingressRules{
					SecretNameToSNIs: SecretNameToSNIs{},
					ServiceNameToServices: map[string]kongstate.Service{
						"httproute.default.basic-httproute.0": {
							Service: kong.Service{ // only 1 service should be created
								ConnectTimeout: kong.Int(60000),
								Host:           kong.String("httproute.default.basic-httproute.0"),
								Name:           kong.String("httproute.default.basic-httproute.0"),
								Protocol:       kong.String("http"),
								ReadTimeout:    kong.Int(60000),
								Retries:        kong.Int(5),
								WriteTimeout:   kong.Int(60000),
							},
							Backends: kongstate.ServiceBackends{
								builder.NewKongstateServiceBackend("fake-service").WithPortNumber(80).Build(),
							},
							Namespace: "default",
							Routes: []kongstate.Route{{ // only 1 route should be created
								Route: kong.Route{
									Name: kong.String("httproute.default.basic-httproute.0.0"),
									Paths: []*string{
										kong.String("/httpbin$"),
									},
									PreserveHost: kong.Bool(true),
									Protocols: []*string{
										kong.String("http"),
										kong.String("https"),
									},
									StripPath: pointer.BoolPtr(false),
								},
								Ingress: k8sObjectInfoOfHTTPRoute(routes[0]),
							}},
							Parent: routes[0],
						},
					},
				}
			},
		},
		{
			msg: "an HTTPRoute with exact path matches translates to a terminated Kong regex route",
			routes: []*gatewayv1beta1.HTTPRoute{{
				ObjectMeta: metav1.ObjectMeta{
					Name:      "basic-httproute",
					Namespace: corev1.NamespaceDefault,
				},
				Spec: gatewayv1beta1.HTTPRouteSpec{
<<<<<<< HEAD
					CommonRouteSpec: gatewayv1beta1.CommonRouteSpec{
						ParentRefs: []gatewayv1beta1.ParentReference{{
							Name: gatewayv1beta1.ObjectName("fake-gateway"),
						}},
					},
					Rules: []gatewayv1beta1.HTTPRouteRule{
						{
							Matches: []gatewayv1beta1.HTTPRouteMatch{
								builder.NewHTTPRouteMatch().WithPathExact("/httpbin").Build(),
							},
							BackendRefs: []gatewayv1beta1.HTTPBackendRef{
								builder.NewHTTPBackendRef("fake-service").WithPort(80).Build(),
=======
					CommonRouteSpec: commonRouteSpecMock("fake-gateway"),
					Rules: []gatewayv1beta1.HTTPRouteRule{{
						Matches: []gatewayv1beta1.HTTPRouteMatch{{
							Path: &gatewayv1beta1.HTTPPathMatch{
								Type:  &pathMatchExact,
								Value: kong.String("/httpbin"),
>>>>>>> 93cb3f3c
							},
						},
					},
				},
			}},
			expected: func(routes []*gatewayv1beta1.HTTPRoute) ingressRules {
				return ingressRules{
					SecretNameToSNIs: SecretNameToSNIs{},
					ServiceNameToServices: map[string]kongstate.Service{
						"httproute.default.basic-httproute.0": {
							Service: kong.Service{ // only 1 service should be created
								ConnectTimeout: kong.Int(60000),
								Host:           kong.String("httproute.default.basic-httproute.0"),
								Name:           kong.String("httproute.default.basic-httproute.0"),
								Protocol:       kong.String("http"),
								ReadTimeout:    kong.Int(60000),
								Retries:        kong.Int(5),
								WriteTimeout:   kong.Int(60000),
							},
							Backends: kongstate.ServiceBackends{
								builder.NewKongstateServiceBackend("fake-service").WithPortNumber(80).Build(),
							},
							Namespace: "default",
							Routes: []kongstate.Route{{ // only 1 route should be created
								Route: kong.Route{
									Name: kong.String("httproute.default.basic-httproute.0.0"),
									Paths: []*string{
										kong.String("/httpbin$"),
									},
									PreserveHost: kong.Bool(true),
									Protocols: []*string{
										kong.String("http"),
										kong.String("https"),
									},
									StripPath: pointer.BoolPtr(false),
								},
								Ingress: k8sObjectInfoOfHTTPRoute(routes[0]),
							}},
							Parent: routes[0],
						},
					},
				}
			},
		},
	}
}

func getIngressRulesFromHTTPRoutesCombinedRoutesTestCases() []testCaseIngressRulesFromHTTPRoutes {
	ingressRulesFromHTTPRoutesCommonCasesHTTPPort1 := gatewayv1beta1.PortNumber(80)
	ingressRulesFromHTTPRoutesCommonCasesHTTPPort2 := gatewayv1beta1.PortNumber(8080)

	return []testCaseIngressRulesFromHTTPRoutes{
		{
			msg: "a single HTTPRoute with multiple rules with equal backendRefs results in a single service",
			routes: []*gatewayv1beta1.HTTPRoute{{
				ObjectMeta: metav1.ObjectMeta{
					Name:      "basic-httproute",
					Namespace: corev1.NamespaceDefault,
				},
				Spec: gatewayv1beta1.HTTPRouteSpec{
					CommonRouteSpec: commonRouteSpecMock("fake-gateway"),
					Rules: []gatewayv1beta1.HTTPRouteRule{{
						Matches: []gatewayv1beta1.HTTPRouteMatch{
							builder.NewHTTPRouteMatch().WithPathPrefix("/httpbin-1").Build(),
						},
						BackendRefs: []gatewayv1beta1.HTTPBackendRef{
							builder.NewHTTPBackendRef("fake-service").WithPort(80).Build(),
						},
					}, {
						Matches: []gatewayv1beta1.HTTPRouteMatch{
							builder.NewHTTPRouteMatch().WithPathPrefix("/httpbin-2").Build(),
						},
						BackendRefs: []gatewayv1beta1.HTTPBackendRef{
							builder.NewHTTPBackendRef("fake-service").WithPort(80).Build(),
						},
					}},
				},
			}},
			expected: func(routes []*gatewayv1beta1.HTTPRoute) ingressRules {
				return ingressRules{
					SecretNameToSNIs: SecretNameToSNIs{},
					ServiceNameToServices: map[string]kongstate.Service{
						"httproute.default.basic-httproute.0": {
							Service: kong.Service{ // only 1 service should be created
								ConnectTimeout: kong.Int(60000),
								Host:           kong.String("httproute.default.basic-httproute.0"),
								Name:           kong.String("httproute.default.basic-httproute.0"),
								Protocol:       kong.String("http"),
								ReadTimeout:    kong.Int(60000),
								Retries:        kong.Int(5),
								WriteTimeout:   kong.Int(60000),
							},
							Backends: kongstate.ServiceBackends{
								builder.NewKongstateServiceBackend("fake-service").WithPortNumber(80).Build(),
							},
							Namespace: "default",
							Routes: []kongstate.Route{
								// only 2 routes should be created
								{
									Route: kong.Route{
										Name: kong.String("httproute.default.basic-httproute.0.0"),
										Paths: []*string{
											kong.String("/httpbin-1"),
										},
										PreserveHost: kong.Bool(true),
										Protocols: []*string{
											kong.String("http"),
											kong.String("https"),
										},
										StripPath: pointer.BoolPtr(false),
									},
									Ingress: k8sObjectInfoOfHTTPRoute(routes[0]),
								},
								{
									Route: kong.Route{
										Name: kong.String("httproute.default.basic-httproute.1.0"),
										Paths: []*string{
											kong.String("/httpbin-2"),
										},
										PreserveHost: kong.Bool(true),
										Protocols: []*string{
											kong.String("http"),
											kong.String("https"),
										},
										StripPath: pointer.BoolPtr(false),
									},
									Ingress: k8sObjectInfoOfHTTPRoute(routes[0]),
								},
							},
							Parent: routes[0],
						},
					},
				}
			},
		},

		{
			msg: "a single HTTPRoute with multiple rules with different backendRefs results in a multiple services",
			routes: []*gatewayv1beta1.HTTPRoute{
				{
					ObjectMeta: metav1.ObjectMeta{
						Name:      "basic-httproute",
						Namespace: corev1.NamespaceDefault,
					},
					Spec: gatewayv1beta1.HTTPRouteSpec{
						CommonRouteSpec: commonRouteSpecMock("fake-gateway"),
						Rules: []gatewayv1beta1.HTTPRouteRule{
							{
								Matches: []gatewayv1beta1.HTTPRouteMatch{
									builder.NewHTTPRouteMatch().WithPathPrefix("/httpbin-1").Build(),
								},
								BackendRefs: []gatewayv1beta1.HTTPBackendRef{
									builder.NewHTTPBackendRef("fake-service").WithPort(80).Build(),
								},
							}, {
								Matches: []gatewayv1beta1.HTTPRouteMatch{
									builder.NewHTTPRouteMatch().WithPathPrefix("/httpbin-2").Build(),
								},
								BackendRefs: []gatewayv1beta1.HTTPBackendRef{
									builder.NewHTTPBackendRef("fake-service").WithPort(8080).Build(),
								},
							},
						},
					},
				},
			},

			expected: func(routes []*gatewayv1beta1.HTTPRoute) ingressRules {
				return ingressRules{
					SecretNameToSNIs: SecretNameToSNIs{},
					ServiceNameToServices: map[string]kongstate.Service{
						"httproute.default.basic-httproute.0": {
							Service: kong.Service{ // 1 service per route should be created
								ConnectTimeout: kong.Int(60000),
								Host:           kong.String("httproute.default.basic-httproute.0"),
								Name:           kong.String("httproute.default.basic-httproute.0"),
								Protocol:       kong.String("http"),
								ReadTimeout:    kong.Int(60000),
								Retries:        kong.Int(5),
								WriteTimeout:   kong.Int(60000),
							},
							Backends: kongstate.ServiceBackends{
								builder.NewKongstateServiceBackend("fake-service").WithPortNumber(80).Build(),
							},
							Namespace: "default",
							Routes: []kongstate.Route{{ // only 1 route should be created for this service
								Route: kong.Route{
									Name: kong.String("httproute.default.basic-httproute.0.0"),
									Paths: []*string{
										kong.String("/httpbin-1"),
									},
									PreserveHost: kong.Bool(true),
									Protocols: []*string{
										kong.String("http"),
										kong.String("https"),
									},
									StripPath: pointer.BoolPtr(false),
								},
								Ingress: k8sObjectInfoOfHTTPRoute(routes[0]),
							}},
							Parent: &gatewayv1beta1.HTTPRoute{
								Spec: gatewayv1beta1.HTTPRouteSpec{
									CommonRouteSpec: commonRouteSpecMock("fake-gateway"),
									Rules: []gatewayv1beta1.HTTPRouteRule{
										{
											Matches: []gatewayv1beta1.HTTPRouteMatch{
												builder.NewHTTPRouteMatch().WithPathPrefix("/httpbin-1").Build(),
											},
											BackendRefs: []gatewayv1beta1.HTTPBackendRef{
												{
													BackendRef: gatewayv1beta1.BackendRef{
														BackendObjectReference: gatewayv1beta1.BackendObjectReference{
															Name: gatewayv1beta1.ObjectName("fake-service"),
															Port: &ingressRulesFromHTTPRoutesCommonCasesHTTPPort1,
															Kind: util.StringToGatewayAPIKindPtr("Service"),
														},
													},
												},
											},
										},
										{
											Matches: []gatewayv1beta1.HTTPRouteMatch{
												builder.NewHTTPRouteMatch().WithPathPrefix("/httpbin-2").Build(),
											},
											BackendRefs: []gatewayv1beta1.HTTPBackendRef{
												{
													BackendRef: gatewayv1beta1.BackendRef{
														BackendObjectReference: gatewayv1beta1.BackendObjectReference{
															Name: gatewayv1beta1.ObjectName("fake-service"),
															Port: &ingressRulesFromHTTPRoutesCommonCasesHTTPPort2,
															Kind: util.StringToGatewayAPIKindPtr("Service"),
														},
													},
												},
											},
										},
									},
								},
								ObjectMeta: metav1.ObjectMeta{
									Name:      "basic-httproute",
									Namespace: "default",
								},
								TypeMeta: metav1.TypeMeta{
									Kind:       "HTTPRoute",
									APIVersion: "gateway.networking.k8s.io/v1beta1",
								},
							},
						},

						"httproute.default.basic-httproute.1": {
							Service: kong.Service{ // 1 service per route should be created
								ConnectTimeout: kong.Int(60000),
								Host:           kong.String("httproute.default.basic-httproute.1"),
								Name:           kong.String("httproute.default.basic-httproute.1"),
								Protocol:       kong.String("http"),
								ReadTimeout:    kong.Int(60000),
								Retries:        kong.Int(5),
								WriteTimeout:   kong.Int(60000),
							},
							Backends: kongstate.ServiceBackends{
								builder.NewKongstateServiceBackend("fake-service").WithPortNumber(8080).Build(),
							},
							Namespace: "default",
							Routes: []kongstate.Route{{
								Route: kong.Route{
									Name: kong.String("httproute.default.basic-httproute.1.0"),
									Paths: []*string{
										kong.String("/httpbin-2"),
									},
									PreserveHost: kong.Bool(true),
									Protocols: []*string{
										kong.String("http"),
										kong.String("https"),
									},
									StripPath: pointer.BoolPtr(false),
								},
								Ingress: k8sObjectInfoOfHTTPRoute(routes[0]),
							}},
							Parent: routes[0],
						},
					},
				}
			},
		},

		{
			msg: "a single HTTPRoute with multiple rules and backendRefs generates consolidated routes",
			routes: []*gatewayv1beta1.HTTPRoute{
				{
					ObjectMeta: metav1.ObjectMeta{
						Name:      "basic-httproute",
						Namespace: corev1.NamespaceDefault,
					},
					Spec: gatewayv1beta1.HTTPRouteSpec{
						CommonRouteSpec: commonRouteSpecMock("fake-gateway"),
						Rules: []gatewayv1beta1.HTTPRouteRule{
							{
								Matches: []gatewayv1beta1.HTTPRouteMatch{
									builder.NewHTTPRouteMatch().WithPathPrefix("/httpbin-1").Build(),
								},
								BackendRefs: []gatewayv1beta1.HTTPBackendRef{
									builder.NewHTTPBackendRef("foo-v1").WithPort(80).WithWeight(90).Build(),
									builder.NewHTTPBackendRef("foo-v2").WithPort(8080).WithWeight(10).Build(),
								},
							},
							{
								Matches: []gatewayv1beta1.HTTPRouteMatch{
									builder.NewHTTPRouteMatch().WithPathPrefix("/httpbin-2").Build(),
								},
								BackendRefs: []gatewayv1beta1.HTTPBackendRef{
									builder.NewHTTPBackendRef("foo-v1").WithPort(80).WithWeight(90).Build(),
									builder.NewHTTPBackendRef("foo-v2").WithPort(8080).WithWeight(10).Build(),
								},
							},
							{
								Matches: []gatewayv1beta1.HTTPRouteMatch{
									builder.NewHTTPRouteMatch().WithPathPrefix("/httpbin-2").Build(),
								},
								BackendRefs: []gatewayv1beta1.HTTPBackendRef{
									builder.NewHTTPBackendRef("foo-v1").WithPort(8080).WithWeight(90).Build(),
									builder.NewHTTPBackendRef("foo-v3").WithPort(8080).WithWeight(10).Build(),
								},
							},
						},
					},
				},
			},
			expected: func(routes []*gatewayv1beta1.HTTPRoute) ingressRules {
				return ingressRules{
					SecretNameToSNIs: SecretNameToSNIs{},
					ServiceNameToServices: map[string]kongstate.Service{
						"httproute.default.basic-httproute.0": {
							Service: kong.Service{
								ConnectTimeout: kong.Int(60000),
								Host:           kong.String("httproute.default.basic-httproute.0"),
								Name:           kong.String("httproute.default.basic-httproute.0"),
								Protocol:       kong.String("http"),
								ReadTimeout:    kong.Int(60000),
								Retries:        kong.Int(5),
								WriteTimeout:   kong.Int(60000),
							},
							Backends: kongstate.ServiceBackends{
								builder.NewKongstateServiceBackend("foo-v1").WithPortNumber(80).WithWeight(90).Build(),
								builder.NewKongstateServiceBackend("foo-v2").WithPortNumber(8080).WithWeight(10).Build(),
							},
							Namespace: "default",
							Routes: []kongstate.Route{
								{
									Route: kong.Route{
										Name: kong.String("httproute.default.basic-httproute.0.0"),
										Paths: []*string{
											kong.String("/httpbin-1"),
										},
										PreserveHost: kong.Bool(true),
										Protocols: []*string{
											kong.String("http"),
											kong.String("https"),
										},
										StripPath: pointer.BoolPtr(false),
									},
									Ingress: k8sObjectInfoOfHTTPRoute(routes[0]),
								},
								{
									Route: kong.Route{
										Name: kong.String("httproute.default.basic-httproute.1.0"),
										Paths: []*string{
											kong.String("/httpbin-2"),
										},
										PreserveHost: kong.Bool(true),
										Protocols: []*string{
											kong.String("http"),
											kong.String("https"),
										},
										StripPath: pointer.BoolPtr(false),
									},
									Ingress: k8sObjectInfoOfHTTPRoute(routes[0]),
								},
							},
							Parent: &gatewayv1beta1.HTTPRoute{
								Spec: gatewayv1beta1.HTTPRouteSpec{
									CommonRouteSpec: commonRouteSpecMock("fake-gateway"),
									Rules: []gatewayv1beta1.HTTPRouteRule{
										{
											Matches: []gatewayv1beta1.HTTPRouteMatch{
												builder.NewHTTPRouteMatch().WithPathPrefix("/httpbin-1").Build(),
											},
											BackendRefs: []gatewayv1beta1.HTTPBackendRef{
												{
													BackendRef: gatewayv1beta1.BackendRef{
														BackendObjectReference: gatewayv1beta1.BackendObjectReference{
															Name: gatewayv1beta1.ObjectName("foo-v1"),
															Port: &ingressRulesFromHTTPRoutesCommonCasesHTTPPort1,
															Kind: util.StringToGatewayAPIKindPtr("Service"),
														},
														Weight: pointer.Int32(90),
													},
												},
												{
													BackendRef: gatewayv1beta1.BackendRef{
														BackendObjectReference: gatewayv1beta1.BackendObjectReference{
															Name: gatewayv1beta1.ObjectName("foo-v2"),
															Port: &ingressRulesFromHTTPRoutesCommonCasesHTTPPort2,
															Kind: util.StringToGatewayAPIKindPtr("Service"),
														},
														Weight: pointer.Int32(10),
													},
												},
											},
										},
										{
											Matches: []gatewayv1beta1.HTTPRouteMatch{
												builder.NewHTTPRouteMatch().WithPathPrefix("/httpbin-2").Build(),
											},
											BackendRefs: []gatewayv1beta1.HTTPBackendRef{
												{
													BackendRef: gatewayv1beta1.BackendRef{
														BackendObjectReference: gatewayv1beta1.BackendObjectReference{
															Name: gatewayv1beta1.ObjectName("foo-v1"),
															Port: &ingressRulesFromHTTPRoutesCommonCasesHTTPPort1,
															Kind: util.StringToGatewayAPIKindPtr("Service"),
														},
														Weight: pointer.Int32(90),
													},
												},
												{
													BackendRef: gatewayv1beta1.BackendRef{
														BackendObjectReference: gatewayv1beta1.BackendObjectReference{
															Name: gatewayv1beta1.ObjectName("foo-v2"),
															Port: &ingressRulesFromHTTPRoutesCommonCasesHTTPPort2,
															Kind: util.StringToGatewayAPIKindPtr("Service"),
														},
														Weight: pointer.Int32(10),
													},
												},
											},
										},
										{
											Matches: []gatewayv1beta1.HTTPRouteMatch{
												builder.NewHTTPRouteMatch().WithPathPrefix("/httpbin-2").Build(),
											},
											BackendRefs: []gatewayv1beta1.HTTPBackendRef{
												{
													BackendRef: gatewayv1beta1.BackendRef{
														BackendObjectReference: gatewayv1beta1.BackendObjectReference{
															Name: gatewayv1beta1.ObjectName("foo-v1"),
															Port: &ingressRulesFromHTTPRoutesCommonCasesHTTPPort2,
															Kind: util.StringToGatewayAPIKindPtr("Service"),
														},
														Weight: pointer.Int32(90),
													},
												},
												{
													BackendRef: gatewayv1beta1.BackendRef{
														BackendObjectReference: gatewayv1beta1.BackendObjectReference{
															Name: gatewayv1beta1.ObjectName("foo-v3"),
															Port: &ingressRulesFromHTTPRoutesCommonCasesHTTPPort2,
															Kind: util.StringToGatewayAPIKindPtr("Service"),
														},
														Weight: pointer.Int32(10),
													},
												},
											},
										},
									},
								},
								ObjectMeta: metav1.ObjectMeta{
									Name:      "basic-httproute",
									Namespace: "default",
								},
								TypeMeta: metav1.TypeMeta{
									Kind:       "HTTPRoute",
									APIVersion: "gateway.networking.k8s.io/v1beta1",
								},
							},
						},

						"httproute.default.basic-httproute.2": {
							Service: kong.Service{
								ConnectTimeout: kong.Int(60000),
								Host:           kong.String("httproute.default.basic-httproute.2"),
								Name:           kong.String("httproute.default.basic-httproute.2"),
								Protocol:       kong.String("http"),
								ReadTimeout:    kong.Int(60000),
								Retries:        kong.Int(5),
								WriteTimeout:   kong.Int(60000),
							},
							Backends: kongstate.ServiceBackends{
								builder.NewKongstateServiceBackend("foo-v1").WithPortNumber(8080).WithWeight(90).Build(),
								builder.NewKongstateServiceBackend("foo-v3").WithPortNumber(8080).WithWeight(10).Build(),
							},
							Namespace: "default",
							Routes: []kongstate.Route{
								{
									Route: kong.Route{
										Name: kong.String("httproute.default.basic-httproute.2.0"),
										Paths: []*string{
											kong.String("/httpbin-2"),
										},
										PreserveHost: kong.Bool(true),
										Protocols: []*string{
											kong.String("http"),
											kong.String("https"),
										},
										StripPath: pointer.BoolPtr(false),
									},
									Ingress: k8sObjectInfoOfHTTPRoute(routes[0]),
								},
							},
							Parent: routes[0],
						},
					},
				}
			},
		},
	}
}

func TestIngressRulesFromHTTPRoutes(t *testing.T) {
	fakestore, err := store.NewFakeStore(store.FakeObjects{})
	require.NoError(t, err)

	testCases := getIngressRulesFromHTTPRoutesCommonTestCases()

	for _, tt := range testCases {
		t.Run(tt.msg, func(t *testing.T) {
			p := NewParser(logrus.New(), fakestore)
			ingressRules := newIngressRules()

			var errs []error
			for _, httproute := range tt.routes {
				// initialize the HTTPRoute object
				httproute.SetGroupVersionKind(httprouteGVK)

				// generate the ingress rules
				err := p.ingressRulesFromHTTPRoute(&ingressRules, httproute)
				if err != nil {
					errs = append(errs, err)
				}
			}

			// verify that we receive the expected values
			expectedIngressRules := tt.expected(tt.routes)
			assert.Equal(t, expectedIngressRules, ingressRules)

			// verify that we receive any and all expected errors
			assert.Equal(t, tt.errs, errs)
		})
	}
}

func TestIngressRulesFromHTTPRoutesWithCombinedServiceRoutes(t *testing.T) {
	fakestore, err := store.NewFakeStore(store.FakeObjects{})
	require.NoError(t, err)

	testCases := getIngressRulesFromHTTPRoutesCommonTestCases()
	testCases = append(testCases, getIngressRulesFromHTTPRoutesCombinedRoutesTestCases()...)

	for _, tt := range testCases {
		t.Run(tt.msg, func(t *testing.T) {
			p := NewParser(logrus.New(), fakestore)
			p.EnableCombinedServiceRoutes()

			ingressRules := newIngressRules()

			var errs []error
			for _, httproute := range tt.routes {
				// initialize the HTTPRoute object
				httproute.SetGroupVersionKind(httprouteGVK)

				// generate the ingress rules
				err := p.ingressRulesFromHTTPRoute(&ingressRules, httproute)
				if err != nil {
					errs = append(errs, err)
				}
			}

			// verify that we receive the expected values
			expectedIngressRules := tt.expected(tt.routes)
			assert.Equal(t, expectedIngressRules, ingressRules)

			// verify that we receive any and all expected errors
			assert.Equal(t, tt.errs, errs)
		})
	}
}

func TestGetHTTPRouteHostnamesAsSliceOfStringPointers(t *testing.T) {
	for _, tt := range []struct {
		msg      string
		input    *gatewayv1beta1.HTTPRoute
		expected []*string
	}{
		{
			msg:      "an HTTPRoute with no hostnames produces no hostnames",
			input:    &gatewayv1beta1.HTTPRoute{},
			expected: []*string{},
		},
		{
			msg: "an HTTPRoute with a single hostname produces a list with that one hostname",
			input: &gatewayv1beta1.HTTPRoute{
				Spec: gatewayv1beta1.HTTPRouteSpec{
					Hostnames: []gatewayv1beta1.Hostname{
						"konghq.com",
					},
				},
			},
			expected: []*string{
				kong.String("konghq.com"),
			},
		},
		{
			msg: "an HTTPRoute with multiple hostnames produces a list with the same hostnames",
			input: &gatewayv1beta1.HTTPRoute{
				Spec: gatewayv1beta1.HTTPRouteSpec{
					Hostnames: []gatewayv1beta1.Hostname{
						"konghq.com",
						"www.konghq.com",
						"docs.konghq.com",
					},
				},
			},
			expected: []*string{
				kong.String("konghq.com"),
				kong.String("www.konghq.com"),
				kong.String("docs.konghq.com"),
			},
		},
	} {
		t.Run(tt.msg, func(t *testing.T) {
			assert.Equal(t, tt.expected, getHTTPRouteHostnamesAsSliceOfStringPointers(tt.input))
		})
	}
}

func TestIngressRulesFromHTTPRoutes_RegexPrefix(t *testing.T) {
	fakestore, err := store.NewFakeStore(store.FakeObjects{})
	require.NoError(t, err)
	parser := NewParser(logrus.New(), fakestore)
	parser.EnableRegexPathPrefix()
	parserWithCombinedServiceRoutes := NewParser(logrus.New(), fakestore)
	parserWithCombinedServiceRoutes.EnableRegexPathPrefix()
	parserWithCombinedServiceRoutes.EnableCombinedServiceRoutes()
	httpPort := gatewayv1beta1.PortNumber(80)

	for _, tt := range []testCaseIngressRulesFromHTTPRoutes{
		{
			msg: "an HTTPRoute with regex path matches is supported",
			routes: []*gatewayv1beta1.HTTPRoute{{
				ObjectMeta: metav1.ObjectMeta{
					Name:      "basic-httproute",
					Namespace: corev1.NamespaceDefault,
				},
				Spec: gatewayv1beta1.HTTPRouteSpec{
					CommonRouteSpec: commonRouteSpecMock("fake-gateway"),
					Rules: []gatewayv1beta1.HTTPRouteRule{{
						Matches: []gatewayv1beta1.HTTPRouteMatch{
							builder.NewHTTPRouteMatch().WithPathRegex("/httpbin$").Build(),
						},
						BackendRefs: []gatewayv1beta1.HTTPBackendRef{{
							BackendRef: gatewayv1beta1.BackendRef{
								BackendObjectReference: gatewayv1beta1.BackendObjectReference{
									Name: gatewayv1beta1.ObjectName("fake-service"),
									Port: &httpPort,
									Kind: util.StringToGatewayAPIKindPtr("Service"),
								},
							},
						}},
					}},
				},
			}},
			expected: func(routes []*gatewayv1beta1.HTTPRoute) ingressRules {
				return ingressRules{
					SecretNameToSNIs: SecretNameToSNIs{},
					ServiceNameToServices: map[string]kongstate.Service{
						"httproute.default.basic-httproute.0": {
							Service: kong.Service{ // only 1 service should be created
								ConnectTimeout: kong.Int(60000),
								Host:           kong.String("httproute.default.basic-httproute.0"),
								Name:           kong.String("httproute.default.basic-httproute.0"),
								Protocol:       kong.String("http"),
								ReadTimeout:    kong.Int(60000),
								Retries:        kong.Int(5),
								WriteTimeout:   kong.Int(60000),
							},
							Backends: kongstate.ServiceBackends{{
								Name: "fake-service",
								PortDef: kongstate.PortDef{
									Mode:   kongstate.PortMode(1),
									Number: 80,
								},
							}},
							Namespace: "default",
							Routes: []kongstate.Route{{ // only 1 route should be created
								Route: kong.Route{
									Name: kong.String("httproute.default.basic-httproute.0.0"),
									Paths: []*string{
										kong.String("~/httpbin$"),
									},
									PreserveHost: kong.Bool(true),
									Protocols: []*string{
										kong.String("http"),
										kong.String("https"),
									},
									StripPath: pointer.BoolPtr(false),
								},
								Ingress: k8sObjectInfoOfHTTPRoute(routes[0]),
							}},
							Parent: routes[0],
						},
					},
				}
			},
		},
	} {
		withParser := func(p *Parser) func(t *testing.T) {
			return func(t *testing.T) {
				ingressRules := newIngressRules()

				var errs []error
				for _, httproute := range tt.routes {
					// initialize the HTTPRoute object
					httproute.SetGroupVersionKind(httprouteGVK)

					// generate the ingress rules
					err := p.ingressRulesFromHTTPRoute(&ingressRules, httproute)
					if err != nil {
						errs = append(errs, err)
					}
				}

				// verify that we receive the expected values
				expectedIngressRules := tt.expected(tt.routes)
				assert.Equal(t, expectedIngressRules, ingressRules)

				// verify that we receive any and all expected errors
				assert.Equal(t, tt.errs, errs)
			}
		}

		t.Run(tt.msg+" using legacy parser", withParser(parser))
		t.Run(tt.msg+" using combined service routes parser", withParser(parserWithCombinedServiceRoutes))
	}
}

func HTTPMethodPointer(method string) *gatewayv1beta1.HTTPMethod {
	return (*gatewayv1beta1.HTTPMethod)(&method)
}

func k8sObjectInfoOfHTTPRoute(route *gatewayv1beta1.HTTPRoute) util.K8sObjectInfo {
	// parsers always provide the annotations map, even if route didn't have any
	anotations := route.Annotations
	if anotations == nil {
		anotations = make(map[string]string)
	}

	return util.K8sObjectInfo{
		Name:        route.Name,
		Namespace:   route.Namespace,
		Annotations: anotations,
		GroupVersionKind: schema.GroupVersionKind{
			Group:   "gateway.networking.k8s.io",
			Version: "v1beta1",
			Kind:    "HTTPRoute",
		},
	}
}

func commonRouteSpecMock(parentReferentName string) gatewayv1beta1.CommonRouteSpec {
	return gatewayv1beta1.CommonRouteSpec{
		ParentRefs: []gatewayv1beta1.ParentReference{{
			Name: gatewayv1beta1.ObjectName(parentReferentName),
		}},
	}
}<|MERGE_RESOLUTION|>--- conflicted
+++ resolved
@@ -309,12 +309,7 @@
 					Namespace: corev1.NamespaceDefault,
 				},
 				Spec: gatewayv1beta1.HTTPRouteSpec{
-<<<<<<< HEAD
-					CommonRouteSpec: gatewayv1beta1.CommonRouteSpec{
-						ParentRefs: []gatewayv1beta1.ParentReference{{
-							Name: gatewayv1beta1.ObjectName("fake-gateway"),
-						}},
-					},
+					CommonRouteSpec: commonRouteSpecMock("fake-gateway"),
 					Rules: []gatewayv1beta1.HTTPRouteRule{
 						{
 							Matches: []gatewayv1beta1.HTTPRouteMatch{
@@ -322,14 +317,6 @@
 							},
 							BackendRefs: []gatewayv1beta1.HTTPBackendRef{
 								builder.NewHTTPBackendRef("fake-service").WithPort(80).Build(),
-=======
-					CommonRouteSpec: commonRouteSpecMock("fake-gateway"),
-					Rules: []gatewayv1beta1.HTTPRouteRule{{
-						Matches: []gatewayv1beta1.HTTPRouteMatch{{
-							Path: &gatewayv1beta1.HTTPPathMatch{
-								Type:  &pathMatchExact,
-								Value: kong.String("/httpbin"),
->>>>>>> 93cb3f3c
 							},
 						},
 					},
