package gateway

import (
	"context"
	"fmt"
	"os"
	"testing"

	"github.com/stretchr/testify/assert"
	"github.com/stretchr/testify/require"
	corev1 "k8s.io/api/core/v1"
	metav1 "k8s.io/apimachinery/pkg/apis/meta/v1"
	"sigs.k8s.io/controller-runtime/pkg/client"
	fakeclient "sigs.k8s.io/controller-runtime/pkg/client/fake"
	gatewayv1alpha2 "sigs.k8s.io/gateway-api/apis/v1alpha2"
	gatewayv1beta1 "sigs.k8s.io/gateway-api/apis/v1beta1"

	"github.com/kong/kubernetes-ingress-controller/v2/internal/util"
	"github.com/kong/kubernetes-ingress-controller/v2/internal/util/builder"
	"github.com/kong/kubernetes-ingress-controller/v2/pkg/clientset/scheme"
)

func init() {
	if err := corev1.AddToScheme(scheme.Scheme); err != nil {
		fmt.Println("error while adding core1 scheme")
		os.Exit(1)
	}
	if err := gatewayv1beta1.Install(scheme.Scheme); err != nil {
		fmt.Println("error while adding gatewayv1beta1 scheme")
		os.Exit(1)
	}
}

func TestFilterHostnames(t *testing.T) {
	commonGateway := &gatewayv1beta1.Gateway{
		Spec: gatewayv1beta1.GatewaySpec{
			Listeners: []Listener{
				{
					Name:     "listener-1",
					Hostname: util.StringToGatewayAPIHostnamePtr("very.specific.com"),
				},
				{
					Name:     "listener-2",
					Hostname: util.StringToGatewayAPIHostnamePtr("*.wildcard.io"),
				},
				{
					Name:     "listener-3",
					Hostname: util.StringToGatewayAPIHostnamePtr("*.anotherwildcard.io"),
				},
				{
					Name: "listener-4",
				},
			},
		},
	}

	testCases := []struct {
		name              string
		gateways          []supportedGatewayWithCondition
		httpRoute         *gatewayv1beta1.HTTPRoute
		expectedHTTPRoute *gatewayv1beta1.HTTPRoute
		hasError          bool
		errString         string
	}{
		{
			name: "listener 1 - specific",
			gateways: []supportedGatewayWithCondition{
				{
					gateway:      commonGateway,
					listenerName: "listener-1",
				},
			},
			httpRoute: &gatewayv1beta1.HTTPRoute{
				Spec: gatewayv1beta1.HTTPRouteSpec{
					Hostnames: []gatewayv1beta1.Hostname{
						util.StringToGatewayAPIHostnameV1Beta1("*.anotherwildcard.io"),
						util.StringToGatewayAPIHostnameV1Beta1("*.nonmatchingwildcard.io"),
						util.StringToGatewayAPIHostnameV1Beta1("very.specific.com"),
					},
				},
			},
			expectedHTTPRoute: &gatewayv1beta1.HTTPRoute{
				Spec: gatewayv1beta1.HTTPRouteSpec{
					Hostnames: []gatewayv1beta1.Hostname{
						util.StringToGatewayAPIHostnameV1Beta1("very.specific.com"),
					},
				},
			},
		},
		{
			name: "listener 1 - wildcard",
			gateways: []supportedGatewayWithCondition{
				{
					gateway:      commonGateway,
					listenerName: "listener-1",
				},
			},
			httpRoute: &gatewayv1beta1.HTTPRoute{
				Spec: gatewayv1beta1.HTTPRouteSpec{
					Hostnames: []gatewayv1beta1.Hostname{
						util.StringToGatewayAPIHostnameV1Beta1("non.matching.com"),
						util.StringToGatewayAPIHostnameV1Beta1("*.specific.com"),
					},
				},
			},
			expectedHTTPRoute: &gatewayv1beta1.HTTPRoute{
				Spec: gatewayv1beta1.HTTPRouteSpec{
					Hostnames: []gatewayv1beta1.Hostname{
						util.StringToGatewayAPIHostnameV1Beta1("very.specific.com"),
					},
				},
			},
		},
		{
			name: "listener 2",
			gateways: []supportedGatewayWithCondition{
				{
					gateway:      commonGateway,
					listenerName: "listener-2",
				},
			},
			httpRoute: &gatewayv1beta1.HTTPRoute{
				Spec: gatewayv1beta1.HTTPRouteSpec{
					Hostnames: []gatewayv1beta1.Hostname{
						util.StringToGatewayAPIHostnameV1Beta1("non.matching.com"),
						util.StringToGatewayAPIHostnameV1Beta1("wildcard.io"),
						util.StringToGatewayAPIHostnameV1Beta1("foo.wildcard.io"),
						util.StringToGatewayAPIHostnameV1Beta1("bar.wildcard.io"),
						util.StringToGatewayAPIHostnameV1Beta1("foo.bar.wildcard.io"),
					},
				},
			},
			expectedHTTPRoute: &gatewayv1beta1.HTTPRoute{
				Spec: gatewayv1beta1.HTTPRouteSpec{
					Hostnames: []gatewayv1beta1.Hostname{
						util.StringToGatewayAPIHostnameV1Beta1("foo.wildcard.io"),
						util.StringToGatewayAPIHostnameV1Beta1("bar.wildcard.io"),
						util.StringToGatewayAPIHostnameV1Beta1("foo.bar.wildcard.io"),
					},
				},
			},
		},
		{
			name: "listener 3 - wildcard",
			gateways: []supportedGatewayWithCondition{
				{
					gateway:      commonGateway,
					listenerName: "listener-3",
				},
			},
			httpRoute: &gatewayv1beta1.HTTPRoute{
				Spec: gatewayv1beta1.HTTPRouteSpec{
					Hostnames: []gatewayv1beta1.Hostname{
						util.StringToGatewayAPIHostnameV1Beta1("*.anotherwildcard.io"),
					},
				},
			},
			expectedHTTPRoute: &gatewayv1beta1.HTTPRoute{
				Spec: gatewayv1beta1.HTTPRouteSpec{
					Hostnames: []gatewayv1beta1.Hostname{
						util.StringToGatewayAPIHostnameV1Beta1("*.anotherwildcard.io"),
					},
				},
			},
		},
		{
			name: "no listner specified - no hostname",
			gateways: []supportedGatewayWithCondition{
				{
					gateway: commonGateway,
				},
			},
			httpRoute: &gatewayv1beta1.HTTPRoute{
				Spec: gatewayv1beta1.HTTPRouteSpec{
					Hostnames: []gatewayv1beta1.Hostname{},
				},
			},
			expectedHTTPRoute: &gatewayv1beta1.HTTPRoute{
				Spec: gatewayv1beta1.HTTPRouteSpec{
					Hostnames: []gatewayv1beta1.Hostname{},
				},
			},
		},
		{
			name: "listener 1 - no match",
			gateways: []supportedGatewayWithCondition{
				{
					gateway:      commonGateway,
					listenerName: "listner-1",
				},
			},
			httpRoute: &gatewayv1beta1.HTTPRoute{
				Spec: gatewayv1beta1.HTTPRouteSpec{
					Hostnames: []gatewayv1beta1.Hostname{
						util.StringToGatewayAPIHostnameV1Beta1("specific.but.wrong.com"),
						util.StringToGatewayAPIHostnameV1Beta1("wildcard.io"),
					},
				},
			},
			expectedHTTPRoute: &gatewayv1beta1.HTTPRoute{
				Spec: gatewayv1beta1.HTTPRouteSpec{
					Hostnames: []gatewayv1beta1.Hostname{},
				},
			},
			hasError:  true,
			errString: "no matching hostnames in listener",
		},
	}

	for _, tc := range testCases {
		filteredHTTPRoute, err := filterHostnames(tc.gateways, tc.httpRoute)
		if tc.hasError {
			assert.Error(t, err)
			assert.Contains(t, err.Error(), tc.errString)
		} else {
			assert.NoError(t, err)
			assert.Equal(t, tc.expectedHTTPRoute.Spec, filteredHTTPRoute.Spec, tc.name)
		}
	}
}

func addressOf[T any](v T) *T {
	return &v
}

func Test_getSupportedGatewayForRoute(t *testing.T) {
	gatewayClass := &GatewayClass{
		ObjectMeta: metav1.ObjectMeta{
			Name: "test-gatewayclass",
		},
		Spec: gatewayv1beta1.GatewayClassSpec{
			ControllerName: gatewayv1beta1.GatewayController("konghq.com/kic-gateway-controller"),
		},
	}

	namespace := &corev1.Namespace{
		ObjectMeta: metav1.ObjectMeta{
			Name: "test-namespace",
		},
	}

	routeConditionAccepted := func(status metav1.ConditionStatus, reason gatewayv1beta1.RouteConditionReason) metav1.Condition {
		return metav1.Condition{
			Type:   string(gatewayv1beta1.RouteConditionAccepted),
			Status: status,
			Reason: string(reason),
		}
	}

	type expected struct {
		condition    metav1.Condition
		listenerName string
	}

	t.Run("HTTPRoute", func(t *testing.T) {
		basicHTTPRoute := func() *HTTPRoute {
			return &HTTPRoute{
				TypeMeta: metav1.TypeMeta{
					Kind:       "HTTPRoute",
					APIVersion: gatewayv1beta1.GroupVersion.Group + "/" + gatewayv1beta1.GroupVersion.Version,
				},
				ObjectMeta: metav1.ObjectMeta{
					Name:      "basic-httproute",
					Namespace: "test-namespace",
				},
				Spec: gatewayv1beta1.HTTPRouteSpec{
					CommonRouteSpec: gatewayv1beta1.CommonRouteSpec{
						ParentRefs: []gatewayv1beta1.ParentReference{
							{
								Name: "test-gateway",
							},
						},
					},
					Rules: []gatewayv1beta1.HTTPRouteRule{
						{
							BackendRefs: []gatewayv1beta1.HTTPBackendRef{
								builder.NewHTTPBackendRef("fake-service").WithPort(80).Build(),
							},
						},
					},
				},
			}
		}
		gatewayWithHTTP80Ready := func() *Gateway {
			return &Gateway{
				TypeMeta: metav1.TypeMeta{
					APIVersion: gatewayv1beta1.GroupVersion.String(),
					Kind:       "Gateway",
				},
				ObjectMeta: metav1.ObjectMeta{
					Name:      "test-gateway",
					Namespace: "test-namespace",
					UID:       "ce7f0678-f59a-483c-80d1-243d3738d22c",
				},
				Spec: gatewayv1beta1.GatewaySpec{
					GatewayClassName: "test-gatewayclass",
					Listeners:        builder.NewListener("http").WithPort(80).HTTP().IntoSlice(),
				},
				Status: gatewayv1beta1.GatewayStatus{
					Listeners: []gatewayv1beta1.ListenerStatus{
						{
							Name: "http",
							Conditions: []metav1.Condition{
								{
									Type:   "Ready",
									Status: metav1.ConditionTrue,
								},
							},
							SupportedKinds: supportedRouteGroupKinds,
						},
					},
				},
			}
		}

		tests := []struct {
			name     string
			route    *HTTPRoute
			expected []expected
			objects  []client.Object
		}{
			{
				name:  "basic HTTPRoute gets accepted",
				route: basicHTTPRoute(),
				objects: []client.Object{
					gatewayWithHTTP80Ready(),
					gatewayClass,
					namespace,
				},
				expected: []expected{
					{
						condition: routeConditionAccepted(metav1.ConditionTrue, gatewayv1beta1.RouteReasonAccepted),
					},
				},
			},
			{
				name:  "basic HTTPRoute with TLS configuration gets accepted",
				route: basicHTTPRoute(),
				objects: []client.Object{
					func() *Gateway {
						gw := gatewayWithHTTP80Ready()
						gw.Spec.Listeners = builder.
							NewListener("http").WithPort(443).HTTPS().
							WithTLSConfig(&gatewayv1beta1.GatewayTLSConfig{
								Mode: addressOf(gatewayv1beta1.TLSModeTerminate),
							}).
							IntoSlice()
						return gw
					}(),
					gatewayClass,
					namespace,
				},
				expected: []expected{
					{
						condition: routeConditionAccepted(metav1.ConditionTrue, gatewayv1beta1.RouteReasonAccepted),
					},
				},
			},
			{
				name: "basic HTTPRoute specifying existing section name gets Accepted",
				route: func() *HTTPRoute {
					r := basicHTTPRoute()
					r.Spec.ParentRefs[0].SectionName = addressOf(gatewayv1beta1.SectionName("http"))
					return r
				}(),
				objects: []client.Object{
					gatewayWithHTTP80Ready(),
					gatewayClass,
					namespace,
				},
				expected: []expected{
					{
						listenerName: "http",
						condition:    routeConditionAccepted(metav1.ConditionTrue, gatewayv1beta1.RouteReasonAccepted),
					},
				},
			},
			{
				name: "basic HTTPRoute specifying existing port gets Accepted",
				route: func() *HTTPRoute {
					r := basicHTTPRoute()
					r.Spec.CommonRouteSpec.ParentRefs[0].Port = addressOf(gatewayv1beta1.PortNumber(80))
					return r
				}(),
				objects: []client.Object{
					gatewayWithHTTP80Ready(),
					gatewayClass,
					namespace,
				},
				expected: []expected{
					{
						condition: routeConditionAccepted(metav1.ConditionTrue, gatewayv1beta1.RouteReasonAccepted),
					},
				},
			},
			{
				name: "basic HTTPRoute specifying non-existing port does not get Accepted",
				route: func() *HTTPRoute {
					r := basicHTTPRoute()
					r.Spec.CommonRouteSpec.ParentRefs[0].Port = addressOf(PortNumber(80))
					return r
				}(),
				objects: []client.Object{
					func() *Gateway {
						gw := gatewayWithHTTP80Ready()
						gw.Spec.Listeners = builder.NewListener("http").WithPort(81).HTTP().IntoSlice()
						return gw
					}(),
					gatewayClass,
					namespace,
				},
				expected: []expected{
					{
						condition: routeConditionAccepted(metav1.ConditionFalse, RouteReasonNoMatchingParent),
					},
				},
			},
			{
				name:  "basic HTTPRoute does not get accepted if it is not in the supported kinds",
				route: basicHTTPRoute(),
				objects: []client.Object{
					func() *Gateway {
						gw := gatewayWithHTTP80Ready()
						gw.Status.Listeners[0].SupportedKinds = nil
						return gw
					}(),
					gatewayClass,
					namespace,
				},
				expected: []expected{
					{
						condition: routeConditionAccepted(metav1.ConditionFalse, gatewayv1beta1.RouteReasonNotAllowedByListeners),
					},
				},
			},
			{
				name:  "basic HTTPRoute does not get accepted if it is not permitted by allowed routes",
				route: basicHTTPRoute(),
				objects: []client.Object{
					func() *Gateway {
						gw := gatewayWithHTTP80Ready()
						gw.Spec.Listeners = builder.NewListener("http").
							WithPort(80).
							HTTP().
							WithAllowedRoutes(
								&gatewayv1beta1.AllowedRoutes{
									Kinds: builder.NewRouteGroupKind().TCPRoute().IntoSlice(),
								},
							).
							IntoSlice()
						return gw
					}(),
					gatewayClass,
					namespace,
				},
				expected: []expected{
					{
						condition: routeConditionAccepted(metav1.ConditionFalse, gatewayv1beta1.RouteReasonNotAllowedByListeners),
					},
				},
			},
			{
				name:  "basic HTTPRoute does get accepted if allowed routes only specified Same namespace",
				route: basicHTTPRoute(),
				objects: []client.Object{
					func() *Gateway {
						gw := gatewayWithHTTP80Ready()
						gw.Spec.Listeners = builder.NewListener("http").
							WithPort(80).
							HTTP().
							WithAllowedRoutes(builder.NewAllowedRoutesFromSameNamespaces()).
							IntoSlice()
						return gw
					}(),
					gatewayClass,
					namespace,
				},
				expected: []expected{
					{
						condition: routeConditionAccepted(metav1.ConditionTrue, gatewayv1beta1.RouteReasonAccepted),
					},
				},
			},
			{
				name: "HTTPRoute does not get accepted if Listener hostnames do not match route hostnames",
				route: func() *HTTPRoute {
					r := basicHTTPRoute()
					r.Spec.Hostnames = []gatewayv1beta1.Hostname{"very.specific.com"}
					return r
				}(),
				objects: []client.Object{
					func() *Gateway {
						gw := gatewayWithHTTP80Ready()
						gw.Spec.Listeners = builder.NewListener("http").
							WithPort(80).
							HTTP().
							WithAllowedRoutes(builder.NewAllowedRoutesFromSameNamespaces()).
							WithHostname("hostname.com").
							IntoSlice()
						return gw
					}(),
					gatewayClass,
					namespace,
				},
				expected: []expected{
					{
						condition: routeConditionAccepted(metav1.ConditionFalse, gatewayv1beta1.RouteReasonNoMatchingListenerHostname),
					},
				},
			},
			{
				name:  "HTTPRoute does not get accepted if Listener TLSConfig uses PassThrough",
				route: basicHTTPRoute(),
				objects: []client.Object{
					func() *Gateway {
						gw := gatewayWithHTTP80Ready()
						gw.Spec.Listeners = builder.
							NewListener("https").WithPort(443).HTTPS().
							WithTLSConfig(&gatewayv1beta1.GatewayTLSConfig{
								Mode: addressOf(gatewayv1beta1.TLSModePassthrough),
							}).
							IntoSlice()
						gw.Status.Listeners[0].Name = "https"
						return gw
					}(),
					gatewayClass,
					namespace,
				},
				expected: []expected{
					{
						condition: routeConditionAccepted(metav1.ConditionFalse, RouteReasonNoMatchingParent),
					},
				},
			},
		}

		for _, tt := range tests {
			tt := tt
			t.Run(tt.name, func(t *testing.T) {
				fakeClient := fakeclient.
					NewClientBuilder().
					WithScheme(scheme.Scheme).
					WithObjects(tt.objects...).
					Build()

				got, err := getSupportedGatewayForRoute(context.Background(), fakeClient, tt.route)
				require.NoError(t, err)
				require.Len(t, got, len(tt.expected))

				for i := range got {
					assert.Equalf(t, "test-namespace", got[i].gateway.Namespace, "gateway namespace #%d", i)
					assert.Equalf(t, "test-gateway", got[i].gateway.Name, "gateway name #%d", i)
					assert.Equalf(t, tt.expected[i].listenerName, got[i].listenerName, "listenerName #%d", i)
					assert.Equalf(t, tt.expected[i].condition, got[i].condition, "condition #%d", i)
				}
			})
		}
	})

	t.Run("TCPRoute", func(t *testing.T) {
		basicTCPRoute := func() *TCPRoute {
			return &TCPRoute{
				TypeMeta: metav1.TypeMeta{
					Kind:       "TCPRoute",
					APIVersion: gatewayv1alpha2.GroupVersion.String(),
				},
				ObjectMeta: metav1.ObjectMeta{
					Name:      "basic-tcproute",
					Namespace: "test-namespace",
				},
				Spec: gatewayv1alpha2.TCPRouteSpec{
					CommonRouteSpec: gatewayv1alpha2.CommonRouteSpec{
						ParentRefs: []gatewayv1alpha2.ParentReference{
							{
								Name: "test-gateway",
							},
						},
					},
				},
			}
		}
		gatewayWithTCP80Ready := func() *Gateway {
			return &Gateway{
				TypeMeta: metav1.TypeMeta{
					APIVersion: "gateway.networking.k8s.io/v1beta1",
					Kind:       "Gateway",
				},
				ObjectMeta: metav1.ObjectMeta{
					Name:      "test-gateway",
					Namespace: "test-namespace",
					UID:       "ce7f0678-f59a-483c-80d1-243d3738d22c",
				},
				Spec: gatewayv1beta1.GatewaySpec{
					GatewayClassName: "test-gatewayclass",
					Listeners:        builder.NewListener("tcp").WithPort(80).TCP().IntoSlice(),
				},
				Status: gatewayv1beta1.GatewayStatus{
					Listeners: []gatewayv1beta1.ListenerStatus{
						{
							Name: "tcp",
							Conditions: []metav1.Condition{
								{
									Type:   "Ready",
									Status: metav1.ConditionTrue,
								},
							},
							SupportedKinds: builder.NewRouteGroupKind().TCPRoute().IntoSlice(),
						},
					},
				},
			}
		}

		type expected struct {
			condition    metav1.Condition
			listenerName string
		}
		tests := []struct {
			name     string
			route    *TCPRoute
			expected expected
			objects  []client.Object
			wantErr  bool
		}{
			{
				name:  "basic TCPRoute does get accepted because it is in supported kinds",
				route: basicTCPRoute(),
				objects: []client.Object{
					gatewayWithTCP80Ready(),
					gatewayClass,
					namespace,
				},
				expected: expected{
					condition: routeConditionAccepted(metav1.ConditionTrue, gatewayv1beta1.RouteReasonAccepted),
				},
			},
			{
				name:  "basic TCPRoute does not get accepted because it is not in supported kinds",
				route: basicTCPRoute(),
				objects: []client.Object{
					func() *Gateway {
						gw := gatewayWithTCP80Ready()
						gw.Status.Listeners[0].SupportedKinds = nil
						return gw
					}(),
					gatewayClass,
					namespace,
				},
				expected: expected{
					condition: routeConditionAccepted(metav1.ConditionFalse, gatewayv1beta1.RouteReasonNotAllowedByListeners),
				},
			},
			{
				name: "TCPRoute specifying existing port gets Accepted",
				route: func() *TCPRoute {
					r := basicTCPRoute()
					r.Spec.CommonRouteSpec.ParentRefs[0].Port = addressOf(gatewayv1alpha2.PortNumber(80))
					r.Spec.Rules = []gatewayv1alpha2.TCPRouteRule{
						{
							BackendRefs: builder.NewBackendRef("fake-service").WithPort(80).ToSlice(),
						},
					}
					return r
				}(),
				objects: []client.Object{
					gatewayWithTCP80Ready(),
					gatewayClass,
					namespace,
				},
				expected: expected{
					condition: routeConditionAccepted(metav1.ConditionTrue, gatewayv1beta1.RouteReasonAccepted),
				},
			},
			{
				name: "TCPRoute specifying non existing port does not get Accepted",
				route: func() *TCPRoute {
					r := basicTCPRoute()
					r.Spec.CommonRouteSpec.ParentRefs[0].Port = addressOf(gatewayv1alpha2.PortNumber(8000))
					r.Spec.Rules = []gatewayv1alpha2.TCPRouteRule{
						{
							BackendRefs: builder.NewBackendRef("fake-service").WithPort(80).ToSlice(),
						},
					}
					return r
				}(),
				objects: []client.Object{
					gatewayWithTCP80Ready(),
					gatewayClass,
					namespace,
				},
				expected: expected{
					condition: routeConditionAccepted(metav1.ConditionFalse, RouteReasonNoMatchingParent),
				},
			},
			{
				name: "TCPRoute specifying in sectionName existing listener gets Accepted",
				route: func() *TCPRoute {
					r := basicTCPRoute()
					r.Spec.CommonRouteSpec.ParentRefs[0].Port = addressOf(gatewayv1alpha2.PortNumber(80))
					r.Spec.CommonRouteSpec.ParentRefs[0].SectionName = addressOf(gatewayv1alpha2.SectionName("tcp"))
					r.Spec.Rules = []gatewayv1alpha2.TCPRouteRule{
						{
							BackendRefs: builder.NewBackendRef("fake-service").WithPort(80).ToSlice(),
						},
					}
					return r
				}(),
				objects: []client.Object{
					gatewayWithTCP80Ready(),
					gatewayClass,
					namespace,
				},
				expected: expected{
					listenerName: "tcp",
					condition:    routeConditionAccepted(metav1.ConditionTrue, gatewayv1beta1.RouteReasonAccepted),
				},
			},
			// TODO: uncomment when https://github.com/Kong/kubernetes-ingress-controller/issues/3221 is done
			// {
			// 	name: "TCPRoute specifying in sectionName non existing listener does not get Accepted",
			// 	route: func() *TCPRoute {
			// 		r := basicTCPRoute()
			// 		r.Spec.CommonRouteSpec.ParentRefs[0].Port = addressOf(gatewayv1alpha2.PortNumber(80))
			// 		r.Spec.CommonRouteSpec.ParentRefs[0].SectionName = addressOf(gatewayv1alpha2.SectionName("unknown-listener"))
			// 		r.Spec.Rules = []gatewayv1alpha2.TCPRouteRule{
			// 			{
			// 				BackendRefs: builder.NewBackendRef("fake-service").WithPort(80).ToSlice(),
			// 			},
			// 		}
			// 		return r
			// 	}(),
			// 	objects: []client.Object{
			// 		gatewayWithTCP80Ready(),
			// 		gatewayClass,
			// 		namespace,
			// 	},
			// 	expected: expected{
			// 		listenerName: "tcp",
			// 		condition:    routeConditionAccepted(metav1.ConditionFalse, RouteReasonNoMatchingParent),
			// 	},
			// },
		}

		for _, tt := range tests {
			tt := tt
			t.Run(tt.name, func(t *testing.T) {
				fakeClient := fakeclient.
					NewClientBuilder().
					WithScheme(scheme.Scheme).
					WithObjects(tt.objects...).
					Build()

				got, err := getSupportedGatewayForRoute(context.Background(), fakeClient, tt.route)
				require.NoError(t, err)
				require.Len(t, got, 1)
				match := got[0]

				assert.Equal(t, "test-namespace", match.gateway.Namespace)
				assert.Equal(t, "test-gateway", match.gateway.Name)
				assert.Equal(t, tt.expected.listenerName, match.listenerName)
				assert.Equal(t, tt.expected.condition, match.condition)
			})
		}
	})

	t.Run("UDPRoute", func(t *testing.T) {
		basicUDPRoute := func() *UDPRoute {
			return &UDPRoute{
				TypeMeta: metav1.TypeMeta{
					Kind:       "UDPRoute",
					APIVersion: gatewayv1alpha2.GroupVersion.String(),
				},
				ObjectMeta: metav1.ObjectMeta{
					Name:      "basic-udproute",
					Namespace: "test-namespace",
				},
				Spec: gatewayv1alpha2.UDPRouteSpec{
					CommonRouteSpec: gatewayv1alpha2.CommonRouteSpec{
						ParentRefs: []gatewayv1alpha2.ParentReference{
							{
								Name: "test-gateway",
							},
						},
					},
				},
			}
		}
		gatewayWithUDP53Ready := func() *Gateway {
			return &Gateway{
				TypeMeta: metav1.TypeMeta{
					APIVersion: "gateway.networking.k8s.io/v1beta1",
					Kind:       "Gateway",
				},
				ObjectMeta: metav1.ObjectMeta{
					Name:      "test-gateway",
					Namespace: "test-namespace",
					UID:       "ce7f0678-f59a-483c-80d1-243d3738d22c",
				},
				Spec: gatewayv1beta1.GatewaySpec{
					GatewayClassName: "test-gatewayclass",
					Listeners:        builder.NewListener("udp").WithPort(53).UDP().IntoSlice(),
				},
				Status: gatewayv1beta1.GatewayStatus{
					Listeners: []gatewayv1beta1.ListenerStatus{
						{
							Name: "udp",
							Conditions: []metav1.Condition{
								{
<<<<<<< HEAD
									Name: gatewayv1beta1.SectionName("http"),
									Conditions: []metav1.Condition{
										{
											Type:   "Ready",
											Status: metav1.ConditionTrue,
										},
									},
									SupportedKinds: nil,
=======
									Type:   "Ready",
									Status: metav1.ConditionTrue,
>>>>>>> 5f9f5693
								},
							},
							SupportedKinds: builder.NewRouteGroupKind().UDPRoute().IntoSlice(),
						},
					},
				},
			}
		}

		type expected struct {
			condition    metav1.Condition
			listenerName string
		}
		tests := []struct {
			name     string
			route    *UDPRoute
			expected expected
			objects  []client.Object
			wantErr  bool
		}{
			{
				name:  "basic UDPRoute does get accepted because it is in supported kinds",
				route: basicUDPRoute(),
				objects: []client.Object{
					gatewayWithUDP53Ready(),
					gatewayClass,
					namespace,
				},
				expected: expected{
					condition: routeConditionAccepted(metav1.ConditionTrue, gatewayv1beta1.RouteReasonAccepted),
				},
			},
			{
				name:  "basic UDPRoute does not get accepted because it is not in supported kinds",
				route: basicUDPRoute(),
				objects: []client.Object{
					func() *Gateway {
						gw := gatewayWithUDP53Ready()
						gw.Status.Listeners[0].SupportedKinds = nil
						return gw
					}(),
					gatewayClass,
					namespace,
				},
				expected: expected{
					condition: routeConditionAccepted(metav1.ConditionFalse, gatewayv1beta1.RouteReasonNotAllowedByListeners),
				},
			},
			{
				name: "UDPRoute specifying existing port gets Accepted",
				route: func() *UDPRoute {
					r := basicUDPRoute()
					r.Spec.CommonRouteSpec.ParentRefs[0].Port = addressOf(gatewayv1alpha2.PortNumber(53))
					return r
				}(),
				objects: []client.Object{
					gatewayWithUDP53Ready(),
					gatewayClass,
					namespace,
				},
				expected: expected{
					condition: routeConditionAccepted(metav1.ConditionTrue, gatewayv1beta1.RouteReasonAccepted),
				},
			},
			{
				name: "UDPRoute specifying non existing port does not get Accepted",
				route: func() *UDPRoute {
					r := basicUDPRoute()
					r.Spec.CommonRouteSpec.ParentRefs[0].Port = addressOf(gatewayv1alpha2.PortNumber(8000))
					return r
				}(),
				objects: []client.Object{
					gatewayWithUDP53Ready(),
					gatewayClass,
					namespace,
				},
				expected: expected{
					condition: routeConditionAccepted(metav1.ConditionFalse, RouteReasonNoMatchingParent),
				},
			},
			{
				name: "UDPRoute specifying in sectionName existing listener gets Accepted",
				route: func() *UDPRoute {
					r := basicUDPRoute()
					r.Spec.CommonRouteSpec.ParentRefs[0].Port = addressOf(gatewayv1alpha2.PortNumber(53))
					r.Spec.CommonRouteSpec.ParentRefs[0].SectionName = addressOf(gatewayv1alpha2.SectionName("udp"))
					return r
				}(),
				objects: []client.Object{
					gatewayWithUDP53Ready(),
					gatewayClass,
					namespace,
				},
				expected: expected{
					listenerName: "udp",
					condition:    routeConditionAccepted(metav1.ConditionTrue, gatewayv1beta1.RouteReasonAccepted),
				},
			},
			// TODO: uncomment when https://github.com/Kong/kubernetes-ingress-controller/issues/3221 is done
			// {
			// 	name: "UDPRoute specifying in sectionName non existing listener does not get Accepted",
			// 	route: func() *UDPRoute {
			// 		r := basicUDPRoute()
			// 		r.Spec.CommonRouteSpec.ParentRefs[0].Port = addressOf(gatewayv1alpha2.PortNumber(53))
			// 		r.Spec.CommonRouteSpec.ParentRefs[0].SectionName = addressOf(gatewayv1alpha2.SectionName("unknown-listener"))
			// 		return r
			// 	}(),
			// 	objects: []client.Object{
			// 		gatewayWithUDP53Ready(),
			// 		gatewayClass,
			// 		namespace,
			// 	},
			// 	expected: expected{
			// 		listenerName: "udp",
			// 		condition:    routeConditionAccepted(metav1.ConditionFalse, RouteReasonNoMatchingParent),
			// 	},
			// },
		}

		for _, tt := range tests {
			tt := tt
			t.Run(tt.name, func(t *testing.T) {
				fakeClient := fakeclient.
					NewClientBuilder().
					WithScheme(scheme.Scheme).
					WithObjects(tt.objects...).
					Build()

				got, err := getSupportedGatewayForRoute(context.Background(), fakeClient, tt.route)
				require.NoError(t, err)
				require.Len(t, got, 1)
				match := got[0]

				assert.Equal(t, "test-namespace", match.gateway.Namespace)
				assert.Equal(t, "test-gateway", match.gateway.Name)
				assert.Equal(t, tt.expected.listenerName, match.listenerName)
				assert.Equal(t, tt.expected.condition, match.condition)
			})
		}
	})

	t.Run("TLSRoute", func(t *testing.T) {
		basicTLSRoute := func() *TLSRoute {
			return &TLSRoute{
				TypeMeta: metav1.TypeMeta{
					Kind:       "TLSRoute",
					APIVersion: gatewayv1alpha2.GroupVersion.Group + "/" + gatewayv1alpha2.GroupVersion.Version,
				},
				ObjectMeta: metav1.ObjectMeta{
					Name:      "basic-tlsroute",
					Namespace: "test-namespace",
				},
				Spec: gatewayv1alpha2.TLSRouteSpec{
					CommonRouteSpec: gatewayv1alpha2.CommonRouteSpec{
						ParentRefs: []gatewayv1alpha2.ParentReference{
							{
								Name: "test-gateway",
							},
						},
					},
				},
			}
		}
		gatewayWithTLS443PassthroughReady := func() *Gateway {
			return &Gateway{
				TypeMeta: metav1.TypeMeta{
					APIVersion: "gateway.networking.k8s.io/v1beta1",
					Kind:       "Gateway",
				},
				ObjectMeta: metav1.ObjectMeta{
					Name:      "test-gateway",
					Namespace: "test-namespace",
					UID:       "ce7f0678-f59a-483c-80d1-243d3738d22c",
				},
				Spec: gatewayv1beta1.GatewaySpec{
					GatewayClassName: "test-gatewayclass",
					Listeners: builder.NewListener("tls").
						WithPort(443).
						TLS().
						WithTLSConfig(&gatewayv1beta1.GatewayTLSConfig{
							Mode: addressOf(gatewayv1beta1.TLSModePassthrough),
						}).IntoSlice(),
				},
				Status: gatewayv1beta1.GatewayStatus{
					Listeners: []gatewayv1beta1.ListenerStatus{
						{
							Name: "tls",
							Conditions: []metav1.Condition{
								{
									Type:   "Ready",
									Status: metav1.ConditionTrue,
								},
							},
							SupportedKinds: builder.NewRouteGroupKind().TLSRoute().IntoSlice(),
						},
					},
				},
			}
		}

		type expected struct {
			condition    metav1.Condition
			listenerName string
		}
		tests := []struct {
			name     string
			route    *TLSRoute
			expected []expected
			objects  []client.Object
			wantErr  bool
		}{
			{
				name:  "basic TLSRoute does get accepted because it is in supported kinds and there is a listener with TLS in passthrough mode",
				route: basicTLSRoute(),
				objects: []client.Object{
					gatewayWithTLS443PassthroughReady(),
					gatewayClass,
					namespace,
				},
				expected: []expected{
					{
						condition: routeConditionAccepted(metav1.ConditionTrue, gatewayv1beta1.RouteReasonAccepted),
					},
				},
			},
			{
				name:  "basic TLSRoute does not get accepted because there is no listener with TLS in passthrough mode",
				route: basicTLSRoute(),
				objects: []client.Object{
					func() *Gateway {
						gw := gatewayWithTLS443PassthroughReady()
						gw.Spec.Listeners = builder.NewListener("tls").
							WithPort(443).
							TLS().
							WithTLSConfig(&gatewayv1beta1.GatewayTLSConfig{
								Mode: addressOf(gatewayv1beta1.TLSModeTerminate),
							}).IntoSlice()
						return gw
					}(),
					gatewayClass,
					namespace,
				},
				expected: []expected{
					{
						condition: routeConditionAccepted(metav1.ConditionFalse, RouteReasonNoMatchingParent),
					},
				},
			},
			{
				name:  "TLSRoute does not get accepted because it is not in supported kinds",
				route: basicTLSRoute(),
				objects: []client.Object{
					func() *Gateway {
						gw := gatewayWithTLS443PassthroughReady()
						gw.Status.Listeners[0].SupportedKinds = nil
						return gw
					}(),
					gatewayClass,
					namespace,
				},
				expected: []expected{
					{
						condition: routeConditionAccepted(metav1.ConditionFalse, gatewayv1beta1.RouteReasonNotAllowedByListeners),
					},
				},
			},
			{
				name: "TLSRoute specifying existing port gets Accepted",
				route: func() *TLSRoute {
					r := basicTLSRoute()
					r.Spec.CommonRouteSpec.ParentRefs[0].Port = addressOf(gatewayv1alpha2.PortNumber(443))
					return r
				}(),
				objects: []client.Object{
					gatewayWithTLS443PassthroughReady(),
					gatewayClass,
					namespace,
				},
				expected: []expected{
					{
						condition: routeConditionAccepted(metav1.ConditionTrue, gatewayv1beta1.RouteReasonAccepted),
					},
				},
			},
			{
				name: "TLSRoute specifying non existing port does not get Accepted",
				route: func() *TLSRoute {
					r := basicTLSRoute()
					r.Spec.CommonRouteSpec.ParentRefs[0].Port = addressOf(gatewayv1alpha2.PortNumber(444))
					return r
				}(),
				objects: []client.Object{
					gatewayWithTLS443PassthroughReady(),
					gatewayClass,
					namespace,
				},
				expected: []expected{
					{
						condition: routeConditionAccepted(metav1.ConditionFalse, RouteReasonNoMatchingParent),
					},
				},
			},
			{
				name: "TLSRoute specifying in sectionName existing listener gets Accepted",
				route: func() *TLSRoute {
					r := basicTLSRoute()
					r.Spec.CommonRouteSpec.ParentRefs[0].Port = addressOf(gatewayv1alpha2.PortNumber(443))
					r.Spec.CommonRouteSpec.ParentRefs[0].SectionName = addressOf(gatewayv1alpha2.SectionName("tls"))
					return r
				}(),
				objects: []client.Object{
					gatewayWithTLS443PassthroughReady(),
					gatewayClass,
					namespace,
				},
				expected: []expected{
					{
						listenerName: "tls",
						condition:    routeConditionAccepted(metav1.ConditionTrue, gatewayv1beta1.RouteReasonAccepted),
					},
				},
			},
			// TODO: uncomment when https://github.com/Kong/kubernetes-ingress-controller/issues/3221 is done
			// {
			// 	name: "TLSRoute specifying in sectionName non existing listener does not get Accepted",
			// 	route: func() *TLSRoute {
			// 		r := basicTLSRoute()
			// 		r.Spec.CommonRouteSpec.ParentRefs[0].Port = addressOf(gatewayv1alpha2.PortNumber(443))
			// 		r.Spec.CommonRouteSpec.ParentRefs[0].SectionName = addressOf(gatewayv1alpha2.SectionName("unknown-listener"))
			// 		return r
			// 	}(),
			// 	objects: []client.Object{
			// 		gatewayWithTLS443PassthroughReady(),
			// 		gatewayClass,
			// 		namespace,
			// 	},
			// 	expected: []expected{
			// 		{
			// 			listenerName: "tls",
			//			condition: routeConditionAccepted(metav1.ConditionFalse, RouteReasonNoMatchingParent),
			// 		},
			// 	},
			// },
		}

		for _, tt := range tests {
			tt := tt
			t.Run(tt.name, func(t *testing.T) {
				fakeClient := fakeclient.
					NewClientBuilder().
					WithScheme(scheme.Scheme).
					WithObjects(tt.objects...).
					Build()

				got, err := getSupportedGatewayForRoute(context.Background(), fakeClient, tt.route)
				require.NoError(t, err)
				require.Len(t, got, len(tt.expected))

				for i := range got {
					assert.Equalf(t, "test-namespace", got[i].gateway.Namespace, "gateway namespace #%d", i)
					assert.Equalf(t, "test-gateway", got[i].gateway.Name, "gateway name #%d", i)
					assert.Equalf(t, tt.expected[i].listenerName, got[i].listenerName, "listenerName #%d", i)
					assert.Equalf(t, tt.expected[i].condition, got[i].condition, "condition #%d", i)
				}
			})
		}
	})
}<|MERGE_RESOLUTION|>--- conflicted
+++ resolved
@@ -806,19 +806,8 @@
 							Name: "udp",
 							Conditions: []metav1.Condition{
 								{
-<<<<<<< HEAD
-									Name: gatewayv1beta1.SectionName("http"),
-									Conditions: []metav1.Condition{
-										{
-											Type:   "Ready",
-											Status: metav1.ConditionTrue,
-										},
-									},
-									SupportedKinds: nil,
-=======
 									Type:   "Ready",
 									Status: metav1.ConditionTrue,
->>>>>>> 5f9f5693
 								},
 							},
 							SupportedKinds: builder.NewRouteGroupKind().UDPRoute().IntoSlice(),
