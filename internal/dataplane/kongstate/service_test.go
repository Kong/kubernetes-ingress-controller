package kongstate

import (
	"reflect"
	"testing"

	"github.com/go-logr/zapr"
	"github.com/kong/go-kong/kong"
<<<<<<< HEAD
	"github.com/stretchr/testify/assert"
	"go.uber.org/zap"
=======
	"github.com/sirupsen/logrus"
	"github.com/stretchr/testify/require"
	corev1 "k8s.io/api/core/v1"
	metav1 "k8s.io/apimachinery/pkg/apis/meta/v1"
>>>>>>> be62bf7f

	"github.com/kong/kubernetes-ingress-controller/v2/internal/annotations"
)

func TestOverrideService(t *testing.T) {
	testCases := []struct {
		name                  string
		inService             Service
		k8sServiceAnnotations map[string]string
		expectedService       Service
	}{
		{
			name: "no overrides",
			inService: Service{
				Service: kong.Service{
					Host:     kong.String("foo.com"),
					Port:     kong.Int(80),
					Name:     kong.String("foo"),
					Protocol: kong.String("http"),
					Path:     kong.String("/"),
				},
			},
			expectedService: Service{
				Service: kong.Service{
					Host:     kong.String("foo.com"),
					Port:     kong.Int(80),
					Name:     kong.String("foo"),
					Protocol: kong.String("http"),
					Path:     kong.String("/"),
				},
			},
			k8sServiceAnnotations: map[string]string{},
		},
		{
			name: "override protocol to https",
			inService: Service{
				Service: kong.Service{
					Host:     kong.String("foo.com"),
					Port:     kong.Int(80),
					Name:     kong.String("foo"),
					Protocol: kong.String("http"),
					Path:     kong.String("/"),
				},
			},
			expectedService: Service{
				Service: kong.Service{
					Host:     kong.String("foo.com"),
					Port:     kong.Int(80),
					Name:     kong.String("foo"),
					Protocol: kong.String("https"),
					Path:     kong.String("/"),
				},
			},
			k8sServiceAnnotations: map[string]string{
				annotations.AnnotationPrefix + annotations.ProtocolKey: "https",
			},
		},
		{
			name: "override retries to 0",
			inService: Service{
				Service: kong.Service{
					Host:     kong.String("foo.com"),
					Port:     kong.Int(80),
					Name:     kong.String("foo"),
					Protocol: kong.String("http"),
					Path:     kong.String("/"),
				},
			},
			expectedService: Service{
				Service: kong.Service{
					Host:     kong.String("foo.com"),
					Port:     kong.Int(80),
					Name:     kong.String("foo"),
					Protocol: kong.String("http"),
					Path:     kong.String("/"),
					Retries:  kong.Int(0),
				},
			},
			k8sServiceAnnotations: map[string]string{
				annotations.AnnotationPrefix + annotations.RetriesKey: "0",
			},
		},
		{
			name: "override retries to 1",
			inService: Service{
				Service: kong.Service{
					Host:     kong.String("foo.com"),
					Port:     kong.Int(80),
					Name:     kong.String("foo"),
					Protocol: kong.String("http"),
					Path:     kong.String("/"),
				},
			},
			expectedService: Service{
				Service: kong.Service{
					Host:     kong.String("foo.com"),
					Port:     kong.Int(80),
					Name:     kong.String("foo"),
					Protocol: kong.String("http"),
					Path:     kong.String("/"),
					Retries:  kong.Int(1),
				},
			},
			k8sServiceAnnotations: map[string]string{
				annotations.AnnotationPrefix + annotations.RetriesKey: "1",
			},
		},
		{
			name: "override path",
			inService: Service{
				Service: kong.Service{
					Host:     kong.String("foo.com"),
					Port:     kong.Int(80),
					Name:     kong.String("foo"),
					Protocol: kong.String("http"),
					Path:     kong.String("/"),
				},
			},
			expectedService: Service{
				Service: kong.Service{
					Host:     kong.String("foo.com"),
					Port:     kong.Int(80),
					Name:     kong.String("foo"),
					Protocol: kong.String("http"),
					Path:     kong.String("/new-path"),
				},
			},
			k8sServiceAnnotations: map[string]string{
				annotations.AnnotationPrefix + annotations.PathKey: "/new-path",
			},
		},
		{
			name: "override connect timeout, read timeout, write timeout",
			inService: Service{
				Service: kong.Service{
					Host:     kong.String("foo.com"),
					Port:     kong.Int(80),
					Name:     kong.String("foo"),
					Protocol: kong.String("http"),
					Path:     kong.String("/"),
				},
			},
			expectedService: Service{
				Service: kong.Service{
					Host:           kong.String("foo.com"),
					Port:           kong.Int(80),
					Name:           kong.String("foo"),
					Protocol:       kong.String("http"),
					Path:           kong.String("/"),
					ConnectTimeout: kong.Int(100),
					ReadTimeout:    kong.Int(100),
					WriteTimeout:   kong.Int(100),
				},
			},
			k8sServiceAnnotations: map[string]string{
				annotations.AnnotationPrefix + annotations.ConnectTimeoutKey: "100",
				annotations.AnnotationPrefix + annotations.ReadTimeoutKey:    "100",
				annotations.AnnotationPrefix + annotations.WriteTimeoutKey:   "100",
			},
		},
	}

<<<<<<< HEAD
	for _, testcase := range testTable {
		testcase := testcase
		log := zapr.NewLogger(zap.NewNop())
=======
	for _, tc := range testCases {
		tc := tc
		log := logrus.New()
		log.SetOutput(io.Discard)
>>>>>>> be62bf7f

		t.Run(tc.name, func(t *testing.T) {
			service := tc.inService
			for _, k8sSvc := range service.K8sServices {
				service.overrideByAnnotation(k8sSvc.Annotations)
				require.Equal(t, tc.expectedService.Service, service.Service)
			}
		})
	}
}

<<<<<<< HEAD
	assert.NotPanics(func() {
		log := zapr.NewLogger(zap.NewNop())

=======
func TestNilServiceOverrideDoesntPanic(t *testing.T) {
	require.NotPanics(t, func() {
>>>>>>> be62bf7f
		var nilService *Service
		nilService.override()
	})
}

func TestOverrideServicePath(t *testing.T) {
	type args struct {
		service Service
		anns    map[string]string
	}
	tests := []struct {
		name string
		args args
		want Service
	}{
		{},
		{name: "basic empty service"},
		{
			name: "set to valid value",
			args: args{
				anns: map[string]string{
					"konghq.com/path": "/foo",
				},
			},
			want: Service{
				Service: kong.Service{
					Path: kong.String("/foo"),
				},
			},
		},
		{
			name: "does not set path if doesn't start with /",
			args: args{
				anns: map[string]string{
					"konghq.com/path": "foo",
				},
			},
			want: Service{},
		},
		{
			name: "overrides any other value",
			args: args{
				service: Service{
					Service: kong.Service{
						Path: kong.String("/foo"),
					},
				},
				anns: map[string]string{
					"konghq.com/path": "/bar",
				},
			},
			want: Service{
				Service: kong.Service{
					Path: kong.String("/bar"),
				},
			},
		},
	}
	for _, tt := range tests {
		t.Run(tt.name, func(t *testing.T) {
			tt.args.service.overridePath(tt.args.anns)
			if !reflect.DeepEqual(tt.args.service, tt.want) {
				t.Errorf("overrideServicePath() got = %v, want %v", tt.args.service, tt.want)
			}
		})
	}
}

func TestOverrideConnectTimeout(t *testing.T) {
	type args struct {
		service Service
		anns    map[string]string
	}
	tests := []struct {
		name string
		args args
		want Service
	}{
		{
			name: "set to valid value",
			args: args{
				anns: map[string]string{
					"konghq.com/connect-timeout": "3000",
				},
			},
			want: Service{
				Service: kong.Service{
					ConnectTimeout: kong.Int(3000),
				},
			},
		},
		{
			name: "value cannot parse to int",
			args: args{
				anns: map[string]string{
					"konghq.com/connect-timeout": "burranyi yedigei",
				},
			},
			want: Service{},
		},
		{
			name: "overrides any other value",
			args: args{
				service: Service{
					Service: kong.Service{
						ConnectTimeout: kong.Int(2000),
					},
				},
				anns: map[string]string{
					"konghq.com/connect-timeout": "3000",
				},
			},
			want: Service{
				Service: kong.Service{
					ConnectTimeout: kong.Int(3000),
				},
			},
		},
	}
	for _, tt := range tests {
		t.Run(tt.name, func(t *testing.T) {
			tt.args.service.overrideConnectTimeout(tt.args.anns)
			if !reflect.DeepEqual(tt.args.service, tt.want) {
				t.Errorf("overrideConnectTimeout() got = %v, want %v", tt.args.service, tt.want)
			}
		})
	}
}

func TestOverrideWriteTimeout(t *testing.T) {
	type args struct {
		service Service
		anns    map[string]string
	}
	tests := []struct {
		name string
		args args
		want Service
	}{
		{
			name: "set to valid value",
			args: args{
				anns: map[string]string{
					"konghq.com/write-timeout": "3000",
				},
			},
			want: Service{
				Service: kong.Service{
					WriteTimeout: kong.Int(3000),
				},
			},
		},
		{
			name: "value cannot parse to int",
			args: args{
				anns: map[string]string{
					"konghq.com/write-timeout": "burranyi yedigei",
				},
			},
			want: Service{},
		},
		{
			name: "overrides any other value",
			args: args{
				service: Service{
					Service: kong.Service{
						WriteTimeout: kong.Int(2000),
					},
				},
				anns: map[string]string{
					"konghq.com/write-timeout": "3000",
				},
			},
			want: Service{
				Service: kong.Service{
					WriteTimeout: kong.Int(3000),
				},
			},
		},
	}
	for _, tt := range tests {
		t.Run(tt.name, func(t *testing.T) {
			tt.args.service.overrideWriteTimeout(tt.args.anns)
			if !reflect.DeepEqual(tt.args.service, tt.want) {
				t.Errorf("overrideWriteTimeout() got = %v, want %v", tt.args.service, tt.want)
			}
		})
	}
}

func TestOverrideReadTimeout(t *testing.T) {
	type args struct {
		service Service
		anns    map[string]string
	}
	tests := []struct {
		name string
		args args
		want Service
	}{
		{
			name: "set to valid value",
			args: args{
				anns: map[string]string{
					"konghq.com/read-timeout": "3000",
				},
			},
			want: Service{
				Service: kong.Service{
					ReadTimeout: kong.Int(3000),
				},
			},
		},
		{
			name: "value cannot parse to int",
			args: args{
				anns: map[string]string{
					"konghq.com/read-timeout": "burranyi yedigei",
				},
			},
			want: Service{},
		},
		{
			name: "overrides any other value",
			args: args{
				service: Service{
					Service: kong.Service{
						ReadTimeout: kong.Int(2000),
					},
				},
				anns: map[string]string{
					"konghq.com/read-timeout": "3000",
				},
			},
			want: Service{
				Service: kong.Service{
					ReadTimeout: kong.Int(3000),
				},
			},
		},
	}
	for _, tt := range tests {
		t.Run(tt.name, func(t *testing.T) {
			tt.args.service.overrideReadTimeout(tt.args.anns)
			if !reflect.DeepEqual(tt.args.service, tt.want) {
				t.Errorf("overrideReadTimeout() got = %v, want %v", tt.args.service, tt.want)
			}
		})
	}
}

func TestOverrideRetries(t *testing.T) {
	type args struct {
		service Service
		anns    map[string]string
	}
	tests := []struct {
		name string
		args args
		want Service
	}{
		{
			name: "set to valid value",
			args: args{
				anns: map[string]string{
					"konghq.com/retries": "3000",
				},
			},
			want: Service{
				Service: kong.Service{
					Retries: kong.Int(3000),
				},
			},
		},
		{
			name: "value cannot parse to int",
			args: args{
				anns: map[string]string{
					"konghq.com/retries": "burranyi yedigei",
				},
			},
			want: Service{},
		},
		{
			name: "overrides any other value",
			args: args{
				service: Service{
					Service: kong.Service{
						Retries: kong.Int(2000),
					},
				},
				anns: map[string]string{
					"konghq.com/retries": "3000",
				},
			},
			want: Service{
				Service: kong.Service{
					Retries: kong.Int(3000),
				},
			},
		},
	}
	for _, tt := range tests {
		t.Run(tt.name, func(t *testing.T) {
			tt.args.service.overrideRetries(tt.args.anns)
			if !reflect.DeepEqual(tt.args.service, tt.want) {
				t.Errorf("overrideRetries() got = %v, want %v", tt.args.service, tt.want)
			}
		})
	}
}

func TestServiceOverride_DeterministicOrderWhenMoreThan1KubernetesService(t *testing.T) {
	service := Service{
		Service: kong.Service{},
		K8sServices: map[string]*corev1.Service{
			"default/service-3": {
				ObjectMeta: metav1.ObjectMeta{
					Annotations: map[string]string{
						annotations.AnnotationPrefix + annotations.RetriesKey: "3",
					},
				},
			},
			"default/service-1": {
				ObjectMeta: metav1.ObjectMeta{
					Annotations: map[string]string{
						annotations.AnnotationPrefix + annotations.RetriesKey: "1",
					},
				},
			},
			"default/service-2": {
				ObjectMeta: metav1.ObjectMeta{
					Annotations: map[string]string{
						annotations.AnnotationPrefix + annotations.RetriesKey: "2",
					},
				},
			},
		},
	}

	// We expect default/service-3 to be the last one to be processed effectively overriding the previous annotations.
	const expectedRetries = 3
	service.override()
	require.Equal(t, expectedRetries, *service.Service.Retries)
}<|MERGE_RESOLUTION|>--- conflicted
+++ resolved
@@ -4,17 +4,10 @@
 	"reflect"
 	"testing"
 
-	"github.com/go-logr/zapr"
 	"github.com/kong/go-kong/kong"
-<<<<<<< HEAD
-	"github.com/stretchr/testify/assert"
-	"go.uber.org/zap"
-=======
-	"github.com/sirupsen/logrus"
 	"github.com/stretchr/testify/require"
 	corev1 "k8s.io/api/core/v1"
 	metav1 "k8s.io/apimachinery/pkg/apis/meta/v1"
->>>>>>> be62bf7f
 
 	"github.com/kong/kubernetes-ingress-controller/v2/internal/annotations"
 )
@@ -177,16 +170,8 @@
 		},
 	}
 
-<<<<<<< HEAD
-	for _, testcase := range testTable {
-		testcase := testcase
-		log := zapr.NewLogger(zap.NewNop())
-=======
 	for _, tc := range testCases {
 		tc := tc
-		log := logrus.New()
-		log.SetOutput(io.Discard)
->>>>>>> be62bf7f
 
 		t.Run(tc.name, func(t *testing.T) {
 			service := tc.inService
@@ -198,14 +183,8 @@
 	}
 }
 
-<<<<<<< HEAD
-	assert.NotPanics(func() {
-		log := zapr.NewLogger(zap.NewNop())
-
-=======
 func TestNilServiceOverrideDoesntPanic(t *testing.T) {
 	require.NotPanics(t, func() {
->>>>>>> be62bf7f
 		var nilService *Service
 		nilService.override()
 	})
