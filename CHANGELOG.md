--- conflicted
+++ resolved
@@ -85,7 +85,6 @@
   [#4749](https://github.com/Kong/kubernetes-ingress-controller/pull/4749)
 - Removed Knative support.
   [#4748](https://github.com/Kong/kubernetes-ingress-controller/pull/4748)
-<<<<<<< HEAD
 - Removed support for the `debug-log-reduce-redundancy` CLI flag.
   [#4688](https://github.com/Kong/kubernetes-ingress-controller/pull/4688)
 - The "text" logging format has changed. "json" should be used for
@@ -95,11 +94,9 @@
   is now the highest log level. "warn" logs are now logged at "info" level, but
   include an additional "warning=true" field.
   [#4688](https://github.com/Kong/kubernetes-ingress-controller/pull/4688)
-=======
 - Removed support for deprecated `KongIngress` fields: `Proxy` and `Route`. Respective
   `Service` or `Ingress` annotations should be used instead. See [KIC Annotations reference].
   [#4760](https://github.com/Kong/kubernetes-ingress-controller/pull/4760)
->>>>>>> be62bf7f
 
 ### Fixed
 
