--- conflicted
+++ resolved
@@ -224,18 +224,15 @@
   [#6079](https://github.com/Kong/kubernetes-ingress-controller/pull/6079)
 - Fixed KIC non leaders correctly getting up to date Admin API addresses by not
   requiring leader election for the related controller.
-<<<<<<< HEAD
   [6126](https://github.com/Kong/kubernetes-ingress-controller/pull/6126)
 - Plugins attached to both a KongConsumerGroup and a route-like resource or
   Service now properly generate a plugin attached to both a Kong consumer group
   and route or service. Previously, these incorrectly generated plugins
   attached to the route or service only.
   [6132](https://github.com/Kong/kubernetes-ingress-controller/pull/6132)
-=======
   [#6126](https://github.com/Kong/kubernetes-ingress-controller/pull/6126)
 - KongPlugin's `config` field is no longer incorrectly sanitized.
   [#6138](https://github.com/Kong/kubernetes-ingress-controller/pull/6138)
->>>>>>> 36ad612f
 
 ### Changed
 
