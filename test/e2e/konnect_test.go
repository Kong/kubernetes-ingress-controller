--- conflicted
+++ resolved
@@ -16,15 +16,8 @@
 	"math/big"
 	"net/http"
 	"os"
-<<<<<<< HEAD
-<<<<<<< HEAD
 	"os/exec"
-=======
 	"sync"
->>>>>>> 7a1595df (feat(konnect): assign gateway nodes their respective ids (#3927))
-=======
-	"sync"
->>>>>>> 4fd05556
 	"testing"
 	"time"
 
@@ -79,7 +72,6 @@
 	t.Log("ensuring KIC nodes and controlled kong gateway nodes are present in konnect runtime group")
 	requireKonnectNodesConsistentWithK8s(ctx, t, env, deployments, rgID, cert, key)
 	requireAllProxyReplicasIDsConsistentWithKonnect(ctx, t, env, deployments.ProxyNN, rgID, cert, key)
-<<<<<<< HEAD
 }
 
 func TestKonnectLicenseActivation(t *testing.T) {
@@ -133,8 +125,6 @@
 		return license.License.Expiration != ""
 	}, adminAPIWait, time.Second)
 	t.Log("done")
-=======
->>>>>>> 4fd05556
 }
 
 func TestKonnectWhenMisconfiguredBasicIngressNotAffected(t *testing.T) {
