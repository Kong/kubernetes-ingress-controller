package sendconfig

import (
	"bytes"
	"context"
	"encoding/hex"
	"encoding/json"
	"fmt"
	"sync"
	"time"

	"github.com/blang/semver/v4"
	"github.com/kong/deck/diff"
	"github.com/kong/deck/dump"
	"github.com/kong/deck/file"
	"github.com/kong/deck/state"
	deckutils "github.com/kong/deck/utils"
	"github.com/kong/go-kong/kong"
	"github.com/prometheus/client_golang/prometheus"
	"github.com/sirupsen/logrus"
	metav1 "k8s.io/apimachinery/pkg/apis/meta/v1"
	"k8s.io/apimachinery/pkg/types"

	"github.com/kong/kubernetes-ingress-controller/v2/internal/adminapi"
	"github.com/kong/kubernetes-ingress-controller/v2/internal/dataplane/deckgen"
	"github.com/kong/kubernetes-ingress-controller/v2/internal/dataplane/failures"
	"github.com/kong/kubernetes-ingress-controller/v2/internal/metrics"
)

const initialHash = "00000000000000000000000000000000"

// -----------------------------------------------------------------------------
// Sendconfig - Public Functions
// -----------------------------------------------------------------------------

// PerformUpdate writes `targetContent` to Kong Admin API specified by `kongConfig`.
func PerformUpdate(ctx context.Context,
	log logrus.FieldLogger,
	client *adminapi.Client,
	version semver.Version,
	concurrency int,
	inMemory bool,
	reverseSync bool,
	skipCACertificates bool,
	targetContent *file.Content,
	selectorTags []string,
	oldSHA []byte,
	promMetrics *metrics.CtrlFuncMetrics,
) ([]byte, error, []failures.ResourceFailure) {
	newSHA, err := deckgen.GenerateSHA(targetContent)
	if err != nil {
		return oldSHA, err, []failures.ResourceFailure{}
	}

	// disable optimization if reverse sync is enabled
	if !reverseSync {
		// use the previous SHA to determine whether or not to perform an update
		if bytes.Equal(oldSHA, newSHA) {
			if !hasSHAUpdateAlreadyBeenReported(newSHA) {
				log.Debugf("sha %s has been reported", hex.EncodeToString(newSHA))
			}

			// we assume ready as not all Kong versions provide their configuration hash,
			// and their readiness state is always unknown
			ready := true

			status, err := client.Status(ctx)
			if err != nil {
				return nil, err, []failures.ResourceFailure{}
			}

			if status.ConfigurationHash == initialHash {
				ready = false
			}

			if ready {
				log.Debug("no configuration change, skipping sync to kong")
				return oldSHA, nil, []failures.ResourceFailure{}
			}
			log.Debugf("starting to send configuration (hash: %s)", status.ConfigurationHash)
		}
	}

	var metricsProtocol string
	timeStart := time.Now()
	var errParseErr error
	var resourceErrors []ResourceError
	if inMemory {
		metricsProtocol = metrics.ProtocolDBLess
<<<<<<< HEAD
		err, resourceErrors, errParseErr = onUpdateInMemoryMode(ctx, log, targetContent, client)
=======
		err = onUpdateInMemoryMode(ctx, log, targetContent, client.Client)
>>>>>>> 094cbd10
	} else {
		metricsProtocol = metrics.ProtocolDeck
		dumpConfig := dump.Config{SelectorTags: selectorTags, SkipCACerts: skipCACertificates}
		err = onUpdateDBMode(ctx, targetContent, client, dumpConfig, version, concurrency)
	}
	timeEnd := time.Now()

	if err != nil {
		// TODO TRM the collector model doesn't make much sense here since we generate all errors in one go and then toss
		// the instance--no immediate need to retain it, but you could. having it in parser is also a bit awkward, it
		// needs its own package. the translation name is no longer correct either
		failuresCollector, tfcErr := failures.NewResourceFailuresCollector(log)
		if errParseErr != nil {
			log.WithError(errParseErr).Error("could not parse error response from Kong")
		} else {
			if tfcErr != nil {
				log.WithError(errParseErr).Error("could not parse error response from Kong")
			}
			for _, ee := range resourceErrors {
				obj := metav1.PartialObjectMetadata{
					TypeMeta: metav1.TypeMeta{
						Kind:       ee.Kind,
						APIVersion: ee.APIVersion,
					},
					ObjectMeta: metav1.ObjectMeta{
						Namespace: ee.Namespace,
						Name:      ee.Name,
						UID:       types.UID(ee.UID),
					},
				}
				for field, problem := range ee.Problems {
					// TODO this object is incomplete and therefore breaks events a bit. they'll show up in the event
					// list with short fields populated, but won't appear in "describe resource" output. this requires
					// the UID in the reference, so we either need to get the object using the info given or store
					// the UID in tags.
					failuresCollector.PushResourceFailure(
						fmt.Sprintf("invalid %s: %s", field, problem),
						&obj)
					log.Info(fmt.Sprintf("adding failure for %s: %s = %s", ee.Name, field, problem)) // TODO remove
				}
			}
		}

		promMetrics.ConfigPushCount.With(prometheus.Labels{
			metrics.SuccessKey:       metrics.SuccessFalse,
			metrics.ProtocolKey:      metricsProtocol,
			metrics.FailureReasonKey: pushFailureReason(err),
		}).Inc()
		promMetrics.ConfigPushDuration.With(prometheus.Labels{
			metrics.SuccessKey:  metrics.SuccessFalse,
			metrics.ProtocolKey: metricsProtocol,
		}).Observe(float64(timeEnd.Sub(timeStart).Milliseconds()))
		return nil, err, failuresCollector.PopResourceFailures()
	}

	promMetrics.ConfigPushCount.With(prometheus.Labels{
		metrics.SuccessKey:       metrics.SuccessTrue,
		metrics.ProtocolKey:      metricsProtocol,
		metrics.FailureReasonKey: "",
	}).Inc()
	promMetrics.ConfigPushDuration.With(prometheus.Labels{
		metrics.SuccessKey:  metrics.SuccessTrue,
		metrics.ProtocolKey: metricsProtocol,
	}).Observe(float64(timeEnd.Sub(timeStart).Milliseconds()))
	log.Info("successfully synced configuration to kong.")
	return newSHA, nil, []failures.ResourceFailure{}
}

// -----------------------------------------------------------------------------
// Sendconfig - Private Functions
// -----------------------------------------------------------------------------

func onUpdateInMemoryMode(
	ctx context.Context,
	log logrus.FieldLogger,
	state *file.Content,
	client *kong.Client,
) (error, []ResourceError, error) {
	// Kong will error out if this is set
	state.Info = nil
	// Kong errors out if `null`s are present in `config` of plugins
	deckgen.CleanUpNullsInPluginConfigs(state)
	var parseErr error
	var resourceErrors []ResourceError
	var errBody []byte

	config, err := json.Marshal(state)
	if err != nil {
		return fmt.Errorf("constructing kong configuration: %w", err), resourceErrors, parseErr
	}

	log.WithField("kong_url", client.BaseRootURL()).
		Debug("sending configuration to Kong Admin API")
	if err, errBody = client.Configs.ReloadDeclarativeRawConfig(ctx, bytes.NewReader(config), true); err != nil {
		// TODO TRM the other errors aren't getting populated
		resourceErrors, parseErr = parseFlatEntityErrors(errBody, log)
		return err, resourceErrors, parseErr
	}

	// TODO TRM ditto
	return nil, resourceErrors, parseErr
}

func onUpdateDBMode(
	ctx context.Context,
	targetContent *file.Content,
	client *adminapi.Client,
	dumpConfig dump.Config,
	version semver.Version,
	concurrency int,
) error {
	cs, err := currentState(ctx, client.Client, dumpConfig)
	if err != nil {
		return fmt.Errorf("failed getting current state for %s: %w", client.BaseRootURL(), err)
	}

	ts, err := targetState(ctx, targetContent, cs, version, client.Client, dumpConfig)
	if err != nil {
		return deckConfigConflictError{err}
	}

	syncer, err := diff.NewSyncer(diff.SyncerOpts{
		CurrentState:    cs,
		TargetState:     ts,
		KongClient:      client.Client,
		SilenceWarnings: true,
	})
	if err != nil {
		return fmt.Errorf("creating a new syncer for %s: %w", client.BaseRootURL(), err)
	}

	_, errs := syncer.Solve(ctx, concurrency, false)
	if errs != nil {
		return deckutils.ErrArray{Errors: errs}
	}

	return nil
}

func currentState(ctx context.Context, kongClient *kong.Client, dumpConfig dump.Config) (*state.KongState, error) {
	rawState, err := dump.Get(ctx, kongClient, dumpConfig)
	if err != nil {
		return nil, fmt.Errorf("loading configuration from kong: %w", err)
	}

	return state.Get(rawState)
}

func targetState(
	ctx context.Context,
	targetContent *file.Content,
	currentState *state.KongState,
	version semver.Version,
	kongClient *kong.Client,
	dumpConfig dump.Config,
) (*state.KongState, error) {
	rawState, err := file.Get(ctx, targetContent, file.RenderConfig{
		CurrentState: currentState,
		KongVersion:  version,
	}, dumpConfig, kongClient)
	if err != nil {
		return nil, err
	}

	return state.Get(rawState)
}

var (
	latestReportedSHA []byte
	shaLock           sync.RWMutex
)

// hasSHAUpdateAlreadyBeenReported is a helper function to allow
// sendconfig internals to be aware of the last logged/reported
// update to the Kong Admin API. Given the most recent update SHA,
// it will return true/false whether or not that SHA has previously
// been reported (logged, e.t.c.) so that the caller can make
// decisions (such as staggering or stifling duplicate log lines).
//
// TODO: This is a bit of a hack for now to keep backwards compat,
// but in the future we might configure rolling this into
// some object/interface which has this functionality as an
// inherent behavior.
func hasSHAUpdateAlreadyBeenReported(latestUpdateSHA []byte) bool {
	shaLock.Lock()
	defer shaLock.Unlock()
	if bytes.Equal(latestReportedSHA, latestUpdateSHA) {
		return true
	}
	latestReportedSHA = latestUpdateSHA
	return false
}<|MERGE_RESOLUTION|>--- conflicted
+++ resolved
@@ -87,11 +87,7 @@
 	var resourceErrors []ResourceError
 	if inMemory {
 		metricsProtocol = metrics.ProtocolDBLess
-<<<<<<< HEAD
-		err, resourceErrors, errParseErr = onUpdateInMemoryMode(ctx, log, targetContent, client)
-=======
-		err = onUpdateInMemoryMode(ctx, log, targetContent, client.Client)
->>>>>>> 094cbd10
+		err, resourceErrors, errParseErr = onUpdateInMemoryMode(ctx, log, targetContent, client.Client)
 	} else {
 		metricsProtocol = metrics.ProtocolDeck
 		dumpConfig := dump.Config{SelectorTags: selectorTags, SkipCACerts: skipCACertificates}
